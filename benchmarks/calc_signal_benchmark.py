#!/usr/bin/env python

# Built-in
import os
import sys
import argparse

# Common
import datetime as dtm
import numpy as np
import matplotlib.pyplot as plt
from mpl_toolkits.mplot3d import Axes3D
import socket
import getpass


# tofu
# test if in a tofu git repo

_HERE = os.path.abspath(os.path.dirname(__file__))
istofugit = False
heresplit = _HERE.split(os.path.sep)
if 'benchmarks' in heresplit:
    ind = heresplit[::-1].index('benchmarks')
    pp = os.path.sep + os.path.join(*heresplit[:-ind-1])
    lf = os.listdir(pp)
    if '.git' in lf and 'tofu' in lf:
        istofugit = True


if istofugit:
    # Make sure we load the corresponding tofu
    sys.path.insert(1,pp)
    import tofu as tf
    _ = sys.path.pop(1)
else:
    import tofu as tf
tforigin = tf.__file__
tfversion = tf.__version__

np.set_printoptions(linewidth=200)


###################
# Emissivity
###################

def emiss(pts, t=None, vect=None):
    r, z = np.hypot(pts[0,:],pts[1,:]), pts[2,:]
    e = np.exp(-(r-2.4)**2/0.2**2 - z**2/0.2**2)
    if t is not None:
        e = np.cos(np.atleast_1d(t))[:,None] * e[None,:]
    return e

###################
# Defining defaults
###################

<<<<<<< HEAD
_LRES = [-1,-3,0]
_LLOS = [1,4,0]
_LT = [1,2,0]
_NREP = 4
=======
_LRES = [-1,-3,2]
_LLOS = [1,5,1]
_LT = [1,3,2]
_NREP = 3
#
_LRES = [-1,-2,0]
_LLOS = [1,2,0]
_LT = [1,2,0]
_NREP = 1
#
>>>>>>> c8c3ae65
_DRES = abs(_LRES[1] - _LRES[0])
_DLOS = abs(_LLOS[1] - _LLOS[0])
_DT = abs(_LT[1] - _LT[0])
_RES = np.logspace(_LRES[0], _LRES[1], _LRES[2]*_DRES + _DRES + 1 ,
                   base=10)
_NLOS = np.round(np.logspace(_LLOS[0], _LLOS[1], _LLOS[2]*_DLOS + _DLOS + 1,
                             base=10))
_NT = np.round(np.logspace(_LT[0], _LT[1], _LT[2]*_DT + _DT + 1, base=10))
_SHOT = 54178
_IDS = ['core_profiles', 'equilibrium', 'core_sources']
_QUANT = 'core_profiles.1dne'
_REF1D = 'core_profiles.1drhotn'
_REF2D = 'equilibrium.2drhotn'
_DALGO = {'ref-sum':{'newcalc':False},
          'calls-sum':    {'newcalc':True,  'minimize':'calls', 'method':'sum'},
          # 'calls-simps':  {'newcalc':True,  'minimize':'calls', 'method':'simps'},
          # 'calls-romb':   {'newcalc':True,  'minimize':'calls', 'method':'romb'},
          'hybrid-sum':   {'newcalc':True,  'minimize':'hybrid', 'method':'sum'},
          # 'hybrid-simps': {'newcalc':True,  'minimize':'hybrid', 'method':'simps'},
          # 'hybrid-romb':  {'newcalc':True,  'minimize':'hybrid', 'method':'romb'},
          #@LM 'memory-sum':   {'newcalc':True,  'minimize':'memory', 'method':'sum'},
          # 'memory-simps': {'newcalc':True,  'minimize':'memory', 'method':'simps'},
          # 'memory-romb':  {'newcalc':True,  'minimize':'memory', 'method':'romb'},
         }
_DCAM = {'P':[3.4,0.,0.], 'F':0.1, 'D12':0.1,
         'angs':[1.05*np.pi, np.pi/4, np.pi/4]}

_PATH = _HERE
_FUNC = True
_TXTFILE = None
_SAVE = True
_PLOT = False

_FS = (14,10)
_DMARGIN = {'left':0.05, 'right':0.95,
            'bottom':0.05, 'top':0.95,
            'wspace':0.1, 'hspace':0.1}



###################
# Main function
###################


def benchmark(config=None, func=_FUNC, plasma=None, shot=None, ids=None,
              quant=None, ref1d=None, ref2d=None,
              res=None, nlos=None, nt=None, t=None,
              dalgo=None, nrep=None, txtfile=None,
              path=None, name=None, nameappend=None,
              plot=_PLOT, save=_SAVE):

    # --------------
    # Prepare inputs

    # res and los
    if res is None:
        res = _RES
    nres = len(res)
    if nlos is None:
        nlos = _NLOS
    nlos = np.array(nlos, dtype=int)
    nnlos = len(nlos)

    # dalgo
    if dalgo is None:
        dalgo = _DALGO
    lalgo = list(dalgo.keys())
    nalgo = len(dalgo)

    # nrep
    if nrep is None:
        nrep = _NREP

    if t is None:
        if nt is None:
            nt = _NT
        lt = [np.linspace(0,100,ntt) for ntt in nt]
    else:
        lt = [np.atleast_1d(t).ravel()]
    nnt = len(lt)

    if path is None:
        path = _PATH
    if name is None:
        lvar = [('nalgo',nalgo), ('nnlos',nnlos),
                ('nres',nres), ('nnt',nnt),
                ('Host',socket.gethostname()), ('USR',getpass.getuser())]
        name = 'benchmark_LOScalcsignal_'
        name += '_'.join(['%s%s'%(nn,vv)
                          for nn,vv in lvar])
    if nameappend is not None:
        name += '_'+nameappend

    # printing file
    if txtfile is None:
        txtfile = sys.stdout
    elif type(txtfile) is str:
        txtfile = open(os.path.join(path,txtfile), 'w')
    elif txtfile is True:
        txtfile = open(os.path.join(path,name+'.txt'), 'w')
    msg = "\ntofu %s loaded from:\n    %s\n"%(tfversion,tforigin)
    print(msg, file=txtfile)


    # config
    if config is None:
        config = 'B2'
    if type(config) is str:
        config = tf.geom.utils.create_config(config)

    # func vs plasma
    if func == True:
        func = emiss
    elif func is None:
        if plasma is None:
            if ids is None:
                ids = _IDS
            if shot is None:
                shot = _SHOT
            didd = tf.imas2tofu.MultiIDSLoader(shot=shot, ids=ids)
            plasma = didd.to_Plasma2D()

        # quant, ref1d, ref2d
        if quant is None:
            quant = _QUANT
            ref1d = _REF1D
            ref2d = _REF2D

    #---------------
    # Prepare output

    # data
    t_av = np.full((nalgo, nnlos, nres, nnt), np.nan)
    t_std = np.full((nalgo, nnlos, nres, nnt), np.nan)
    memerr = np.zeros((nalgo, nnlos, nres, nnt), dtype=bool)
    win = np.zeros((nnlos, nres, nnt), dtype=int)

    #---------------
    # Prepare saving params
    if save:
        pfe = os.path.join(path,name+'.npz')
        lk = ['tforigin', 'tfversion', 't_std', 'nnt', 'lt', 'nalgo', 'nres',
              'name', 'path', 'save', 'plot', 'nrep', 'dalgo', 't', 'nt',
              'res', 'ref2d', 'ref1d', 'quant', 'ids', 'shot',
              'win', 't_av', 'nnlos', 'nlos', 'ncase', 'lalgo']

    #------------
    # Start loop

    names = np.array([['%s  los = %s'%(lalgo[ii],int(nlos[jj]))
                       for jj in range(nnlos)]
                      for ii in range(nalgo)])
    lennames = np.max(np.char.str_len(names))
    msg = "\n###################################"*2
    msg += "\nBenchmark about to be run with:"
    msg += "\n-------------------------------\n\n"
    msg += "lalgo = %s\n"%str(lalgo)
    msg += "nlos = %s\n"%str(nlos)
    msg += "res  = %s\n"%str(res)
    msg += "nt   = %s\n"%str(nt)
    msg += "rep  = %s\n\n"%str(nrep)
    msg += "    algo:".ljust(lennames) + '  times:'
    print(msg, file=txtfile)

    err0 = None
    for ii in range(nalgo):
        print('', file=txtfile)
        for jj in range(nnlos):
            cam = tf.geom.utils.create_CamLOS1D(N12=nlos[jj],
                                                config=config,
                                                Name=str(names[ii,jj]), Exp='dummy',
                                                Diag='Dummy',
                                                **_DCAM)
            msg = "    %s"%(names[ii,jj].ljust(lennames))
            print(msg, file=txtfile)

            for ll in range(nres):
                msg = "\r        res %s/%s"%(ll+1, nres)
                for tt in range(nnt):
                    dt = np.zeros((nrep,))
                    for rr in range(nrep):
                        msgi = msg + "   nt %s/%s    rep %s/%s"%(tt+1,nnt,rr+1,nrep)
                        print(msg + msgi, end='', file=txtfile, flush=True)

                        try:
                            if func is None:
                                t0 = dtm.datetime.now()
                                _ = cam.calc_signal_from_Plasma2D(plasma,
                                                                  quant=quant,
                                                                  ref1d=ref1d,
                                                                  ref2d=ref2d,
                                                                  res=res[ll],
                                                                  resMode='abs',
                                                                  plot=False,
                                                                  t = lt[tt],
                                                                  **dalgo[lalgo[ii]])
                                dt[rr] = (dtm.datetime.now()-t0).total_seconds()
                            else:
                                t0 = dtm.datetime.now()
                                _ = cam.calc_signal(func, res=res[ll],
                                                    resMode='abs', plot=False,
                                                    t = lt[tt],
                                                    **dalgo[lalgo[ii]])
                                dt[rr] = (dtm.datetime.now()-t0).total_seconds()
                        except MemoryError as err:
                            dt[rr] = -1
                            memerr[ii,jj,ll,tt] = True
                        except Exception as err:
                            if err0 is None:
                                err0 = err

                    t_av[ii,jj,ll,tt] = np.mean(dt)
                    t_std[ii,jj,ll,tt] = np.std(dt)

                msgi = ': %s\n'%str(t_av[ii,jj,ll,:])
                print(msg + msgi, end='', file=txtfile, flush=True)
            if save:
                out = {kk:vv for kk,vv in locals().items() if kk in lk}
                np.savez(pfe, **out)
                print("        (saved)", file=txtfile)



    t_av[memerr] = np.nan
    win = np.nanargmin(t_av, axis=0)
    ncase = win.size

    # Print synthesis
    ln = np.max([len(aa) for aa in lalgo])
    msg = "\n  --------------------\n  --- Synthesis ---"
    msg += "\n\n  Speed score:\n    "
    msg += "\n    ".join(["%s : %s"%(lalgo[ii].ljust(ln),
                                     100.*np.sum(win==ii)/ncase) +' %'
                          for ii in range(nalgo)])

    winname = np.char.rjust(np.asarray(lalgo)[win], ln)
    lsblocks = ['nlos = %s'%str(nlos[jj]) + "\n        "
                 + "\n        ".join([('res %s/%s    '%(ll,nres)
                                       + str(winname[jj,ll,:]))
                                      for ll in range(nres)])
                for jj in range(nnlos)]
    msg += "\n" +  "\n    " + "\n    ".join(lsblocks)


    msg += "\n\n  Memory score:\n    "
    msg += "\n    ".join(["%s : %s"%(lalgo[ii].ljust(ln),
                                     100.*np.sum(t_av[ii,...]>=0)/ncase) + ' %'
                          for ii in range(nalgo)])
    print(msg, file=txtfile)


    if err0 is not None:
        raise err0

    #-------------
    # Plot / save


    if save:
        out = {kk:vv for kk,vv in locals().items() if kk in lk}
        np.savez(pfe, **out)
        print('Saved in:\n    %s'%pfe, file=txtfile)

    if plot:
        try:
            plot_benchmark(**out)
        except Exception:
            pass
    if txtfile != sys.stdout:
        txtfile.close()
    return out



###################
#   Plotting
###################


def plot_benchmark(fname=None, fs=None, dmargin=None, **kwdargs):

    if fname is not None:
        assert type(fname) is str
        out = dict(np.load(fname))
    else:
        out = kwdargs

    # Prepare inputs
    # --------------
    if fs is None:
        fs = _FS
    if dmargin is None:
        dmargin = _DMARGIN

    indok = out['t_av'] >= 0.
    vmin, vmax = np.nanmin(out['t_av'][indok]), np.nanmax(out['t_av'][indok])


    # Plotting
    # --------------
    fig = plt.figure(figsize=fs)
    # axarr = GridSpec(1,4, **dmargin)
    # ax0 = fig.add_subplot(axarr[0,0])
    # ax1 =
    # ax2 =
    # ax3 =
    ax0 = fig.add_axes([0.1,0.1,0.8,0.8])

    ax0.scatter(out['nlos'], out['res'], out['nt'],
                c=out['t_av'][0,...], s=8, marker='o')

    return



###################
#   Bash interface
###################

if __name__ == '__main__':

    # Parse input arguments
    msg = \
    """ Launch benchmark for _GG.LOS_calc_signal

    This is a bash wrapper around the function benchmark()
    """
    parser = argparse.ArgumentParser(description = msg)

    parser.add_argument('-f', '--func', type=bool,
                        help='emissivity function', required=False, default=_FUNC)
    parser.add_argument('-tf', '--txtfile', type=bool,
                        help='write to txt file ?', required=False,
                        default=_TXTFILE)
    parser.add_argument('-na', '--nameappend', type=str,
                        help='str to be appended to the name', required=False,
                        default=None)
    parser.add_argument('-s', '--save', type=bool,
                        help='save results ?', required=False,
                        default=_SAVE)
    parser.add_argument('-p', '--plot', type=bool,
                        help='plot results ?', required=False,
                        default=_PLOT)
    parser.add_argument('-pa', '--path', type=str,
                        help='path where to save results', required=False,
                        default=_PATH)

    args = parser.parse_args()

    # Call wrapper function
    benchmark(**dict(args._get_kwargs()))<|MERGE_RESOLUTION|>--- conflicted
+++ resolved
@@ -56,12 +56,12 @@
 # Defining defaults
 ###################
 
-<<<<<<< HEAD
-_LRES = [-1,-3,0]
-_LLOS = [1,4,0]
-_LT = [1,2,0]
-_NREP = 4
-=======
+# # Mine @LM
+# _LRES = [-1,-3,0]
+# _LLOS = [1,4,0]
+# _LT = [1,2,0]
+# _NREP = 4
+# @DV
 _LRES = [-1,-3,2]
 _LLOS = [1,5,1]
 _LT = [1,3,2]
@@ -72,7 +72,7 @@
 _LT = [1,2,0]
 _NREP = 1
 #
->>>>>>> c8c3ae65
+
 _DRES = abs(_LRES[1] - _LRES[0])
 _DLOS = abs(_LLOS[1] - _LLOS[0])
 _DT = abs(_LT[1] - _LT[0])
