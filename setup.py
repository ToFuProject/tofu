""" A tomography library for fusion devices

See:
https://github.com/ToFuProject/tofu
"""
import os
import sys
import glob
import shutil
import logging
import platform
import subprocess
from codecs import open as cd_open  # useless in py 3.x
from distutils.command.clean import clean as Clean
import Cython as cth
from Cython.Distutils import build_ext
from Cython.Build import cythonize
from Cython.Compiler.Options import get_directive_defaults
import numpy as np
import _updateversion as up


directive_defaults = get_directive_defaults()
directive_defaults["profile"] = True
directive_defaults["linetrace"] = True
directive_defaults["binding"] = True

print("cython version =", cth.__version__)
print("numpy  version =", np.__version__)
print("cython version =", cth.__file__)
print("numpy  version =", np.__file__)

logging.basicConfig(level=logging.INFO)
logger = logging.getLogger("tofu.setup")

# Always prefer setuptools over distutils
try:
    from setuptools import setup, find_packages
    from setuptools import Extension
except ImportError:
    from distutils.core import setup
    from distutils.extension import Extension

is_platform_windows = False
if platform.system() == "Windows":
    is_platform_windows = True


# ==============================================================================
class CleanCommand(Clean):
    description = "Remove build artifacts from the source tree"

    def expand(self, path_list):
        """
        Expand a list of path using glob magic.
        :param list[str] path_list: A list of path which may contains magic
        :rtype: list[str]
        :returns: A list of path without magic
        """
        path_list2 = []
        for path in path_list:
            if glob.has_magic(path):
                iterator = glob.iglob(path)
                path_list2.extend(iterator)
            else:
                path_list2.append(path)
        return path_list2

    def find(self, path_list):
        """Find a file pattern if directories.
        Could be done using "**/*.c" but it is only supported in Python 3.5.
        :param list[str] path_list: A list of path which may contains magic
        :rtype: list[str]
        :returns: A list of path without magic
        """
        import fnmatch

        path_list2 = []
        for pattern in path_list:
            for root, _, filenames in os.walk("."):
                for filename in fnmatch.filter(filenames, pattern):
                    path_list2.append(os.path.join(root, filename))
        return path_list2

    def run(self):
        Clean.run(self)

        cython_files = self.find(["*.pyx"])
        cythonized_files = [path.replace(".pyx", ".c") for path in cython_files]
        cythonized_files += [
            path.replace(".pyx", ".cpp") for path in cython_files
        ]  # noqa
        so_files = self.find(["*.so"])
        # really remove the directories
        # and not only if they are empty
        to_remove = [self.build_base]
        to_remove = self.expand(to_remove)
        to_remove += cythonized_files
        to_remove += so_files

        if not self.dry_run:
            for path in to_remove:
                try:
                    if os.path.isdir(path):
                        shutil.rmtree(path)
                    else:
                        os.remove(path)
                    logger.info("removing '%s'", path)
                except OSError:
                    pass


# ==============================================================================


# ==============================================================================
# Check if openmp available
# see http://openmp.org/wp/openmp-compilers/
omp_test = r"""
#include <omp.h>
#include <stdio.h>
int main() {
#pragma omp parallel
printf("Hello from thread %d, nthreads %d\n", omp_get_thread_num(),
       omp_get_num_threads());
}
"""


def check_for_openmp(cc_var):
    import tempfile

    tmpdir = tempfile.mkdtemp()
    curdir = os.getcwd()
    os.chdir(tmpdir)

    filename = r"test.c"
    with open(filename, "w") as file:
        file.write(omp_test)
    with open(os.devnull, "w") as fnull:
        result = subprocess.call(
            [cc_var, "-fopenmp", filename], stdout=fnull, stderr=fnull
        )

    os.chdir(curdir)
    # clean up
    shutil.rmtree(tmpdir)
    return result


# ....... Using function
print("................ checking if openmp installed...")
if is_platform_windows:
    openmp_installed = False
else:
    openmp_installed = not check_for_openmp("cc")
print("................ checking if openmp installed... > ", openmp_installed)



# ==============================================================================


_HERE = os.path.abspath(os.path.dirname(__file__))


def get_version_tofu(path=_HERE):

    # Try from git
    isgit = ".git" in os.listdir(path)
    if isgit:
        try:
            git_branch = (
                subprocess.check_output(
                    [
                        "git",
                        "rev-parse",
                        "--symbolic-full-name",
                        "--abbrev-ref",
                        "HEAD",
<<<<<<< HEAD
                    ]  # noqa
                ).rstrip()
            elif sys.version[0] == "3":
                git_branch = (
                    subprocess.check_output(
                        [
                            "git",
                            "rev-parse",
                            "--symbolic-full-name",
                            "--abbrev-ref",
                            "HEAD",
                        ]
                    )
                    .rstrip()
                    .decode()
=======
                    ]
>>>>>>> cb647e72
                )
                .rstrip()
                .decode()
            )
            if git_branch in ["master"]:
                version_tofu = up.updateversion(os.path.join(path, "tofu"))
            else:
                isgit = False
        except Exception:
            isgit = False

    if not isgit:
        version_tofu = os.path.join(path, "tofu")
        version_tofu = os.path.join(version_tofu, "version.py")
        with open(version_tofu, "r") as fh:
            version_tofu = fh.read().strip().split("=")[-1].replace("'", "")

    version_tofu = version_tofu.lower().replace("v", "")
    return version_tofu


version_tofu = get_version_tofu(path=_HERE)

print("")
print("Version for setup.py : ", version_tofu)
print("")


# Get the long description from the README file
# Get the readme file whatever its extension (md vs rst)
_README = [
    ff
    for ff in os.listdir(os.path.abspath(os.path.dirname(__file__)))
    if len(ff) <= 10 and ff[:7] == "README."
]
assert len(_README) == 1
_README = _README[0]
with cd_open(os.path.join(_HERE, _README), encoding="utf-8") as f:
    long_description = f.read()
if _README[-3:] == ".md":
    long_description_content_type = "text/markdown"
else:
    long_description_content_type = "text/x-rst"


#  ... Compiling files ........................................................
if openmp_installed:
    extra_compile_args = ["-O3", "-Wall", "-fopenmp", "-fno-wrapv"]
    extra_link_args = ["-fopenmp"]
else:
    extra_compile_args = ["-O3", "-Wall", "-fno-wrapv"]
    extra_link_args = []

extensions = [
    Extension(
        name="tofu.geom._GG",
        sources=["tofu/geom/_GG.pyx"],
        extra_compile_args=extra_compile_args,
        extra_link_args=extra_link_args,
    ),
    Extension(
        name="tofu.geom._basic_geom_tools",
        sources=["tofu/geom/_basic_geom_tools.pyx"],
        extra_compile_args=extra_compile_args,
        extra_link_args=extra_link_args,
    ),
    Extension(
        name="tofu.geom._distance_tools",
        sources=["tofu/geom/_distance_tools.pyx"],
        extra_compile_args=extra_compile_args,
        extra_link_args=extra_link_args,
    ),
    Extension(
        name="tofu.geom._sampling_tools",
        sources=["tofu/geom/_sampling_tools.pyx"],
        extra_compile_args=extra_compile_args,
        extra_link_args=extra_link_args,
    ),
    Extension(
        name="tofu.geom._raytracing_tools",
        sources=["tofu/geom/_raytracing_tools.pyx"],
        extra_compile_args=extra_compile_args,
        extra_link_args=extra_link_args,
    ),
    Extension(
        name="tofu.geom._vignetting_tools",
        sources=["tofu/geom/_vignetting_tools.pyx"],
        language="c++",
        extra_compile_args=extra_compile_args,
        extra_link_args=extra_link_args,
    ),
]

<<<<<<< HEAD
extensions = cythonize(extensions, annotate=True)

install_requires = ["numpy", "scipy", "matplotlib", "cython>=0.26"] + extralib
=======
>>>>>>> cb647e72

setup(
    name="tofu",
    version="{ver}".format(ver=version_tofu),
    # Use scm to get code version from git tags
    # cf. https://pypi.python.org/pypi/setuptools_scm
    # Versions should comply with PEP440. For a discussion on single-sourcing
    # the version across setup.py and the project code, see
    # https://packaging.python.org/en/latest/single_source_version.html
    # The version is stored only in the setup.py file and read from it (option
    # 1 in https://packaging.python.org/en/latest/single_source_version.html)
    use_scm_version=False,
    # setup_requires=['setuptools_scm'],
    description="A python library for Tomography for Fusion",
    long_description=long_description,
    long_description_content_type=long_description_content_type,
    # The project's main homepage.
    url="https://github.com/ToFuProject/tofu",
    # Author details
    author="Didier VEZINET",
    author_email="didier.vezinet@gmail.com",
    # Choose your license
    license="MIT",
    # See https://pypi.python.org/pypi?%3Aaction=list_classifiers
    classifiers=[
        # How mature is this project? Common values are
        # 3 - Alpha
        # 4 - Beta
        # 5 - Production/Stable
        "Development Status :: 4 - Beta",
        # Indicate who your project is intended for
        "Intended Audience :: Science/Research",
        "Topic :: Scientific/Engineering :: Physics",
        # Pick your license as you wish (should match "license" above)
        "License :: OSI Approved :: MIT License",
        # Specify the Python versions you support here. In particular, ensure
        # that you indicate whether you support Python 2, Python 3 or both.
        "Programming Language :: Python :: 3.6",
        "Programming Language :: Python :: 3.7",
        # In which language most of the code is written ?
        "Natural Language :: English",
    ],
    # What does your project relate to?
    keywords="tomography geometry 3D inversion synthetic fusion",
    # You can just specify the packages manually here if your project is
    # simple. Or you can use find_packages().
    packages=find_packages(
        exclude=[
            "doc",
            "_Old",
            "_Old_doc",
            "plugins",
            "plugins.*",
            "*.plugins.*",
            "*.plugins",
            "*.tests10_plugins",
            "*.tests10_plugins.*",
            "tests10_plugins.*",
            "tests10_plugins",
        ]
    ),
    # packages = ['tofu','tofu.geom'],
    # Alternatively, if you want to distribute just a my_module.py, uncomment
    # this:
    # py_modules=["my_module"],
    # List run-time dependencies here. These will be installed by pip when
    # your project is installed. For an analysis of "install_requires" vs pip's
    # requirements files see:
    # https://packaging.python.org/en/latest/requirements.html
<<<<<<< HEAD
    install_requires=install_requires,
    python_requires=">=2.7,!=3.0.*,!=3.1.*,!=3.2.*,!=3.3.*,!=3.4.*,!=3.5.*",
=======
    install_requires=["numpy", "scipy", "matplotlib", "cython>=0.26"],
    python_requires=">=3.6",
>>>>>>> cb647e72
    # List additional groups of dependencies here (e.g. development
    # dependencies). You can install these using the following syntax,
    # for example:
    # $ pip install -e .[dev,test]
    extras_require={
        "dev": [
<<<<<<< HEAD
            "check-manifest",  # noqa
            "coverage",  # noqa
            "nose==1.3.4",  # noqa
            "sphinx",  # noqa
            "sphinx-gallery",  # noqa
        ]  # noqa
=======
            "check-manifest",
            "coverage",
            "nose==1.3.4",
            "sphinx",
            "sphinx-gallery",
            "sphinx_bootstrap_theme",
        ]
>>>>>>> cb647e72
    },
    # If there are data files included in your packages that need to be
    # installed, specify them here. If using Python 2.6 or less, then these
    # have to be included in MANIFEST.in as well.
    # package_data={
    #    # If any package contains *.txt, *.rst or *.npz files, include them:
    #    '': ['*.txt', '*.rst', '*.npz'],
    #    # And include any *.csv files found in the 'ITER' package, too:
    #    'ITER': ['*.csv'],
    # },
    package_data={
        "tofu.tests.tests01_geom.tests03core_data": ["*.py", "*.txt"],
        "tofu.geom.inputs": ["*.txt"],
    },
    include_package_data=True,
    # Although 'package_data' is the preferred approach, in some case you may
    # need to place data files outside of your packages. See:
    # http://docs.python.org/3.4/distutils/setupscript.html
    # installing-additional-files # noqa
    # In this case, 'data_file' will be installed into '<sys.prefix>/my_data'
    # data_files=[('my_data', ['data/data_file'])],
    # To provide executable scripts, use entry points in preference to the
    # "scripts" keyword. Entry points provide cross-platform support and allow
    # pip to create the appropriate form of executable for the target platform.
    # entry_points={
    #    'console_scripts': [
    #        'sample=sample:main',
    #    ],
    # },
    ext_modules=extensions,
    cmdclass={"build_ext": cth.Build.build_ext,
              "clean": CleanCommand},
    include_dirs=[np.get_include()],
)<|MERGE_RESOLUTION|>--- conflicted
+++ resolved
@@ -178,25 +178,7 @@
                         "--symbolic-full-name",
                         "--abbrev-ref",
                         "HEAD",
-<<<<<<< HEAD
-                    ]  # noqa
-                ).rstrip()
-            elif sys.version[0] == "3":
-                git_branch = (
-                    subprocess.check_output(
-                        [
-                            "git",
-                            "rev-parse",
-                            "--symbolic-full-name",
-                            "--abbrev-ref",
-                            "HEAD",
-                        ]
-                    )
-                    .rstrip()
-                    .decode()
-=======
                     ]
->>>>>>> cb647e72
                 )
                 .rstrip()
                 .decode()
@@ -290,12 +272,6 @@
     ),
 ]
 
-<<<<<<< HEAD
-extensions = cythonize(extensions, annotate=True)
-
-install_requires = ["numpy", "scipy", "matplotlib", "cython>=0.26"] + extralib
-=======
->>>>>>> cb647e72
 
 setup(
     name="tofu",
@@ -365,27 +341,15 @@
     # your project is installed. For an analysis of "install_requires" vs pip's
     # requirements files see:
     # https://packaging.python.org/en/latest/requirements.html
-<<<<<<< HEAD
     install_requires=install_requires,
-    python_requires=">=2.7,!=3.0.*,!=3.1.*,!=3.2.*,!=3.3.*,!=3.4.*,!=3.5.*",
-=======
     install_requires=["numpy", "scipy", "matplotlib", "cython>=0.26"],
     python_requires=">=3.6",
->>>>>>> cb647e72
     # List additional groups of dependencies here (e.g. development
     # dependencies). You can install these using the following syntax,
     # for example:
     # $ pip install -e .[dev,test]
     extras_require={
         "dev": [
-<<<<<<< HEAD
-            "check-manifest",  # noqa
-            "coverage",  # noqa
-            "nose==1.3.4",  # noqa
-            "sphinx",  # noqa
-            "sphinx-gallery",  # noqa
-        ]  # noqa
-=======
             "check-manifest",
             "coverage",
             "nose==1.3.4",
@@ -393,7 +357,6 @@
             "sphinx-gallery",
             "sphinx_bootstrap_theme",
         ]
->>>>>>> cb647e72
     },
     # If there are data files included in your packages that need to be
     # installed, specify them here. If using Python 2.6 or less, then these
