--- conflicted
+++ resolved
@@ -378,12 +378,7 @@
     # for example:
     # $ pip install -e .[dev,test]
     extras_require={
-<<<<<<< HEAD
-        'dev': ['check-manifest', 'coverage','nose==1.3.4', 'sphinx', 'sphinx-gallery'],
-=======
-        "dev": ["check-manifest"],
-        "test": ["coverage", "nose==1.3.4"],
->>>>>>> f8a08c4e
+        "dev": ["check-manifest", "coverage", "nose==1.3.4", "sphinx", "sphinx-gallery"],
     },
     # If there are data files included in your packages that need to be
     # installed, specify them here. If using Python 2.6 or less, then these
