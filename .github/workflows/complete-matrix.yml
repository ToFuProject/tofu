name: Complete testing matrix

on:
  push:
    branches: [ devel, master ]
  pull_request:
    branches: [ devel, master ]

jobs:
  build:

    runs-on: ${{ matrix.os }}

    strategy:
      matrix:
        os: [macOS-latest]  # , ubuntu-latest, windows-latest]
        python-version: ['3.7'] #, '3.8', '3.9']

    steps:
    - uses: actions/checkout@v2
    - name: Install LLVM and Clang
<<<<<<< HEAD
      run: |
         brew install llvm
      if: constains(matrix.os, 'macOS')
=======
      uses: KyleMayes/install-llvm-action@v1
      if: contains(matrix.os, 'macOS')
>>>>>>> 4a2058e5
    - name: Set up Python ${{ matrix.python-version }}
      uses: actions/setup-python@v2
      with:
        python-version: ${{ matrix.python-version }}
    - name: Install dependencies
      run: |
         pip install --upgrade pip
         pip install flake8 pytest coverage wheel
         pip install -r requirements.txt
    - name: Lint with flake8
      run: |
        # stop the build if there are Python syntax errors or undefined names
        # flake8 . --count --select=E9,F63,F7,F82 --show-source --statistics
        flake8 . --count --select=E9,F63,F7 --show-source --statistics
        # exit-zero treats all errors as warnings. The GitHub editor is 127 chars wide
        flake8 . --count --exit-zero --max-complexity=10 --max-line-length=127 --statistics
    - name: install tofu
      run: |
        pip install -e ".[dev]" --no-build-isolation
    - name: Test with pytest and coverage
      run: |
              coverage run --source=tofu/ -m pytest tofu/tests -v -x --durations=10<|MERGE_RESOLUTION|>--- conflicted
+++ resolved
@@ -19,14 +19,9 @@
     steps:
     - uses: actions/checkout@v2
     - name: Install LLVM and Clang
-<<<<<<< HEAD
       run: |
          brew install llvm
-      if: constains(matrix.os, 'macOS')
-=======
-      uses: KyleMayes/install-llvm-action@v1
       if: contains(matrix.os, 'macOS')
->>>>>>> 4a2058e5
     - name: Set up Python ${{ matrix.python-version }}
       uses: actions/setup-python@v2
       with:
