name: Ubuntu, py 3.11, pip

on:
  push:
    branches-ignore:
      - master
      - devel
      - deploy-test
  pull_request:
    branches-ignore:
      - master
      - devel
      - deploy-test
jobs:
  build-linux:
    runs-on: ubuntu-latest
    strategy:
      max-parallel: 5
    steps:

    # Install latex
    - name: Install latex for matplotlib
      run: |
          sudo apt-get install texlive texlive-latex-extra texlive-fonts-recommended dvipng cm-super
          pip install latex

    # NOT NEEDED: can be installed with pip
    # install Meson for packaging
    #- name: Install Meson for packaging
      #run: |
        #sudo apt install build-essential
        #sudo apt install meson ninja-build

    # git checkout
    - uses: actions/checkout@v5
      with:
        # https://github.com/marketplace/actions/checkout#usage
        fetch-depth: 0   # to fetch all history from all branches
        fetch-tags: true

    # Install uv
    - name: Install uv
      uses: astral-sh/setup-uv@v5
      with:
          python-version: 3.11

    # Build dist
    - name: Build the project
      run: |
        uv build
    
    # Create and activate env
    - name: Create and activate env
      run: |
        uv venv venv --python 3.11
        source .venv/bin/activate
        which python
    
    # Install library
    - name: Install the project
      run: |
<<<<<<< HEAD
        uv sync --all-extras
        uv build
        uv pip install .
=======
        uv pip install ./dist/*.whl
        which pytest
>>>>>>> 05e7d521
    
    # Run tests
    - name: Test with pytest and coverage
      run: |
        cd ./dist/
        which pytest
        which python
        uv pip list | grep tofu
        python -c "import tofu as tf; print(tf.__file__)"
        pytest --pyargs tofu.tests -xv --durations=10<|MERGE_RESOLUTION|>--- conflicted
+++ resolved
@@ -59,14 +59,8 @@
     # Install library
     - name: Install the project
       run: |
-<<<<<<< HEAD
-        uv sync --all-extras
-        uv build
-        uv pip install .
-=======
         uv pip install ./dist/*.whl
         which pytest
->>>>>>> 05e7d521
     
     # Run tests
     - name: Test with pytest and coverage
