--- conflicted
+++ resolved
@@ -72,13 +72,8 @@
     cdef double[2] desired_limits
 
     # .. Computing "real" discretization step, depending on `mode`..............
-<<<<<<< HEAD
     if mode == 0: # absolute
-        num_cells[0] = <int>Cceil((LMinMax[1] - LMinMax[0])/dstep)
-=======
-    if mode == 1: # absolute
         ncells[0] = <int>Cceil((lminmax[1] - lminmax[0]) / dstep)
->>>>>>> 37e6db5e
     else: # relative
         ncells[0] = <int>Cceil(1./dstep)
     resolution[0] = (lminmax[1] - lminmax[0]) / ncells[0]
@@ -153,13 +148,8 @@
     cdef double resol
     cdef double first = lminmax[0]
 
-<<<<<<< HEAD
     if mode == 0: # absolute
-        numcells = <int>Cceil((LMinMax[1] - first)/dstep)
-=======
-    if mode == 1: # absolute
         ncells = <int>Cceil((lminmax[1] - first) / dstep)
->>>>>>> 37e6db5e
     else: # relative
         ncells = <int>Cceil(1./dstep)
     if ncells < 1 :
@@ -1296,9 +1286,6 @@
             coeffs[0] = <double*>malloc((nraf+1)*sizeof(double))
             left_rule_single(nraf, los_kmin, eff_res[0],
                                       &coeffs[0][0])
-<<<<<<< HEAD
-            return nraf + 1
-=======
             return nraf + 1
     return -1
 
@@ -1495,7 +1482,7 @@
     return
 
 
-# # -- utility for calc signal ---------------------------------------------------
+# -- utility for calc signal ---------------------------------------------------
 cdef inline void los_get_sample_pts(int nlos,
                                     double* ptx,
                                     double* pty,
@@ -1601,5 +1588,4 @@
     cdef int jj
     # ...
     vsum = _bgt.sum_par_one_row(val_mv, nsz)
-    return vsum * loc_eff_res
->>>>>>> 37e6db5e
+    return vsum * loc_eff_res