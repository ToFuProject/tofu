
"""
This module is the geometrical part of the ToFu general package
It includes all functions and object classes necessary for tomography on Tokamaks
"""

# Built-in
import sys
import os
import warnings
import copy


# Common
import numpy as np
import scipy.interpolate as scpinterp
import datetime as dtm
import matplotlib.pyplot as plt
import matplotlib as mpl

# ToFu-specific
from tofu import __version__ as __version__
import tofu.pathfile as tfpf
import tofu.utils as utils
try:
    import tofu.geom._def as _def
    import tofu.geom._GG as _GG
    import tofu.geom._comp_optics as _comp_optics
    import tofu.geom._plot_optics as _plot_optics
except Exception:
    from . import _def as _def
    from . import _GG as _GG
    from . import _comp_optics as _comp_optics
    from . import _plot_optics as _plot_optics



__all__ = ['CrystalBragg']



_Type = 'Tor'
_NTHREADS = 16

"""
###############################################################################
###############################################################################
                        Ves class and functions
###############################################################################
"""



class CrystalBragg(utils.ToFuObject):
    """ A class defining crystals for Bragg diffraction

    A crystal can be of Type flat, cylindrical or spherical
    It is characterized by its:
        - geometry (Type, dimensions, curvature radii and position/orientation)
        - Material and lattice
        - Bragg parameters (angle vs lambda)


    Parameters
    ----------
    Id :            str / tfpf.ID
        A name string or a pre-built tfpf.ID class to be used to identify this
        particular instance, if a string is provided, it is fed to tfpf.ID()
    dgeom :         dict
        An array (2,N) or (N,2) defining the contour of the vacuum vessel in a
        cross-section, if not closed, will be closed automatically
     dspectral:     str
        Flag indicating whether the vessel will be a torus ('Tor') or a linear
        device ('Lin')
    SavePath :      None / str
        If provided, forces the default saving path of the object to the
        provided value

    """

    # Fixed (class-wise) dictionary of default properties
    _ddef = {'Id':{'shot': 0, 'Exp': 'dummy', 'Diag': 'dummy',
                   'include':['Mod', 'Cls', 'Exp', 'Diag',
                              'Name', 'shot', 'version']},
             'dgeom':{'Type': 'sph', 'Typeoutline': 'rect'},
             'dmat':{},
             'dbragg':{},
             'dmisc':{'color':'k'}}
    _dplot = {'cross':{'Elt':'P',
                       'dP':{'color':'k','lw':2},
                       'dI':{'color':'k','ls':'--','marker':'x','ms':8,'mew':2},
                       'dBs':{'color':'b','ls':'--','marker':'x','ms':8,'mew':2},
                       'dBv':{'color':'g','ls':'--','marker':'x','ms':8,'mew':2},
                       'dVect':{'color':'r','scale':10}},
              'hor':{'Elt':'P',
                     'dP':{'color':'k','lw':2},
                     'dI':{'color':'k','ls':'--'},
                     'dBs':{'color':'b','ls':'--'},
                     'dBv':{'color':'g','ls':'--'},
                     'Nstep':50},
              '3d':{}}
    _DEFLAMB = 3.971561e-10
    _DEFNPEAKS = 12
    # _DREFLECT_DTYPES = {'specular':0, 'diffusive':1, 'ccube':2}


    # Does not exist beofre Python 3.6 !!!
    def __init_subclass__(cls, color='k', **kwdargs):
        # Python 2
        super(CrystalBragg,cls).__init_subclass__(**kwdargs)
        # Python 3
        #super().__init_subclass__(**kwdargs)
        cls._ddef = copy.deepcopy(CrystalBragg._ddef)
        cls._dplot = copy.deepcopy(CrystalBragg._dplot)
        cls._set_color_ddef(cls._color)

    @classmethod
    def _set_color_ddef(cls, color):
        cls._ddef['dmisc']['color'] = mpl.colors.to_rgba(color)

    def __init__(self, dgeom=None, dmat=None, dbragg=None,
                 Id=None, Name=None, Exp=None, Diag=None, shot=None,
                 fromdict=None, sep=None,
                 SavePath=os.path.abspath('./'),
                 SavePath_Include=tfpf.defInclude, color=None):

        # To replace __init_subclass__ for Python 2
        if sys.version[0]=='2':
            self._dstrip = utils.ToFuObjectBase._dstrip.copy()
            self.__class__._strip_init()

        # Create a dplot at instance level
        self._dplot = copy.deepcopy(self.__class__._dplot)

        kwdargs = locals()
        del kwdargs['self']
        # super()
        super(CrystalBragg,self).__init__(**kwdargs)

    def _reset(self):
        # super()
        super(CrystalBragg,self)._reset()
        self._dgeom = dict.fromkeys(self._get_keys_dgeom())
        self._dmat = dict.fromkeys(self._get_keys_dmat())
        self._dbragg = dict.fromkeys(self._get_keys_dbragg())
        self._dmisc = dict.fromkeys(self._get_keys_dmisc())
        #self._dplot = copy.deepcopy(self.__class__._ddef['dplot'])

    @classmethod
    def _checkformat_inputs_Id(cls, Id=None, Name=None,
                               Exp=None, Diag=None, shot=None, Type=None,
                               include=None,
                               **kwdargs):
        if Id is not None:
            assert isinstance(Id,utils.ID)
            Name, Exp, Type = Id.Name, Id.Exp, Id.Type
        if Type is None:
            Type = cls._ddef['dgeom']['Type']
        if Exp is None:
            Exp = cls._ddef['Id']['Exp']
        if Diag is None:
            Diag = cls._ddef['Id']['Diag']
        if shot is None:
            shot = cls._ddef['Id']['shot']
        if include is None:
            include = cls._ddef['Id']['include']

        dins = {'Name':{'var':Name, 'cls':str},
                'Exp': {'var':Exp, 'cls':str},
                'Diag': {'var':Diag, 'cls':str},
                'shot': {'var':shot, 'cls':int},
                'Type': {'var':Type, 'in':['sph']},
                'include':{'var':include, 'listof':str}}
        dins, err, msg = cls._check_InputsGeneric(dins)
        if err:
            raise Exception(msg)

        kwdargs.update({'Name':Name, 'shot':shot,
                        'Exp':Exp, 'Diag':Diag, 'Type':Type,
                        'include':include})
        return kwdargs

    ###########
    # Get largs
    ###########

    @staticmethod
    def _get_largs_dgeom(sino=True):
        largs = ['dgeom']
        return largs

    @staticmethod
    def _get_largs_dmat():
        largs = ['dmat']
        return largs

    @staticmethod
    def _get_largs_dbragg():
        largs = ['dbragg']
        return largs

    @staticmethod
    def _get_largs_dmisc():
        largs = ['color']
        return largs

    ###########
    # Get check and format inputs
    ###########

    @classmethod
    def _checkformat_dgeom(cls, dgeom=None):
        if dgeom is None:
            return
        assert isinstance(dgeom, dict)
        lkok = cls._get_keys_dgeom()
        assert all([isinstance(ss, str) and ss in lkok for ss in dgeom.keys()])
        for kk in cls._ddef['dgeom'].keys():
            dgeom[kk] = dgeom.get(kk, cls._ddef['dgeom'][kk])
        for kk in lkok:
            dgeom[kk] = dgeom.get(kk, None)
        if dgeom['center'] is not None:
            dgeom['center'] = np.atleast_1d(dgeom['center']).ravel()
            assert dgeom['center'].size == 3
        else:
            assert dgeom['summit'] is not None
            assert dgeom['rcurve'] is not None
        if dgeom['summit'] is not None:
            dgeom['summit'] = np.atleast_1d(dgeom['summit']).ravel()
            assert dgeom['summit'].size == 3
        else:
            assert dgeom['center'] is not None
            assert dgeom['rcurve'] is not None
        if dgeom['extenthalf'] is not None:
            dgeom['extenthalf'] = np.atleast_1d(dgeom['extenthalf'])
            assert dgeom['extenthalf'].size == 2
        if dgeom['rcurve'] is not None:
            dgeom['rcurve'] = float(dgeom['rcurve'])
        if dgeom['nout'] is not None:
            dgeom['nout'] = np.atleast_1d(dgeom['nout'])
            dgeom['nout'] = dgeom['nout'] / np.linalg.norm(dgeom['nout'])
            assert dgeom['nout'].size == 3
        if dgeom['nin'] is not None:
            dgeom['nin'] = np.atleast_1d(dgeom['nin'])
            dgeom['nin'] = dgeom['nin'] / np.linalg.norm(dgeom['nin'])
            assert dgeom['nin'].size == 3
        if dgeom['e1'] is not None:
            dgeom['e1'] = np.atleast_1d(dgeom['e1'])
            dgeom['e1'] = dgeom['e1'] / np.linalg.norm(dgeom['e1'])
            assert dgeom['e1'].size == 3
            assert dgeom['e2'] is not None
        if dgeom['e2'] is not None:
            dgeom['e2'] = np.atleast_1d(dgeom['e2'])
            dgeom['e2'] = dgeom['e2'] / np.linalg.norm(dgeom['e2'])
            assert dgeom['e2'].size == 3
        if dgeom['e1'] is not None:
            assert np.abs(np.sum(dgeom['e1']*dgeom['e2'])) < 1.e-12
            if dgeom['nout'] is not None:
                assert np.abs(np.sum(dgeom['e1']*dgeom['nout'])) < 1.e-12
                assert np.abs(np.sum(dgeom['e2']*dgeom['nout'])) < 1.e-12
                assert np.linalg.norm(np.cross(dgeom['e1'], dgeom['e2'])
                                      - dgeom['nout']) < 1.e-12
            if dgeom['nin'] is not None:
                assert np.abs(np.sum(dgeom['e1']*dgeom['nin'])) < 1.e-12
                assert np.abs(np.sum(dgeom['e2']*dgeom['nin'])) < 1.e-12
                assert np.linalg.norm(np.cross(dgeom['e1'], dgeom['e2'])
                                      + dgeom['nin']) < 1.e-12
        return dgeom

    @classmethod
    def _checkformat_dmat(cls, dmat=None):
        if dmat is None:
            return
        assert isinstance(dmat, dict)
        lkok = cls._get_keys_dmat()
        assert all([isinstance(ss, str) for ss in dmat.keys()])
        assert all([ss in lkok for ss in dmat.keys()])
        for kk in cls._ddef['dmat'].keys():
            dmat[kk] = dmat.get(kk, cls._ddef['dmat'][kk])
        if dmat.get('d') is not None:
            dmat['d'] = float(dmat['d'])
        if dmat.get('formula') is not None:
            assert isinstance(dmat['formula'], str)
        if dmat.get('density') is not None:
            dmat['density'] = float(dmat['density'])
        if dmat.get('lengths') is not None:
            dmat['lengths'] = np.atleast_1d(dmat['lengths']).ravel()
        if dmat.get('angles') is not None:
            dmat['angles'] = np.atleast_1d(dmat['angles']).ravel()
        if dmat.get('cut') is not None:
            dmat['cut'] = np.atleast_1d(dmat['cut']).ravel().astype(int)
            assert dmat['cut'].size <= 4
        return dmat

    @classmethod
    def _checkformat_dbragg(cls, dbragg=None):
        if dbragg is None:
            return
        assert isinstance(dbragg, dict)
        lkok = cls._get_keys_dbragg()
        assert all([isinstance(ss, str) for ss in dbragg.keys()])
        assert all([ss in lkok for ss in dbragg.keys()])

        for kk in cls._ddef['dbragg'].keys():
            dbragg[kk] = dbragg.get(kk, cls._ddef['dbragg'][kk])
        if dbragg.get('rockingcurve') is not None:
            assert isinstance(dbragg['rockingcurve'], dict)
            drock = dbragg['rockingcurve']
            lkeyok = ['sigam', 'deltad', 'Rmax', 'dangle', 'lamb', 'value',
                      'type', 'source']
            lkout = [kk for kk in drock.keys() if kk not in lkeyok]
            if len(lkout) > 0:
                msg = ("Unauthorized keys in dbrag['rockingcurve']:\n"
                       + "\t-" + "\n\t-".join(lkout))
                raise Exception(msg)
            try:
                if drock.get('sigma') is not None:
                    dbragg['rockingcurve']['sigma'] = float(drock['sigma'])
                    dbragg['rockingcurve']['deltad'] = float(
                        drock.get('deltad', 0.))
                    dbragg['rockingcurve']['Rmax'] = float(
                        drock.get('Rmax', 1.))
                    dbragg['rockingcurve']['type'] = 'lorentz-log'
                elif drock.get('dangle') is not None:
                    c2d = (drock.get('lamb') is not None
                           and drock.get('value').ndim == 2)
                    if c2d:
                        if drock['value'].shape != (drock['dangle'].size,
                                                    drock['lamb'].size):
                            msg = ("Tabulated 2d rocking curve should be:\n"
                                   + "\tshape = (dangle.size, lamb.size)")
                            raise Exception(msg)
                        dbragg['rockingcurve']['dangle'] = np.r_[
                            drock['dangle']]
                        dbragg['rockingcurve']['lamb'] = np.r_[drock['lamb']]
                        dbragg['rockingcurve']['value'] = drock['value']
                        dbragg['rockingcurve']['type'] = 'tabulated-2d'
                    else:
                        if drock.get('lamb') is None:
                            msg = ("Please also specify the lamb for which "
                                   + "the rocking curve was tabulated!")
                            raise Exception(msg)
                        dbragg['rockingcurve']['lamb'] = float(drock['lamb'])
                        dbragg['rockingcurve']['dangle'] = np.r_[
                            drock['dangle']]
                        dbragg['rockingcurve']['value'] = np.r_[drock['value']]
                        dbragg['rockingcurve']['type'] = 'tabulated-1d'
                    if drock.get('source') is None:
                        msg = "Unknonw source for the tabulated rocking curve!"
                        warnings.warn(msg)
                    dbragg['rockingcurve']['source'] = drock.get('source')
            except Exception as err:
                msg = ("Provide the rocking curve as a dict with either:\n"
                       + "\t- parameters of a lorentzian in log10:\n"
                       + "\t\t{'sigma': float,\n"
                       + "\t\t 'deltad': float,\n"
                       + "\t\t 'Rmax': float}\n"
                       + "\t- tabulated (dangle, value), with source (url...)"
                       + "\t\t{'dangle': np.ndarray,\n"
                       + "\t\t 'value': np.ndarray,\n"
                       + "\t\t 'source': str}")
                raise Exception(msg)
        return dbragg

    @classmethod
    def _checkformat_inputs_dmisc(cls, color=None):
        if color is None:
            color = mpl.colors.to_rgba(cls._ddef['dmisc']['color'])
        assert mpl.colors.is_color_like(color)
        return tuple(mpl.colors.to_rgba(color))

    ###########
    # Get keys of dictionnaries
    ###########

    @staticmethod
    def _get_keys_dgeom():
        lk = ['Type', 'Typeoutline',
              'summit', 'center', 'extenthalf', 'surface',
              'nin', 'nout', 'e1', 'e2', 'rcurve',
              'move', 'move_param', 'move_kwdargs']
        return lk

    @staticmethod
    def _get_keys_dmat():
        lk = ['formula', 'density', 'symmetry',
              'lengths', 'angles', 'cut', 'd']
        return lk

    @staticmethod
    def _get_keys_dbragg():
        lk = ['rockingcurve']
        return lk

    @staticmethod
    def _get_keys_dmisc():
        lk = ['color']
        return lk

    ###########
    # _init
    ###########

    def _init(self, dgeom=None, dmat=None, dbragg=None,
              color=None, **kwdargs):
        allkwds = dict(locals(), **kwdargs)
        largs = self._get_largs_dgeom()
        kwds = self._extract_kwdargs(allkwds, largs)
        self.set_dgeom(**kwds)
        largs = self._get_largs_dmat()
        kwds = self._extract_kwdargs(allkwds, largs)
        self.set_dmat(**kwds)
        largs = self._get_largs_dbragg()
        kwds = self._extract_kwdargs(allkwds, largs)
        self.set_dbragg(**kwds)
        largs = self._get_largs_dmisc()
        kwds = self._extract_kwdargs(allkwds, largs)
        self._set_dmisc(**kwds)
        self._dstrip['strip'] = 0

    ###########
    # set dictionaries
    ###########

    def set_dgeom(self, dgeom=None):
        dgeom = self._checkformat_dgeom(dgeom)
        if dgeom['e1'] is not None:
            if dgeom['nout'] is None:
                dgeom['nout'] = np.cross(dgeom['e1'], dgeom['e2'])
            if dgeom['nin'] is None:
                dgeom['nin'] = -dgeom['nout']
            if dgeom['center'] is None:
                dgeom['center'] = (dgeom['summit']
                                   + dgeom['nin']*dgeom['rcurve'])
            if dgeom['summit'] is None:
                dgeom['summit'] = (dgeom['center']
                                   + dgeom['nout']*dgeom['rcurve'])
        elif dgeom['center'] is not None and dgeom['summit'] is not None:
            if dgeom['nout'] is None:
                nout = (dgeom['summit'] - dgeom['center'])
                dgeom['nout'] = nout / np.linalg.norm(nout)

        if dgeom['extenthalf'] is not None:
            if dgeom['Type'] == 'sph' and dgeom['Typeoutline'] == 'rect':
                ind = np.argmax(dgeom['extenthalf'])
                dphi = dgeom['extenthalf'][ind]
                sindtheta = np.sin(dgeom['extenthalf'][ind-1])
                dgeom['surface'] = 4.*dgeom['rcurve']**2*dphi*sindtheta
        self._dgeom = dgeom
        if dgeom['move'] is not None:
            self.set_move(move=dgeom['move'], param=dgeom['move_param'],
                          **dgeom['move_kwdargs'])

    def set_dmat(self, dmat=None):
        dmat = self._checkformat_dmat(dmat)
        self._dmat = dmat

    def set_dbragg(self, dbragg=None):
        dbragg = self._checkformat_dbragg(dbragg)
        self._dbragg = dbragg

    def _set_color(self, color=None):
        color = self._checkformat_inputs_dmisc(color=color)
        self._dmisc['color'] = color
        self._dplot['cross']['dP']['color'] = color
        self._dplot['hor']['dP']['color'] = color
        # self._dplot['3d']['dP']['color'] = color

    def _set_dmisc(self, color=None):
        self._set_color(color)

    ###########
    # strip dictionaries
    ###########

    def _strip_dgeom(self, lkeep=None):
        lkeep = self._get_keys_dgeom()
        utils.ToFuObject._strip_dict(self._dgeom, lkeep=lkeep)

    def _strip_dmat(self, lkeep=None):
        lkeep = self._get_keys_dmat()
        utils.ToFuObject._strip_dict(self._dmat, lkeep=lkeep)

    def _strip_dbragg(self, lkeep=None):
        lkeep = self._get_keys_dbragg()
        utils.ToFuObject._strip_dict(self._dbragg, lkeep=lkeep)

    def _strip_dmisc(self, lkeep=['color']):
        utils.ToFuObject._strip_dict(self._dmisc, lkeep=lkeep)

    ###########
    # rebuild dictionaries
    ###########

    def _rebuild_dgeom(self, lkeep=None):
        lkeep = self._get_keys_dgeom()
        reset = utils.ToFuObject._test_Rebuild(self._dgeom, lkeep=lkeep)
        if reset:
            utils.ToFuObject._check_Fields4Rebuild(self._dgeom,
                                                   lkeep=lkeep, dname='dgeom')
            self._set_dgeom(dgeom=self._dgeom)

    def _rebuild_dmat(self, lkeep=None):
        lkeep = self._get_keys_dmat()
        reset = utils.ToFuObject._test_Rebuild(self._dmat, lkeep=lkeep)
        if reset:
            utils.ToFuObject._check_Fields4Rebuild(self._dmat,
                                                   lkeep=lkeep, dname='dmat')
            self.set_dmat(self._dmat)

    def _rebuild_dbragg(self, lkeep=None):
        lkeep = self._get_keys_dbragg()
        reset = utils.ToFuObject._test_Rebuild(self._dbragg, lkeep=lkeep)
        if reset:
            utils.ToFuObject._check_Fields4Rebuild(self._dbragg,
                                                   lkeep=lkeep, dname='dbragg')
            self.set_dbragg(self._dbragg)

    def _rebuild_dmisc(self, lkeep=['color']):
        reset = utils.ToFuObject._test_Rebuild(self._dmisc, lkeep=lkeep)
        if reset:
            utils.ToFuObject._check_Fields4Rebuild(self._dmisc,
                                                   lkeep=lkeep, dname='dmisc')
            self._set_dmisc(color=self.dmisc['color'])

    ###########
    # _strip and get/from dict
    ###########

    @classmethod
    def _strip_init(cls):
        cls._dstrip['allowed'] = [0,1]
        nMax = max(cls._dstrip['allowed'])
        doc = """
                 1: Remove nothing"""
        doc = utils.ToFuObjectBase.strip.__doc__.format(doc,nMax)
        if sys.version[0]=='2':
            cls.strip.__func__.__doc__ = doc
        else:
            cls.strip.__doc__ = doc

    def strip(self, strip=0):
        # super()
        super(CrystalBragg, self).strip(strip=strip)

    def _strip(self, strip=0):
        if strip==0:
            self._rebuild_dgeom()
            self._rebuild_dmat()
            self._rebuild_dbragg()
            self._rebuild_dmisc()
        else:
            self._strip_dgeom()
            self._strip_dmat()
            self._strip_dbragg()
            self._strip_dmisc()

    def _to_dict(self):
        dout = {'dgeom':{'dict':self._dgeom, 'lexcept':None},
                'dmat':{'dict':self._dmat, 'lexcept':None},
                'dbragg':{'dict':self._dbragg, 'lexcept':None},
                'dmisc':{'dict':self._dmisc, 'lexcept':None},
                'dplot':{'dict':self._dplot, 'lexcept':None}}
        return dout

    def _from_dict(self, fd):
        self._dgeom.update(**fd.get('dgeom', {}))
        self._dmat.update(**fd.get('dmat', {}))
        self._dbragg.update(**fd.get('dbragg', {}))
        self._dmisc.update(**fd.get('dmisc', {}))
        self._dplot.update(**fd.get('dplot', {}))

    # -----------
    # Properties
    # -----------

    @property
    def Type(self):
        """Return the type of structure """
        return self._Id.Type

    @property
    def dgeom(self):
        return self._dgeom

    @property
    def dmat(self):
        """Return the polygon defining the structure cross-section"""
        return self._dmat

    @property
    def dbragg(self):
        """Return the polygon defining the structure cross-section"""
        return self._dbragg

    @property
    def dmisc(self):
        return self._dmisc

    @property
    def nin(self):
        return self._dgeom['nin']

    @property
    def nout(self):
        return self._dgeom['nout']

    @property
    def e1(self):
        return self._dgeom['e1']

    @property
    def e2(self):
        return self._dgeom['e2']

    @property
    def summit(self):
        return self._dgeom['summit']

    @property
    def center(self):
        return self._dgeom['center']

    @property
    def rockingcurve(self):
        if self._dbragg.get('rockingcurve') is not None:
            if self._dbragg['rockingcurve'].get('type') is not None:
                return self._dbragg['rockingcurve']
        raise Exception("rockingcurve was not set!")

    # -----------------
    # methods for color
    # -----------------

    def set_color(self, col):
        self._set_color(col)

    def get_color(self):
        return self._dmisc['color']

    # -----------------
    # methods for printing
    # -----------------

    def get_summary(self, sep='  ', line='-', just='l',
                    table_sep=None, verb=True, return_=False):
        """ Summary description of the object content """

        # -----------------------
        # Build material
        col0 = ['formula', 'symmetry', 'cut', 'density',
                'd (A)', 'bragg({:9.6} A) (deg)'.format(self._DEFLAMB*1e10),
                'rocking curve']
        ar0 = [self._dmat['formula'], self._dmat['symmetry'],
               str(self._dmat['cut']), str(self._dmat['density']),
               '{0:5.3f}'.format(self._dmat['d']*1.e10),
               str(self.get_bragg_from_lamb(self._DEFLAMB)[0]*180./np.pi)]
        try:
            ar0.append(self.rockingcurve['type'])
        except Exception as err:
            ar0.append('None')


        # -----------------------
        # Build geometry
        col1 = ['Type', 'outline', 'surface (cm^2)', 'rcurve',
                'half-extent', 'summit', 'center', 'nin', 'e1']
        ar1 = [self._dgeom['Type'], self._dgeom['Typeoutline'],
               '{0:5.1f}'.format(self._dgeom['surface']*1.e4),
               '{0:5.2f}'.format(self._dgeom['rcurve']),
               str(np.round(self._dgeom['extenthalf'], decimals=3)),
               str(np.round(self._dgeom['summit'], decimals=2)),
               str(np.round(self._dgeom['center'], decimals=2)),
               str(np.round(self._dgeom['nin'], decimals=2)),
               str(np.round(self._dgeom['e1'], decimals=2))]
        if self._dgeom.get('move') not in [None, False]:
            col1 += ['move', 'param']
            ar1 += [self._dgeom['move'],
                    str(np.round(self._dgeom['move_param'], decimals=5))]

        if self._dmisc.get('color') is not None:
            col1.append('color')
            ar1.append(str(self._dmisc['color']))

        lcol = [col0, col1]
        lar = [ar0, ar1]
<<<<<<< HEAD

        # -----------------------
        # Build mobile
        if self._dgeom['mobile'] != False:
            if self._dgeom['mobile'] == 'rotate':
                col2 = ['Mov. type', 'axis pt.', 'axis vector', 'pos. (deg)']
                ar2 = [self._dgeom['mobile'],
                       str(np.round(self._dgeom['rotateaxis'][0], decimals=2)),
                       str(np.round(self._dgeom['rotateaxis'][1], decimals=2)),
                       '{0:8.4f}'.format(self._dgeom['rotateangle']*180./np.pi)]
            lcol.append(col2)
            lar.append(ar2)
=======
>>>>>>> e461c7dc
        return self._get_summary(lar, lcol,
                                  sep=sep, line=line, table_sep=table_sep,
                                  verb=verb, return_=return_)
    # -----------------
    # methods for moving
    # -----------------

    def _update_or_copy(self, dgeom, pinhole=None,
                        return_copy=None,
                        name=None, diag=None, shot=None):
        if return_copy is None:
            return_copy = _RETURN_COPY
        for kk, vv in self._dgeom.items():
            if kk not in dgeom.keys():
                dgeom[kk] = vv
        if return_copy is True:
            if name is None:
                name = self.Id.Name + 'copy'
            if diag is None:
                diag = self.Id.Diag
            if shot is None:
                diag = self.Id.shot
            return self.__class__(dgeom=dgeom,
                                  dbragg=self._dbragg,
                                  dmat=self._dmat,
                                  color=self._dmisc['color'],
                                  Exp=self.Id.Exp,
                                  Diag=diag,
                                  Name=name,
                                  shot=shot,
                                  SavePath=self.Id.SavePath)
        else:
            dgeom0 = self.dgeom
            try:
                self.set_dgeom(dgeom=dgeom)
            except Exception as err:
                # Make sure instance does not move
                self.set_dgeom(dgeom=dgeom0)
                msg = (str(err)
                       + "\nAn exception occured during updating\n"
                       + "  => instance unmoved")
                raise Exception(msg)

    def _rotate_or_translate(self, func, **kwdargs):
        pts = np.array([self._dgeom['summit'], self._dgeom['center']]).T
        if 'rotate' in func.__name__:
            vect = np.array([self._dgeom['nout'],
                             self._dgeom['e1'], self._dgeom['e2']]).T
            pts, vect = func(pts=pts, vect=vect, **kwdargs)
            return {'summit': pts[:, 0], 'center': pts[:, 1],
                    'nout': vect[:, 0], 'nin': -vect[:, 0],
                    'e1': vect[:, 1], 'e2': vect[:, 2]}
        else:
            pts = func(pts=pts, **kwdargs)
            return {'summit': pts[:, 0], 'center': pts[:, 1]}

    def translate_in_cross_section(self, distance=None, direction_rz=None,
                                   phi=None,
                                   return_copy=None,
                                   diag=None, name=None, shot=None):
        """ Translate the instance in the cross-section """
        if phi is None:
            phi = np.arctan2(*self.summit[1::-1])
            msg = ("Poloidal plane was not explicitely specified\n"
                   + "  => phi set to self.summit's phi ({})".format(phi))
            warnings.warn(msg)
        dgeom = self._rotate_or_translate(
            self._translate_pts_poloidal_plane,
            phi=phi, direction_rz=direction_rz, distance=distance)
        return self._update_or_copy(dgeom,
                                    return_copy=return_copy,
                                    diag=diag, name=name, shot=shot)

    def translate_3d(selfi, distance=None, direction=None,
                     return_copy=None,
                     diag=None, name=None, shot=None):
        """ Translate the instance in provided direction """
        dgeom = self._rotate_or_translate(
            self._translate_pts_3d,
            direction=direction, distance=distance)
        return self._update_or_copy(dgeom,
                                    return_copy=return_copy,
                                    diag=diag, name=name, shot=shot)

    def rotate_in_cross_section(self, angle=None, axis_rz=None,
                                phi=None,
                                return_copy=None,
                                diag=None, name=None, shot=None):
        """ Rotate the instance in the cross-section """
        if phi is None:
            phi = np.arctan2(*self.summit[1::-1])
            msg = ("Poloidal plane was not explicitely specified\n"
                   + "  => phi set to self.summit's phi ({})".format(phi))
            warnings.warn(msg)
        dgeom = self._rotate_or_translate(
            self._rotate_pts_vectors_in_poloidal_plane,
            axis_rz=axis_rz, angle=angle, phi=phi)
        return self._update_or_copy(dgeom,
                                    return_copy=return_copy,
                                    diag=diag, name=name, shot=shot)

    def rotate_around_torusaxis(self, angle=None,
                                return_copy=None,
                                diag=None, name=None, shot=None):
        """ Rotate the instance around the torus axis """
        dgeom = self._rotate_or_translate(
            self._rotate_pts_vectors_around_torusaxis,
            angle=angle)
        return self._update_or_copy(dgeom,
                                    return_copy=return_copy,
                                    diag=diag, name=name, shot=shot)

    def rotate_around_3daxis(self, angle=None, axis=None,
                             return_copy=None,
                             diag=None, name=None, shot=None):
        """ Rotate the instance around the provided 3d axis """
        dgeom = self._rotate_or_translate(
            self._rotate_pts_vectors_around_3daxis,
            axis=axis, angle=angle)
        return self._update_or_copy(dgeom,
                                    return_copy=return_copy,
                                    diag=diag, name=name, shot=shot)

    def set_move(self, move=None, param=None, **kwdargs):
        """ Set the default movement parameters

        A default movement can be set for the instance, it can be any of the
        pre-implemented movement (rotations or translations)
        This default movement is the one that will be called when using
        self.move()

        Specify the type of movement via the name of the method (passed as a
        str to move)

        Specify, for the geometry of the instance at the time of defining this
        default movement, the current value of the associated movement
        parameter (angle / distance). This is used to set an arbitrary
        difference for user who want to use absolute position values
        The desired incremental movement to be performed when calling self.move
        will be deduced by substracting the stored param value to the provided
        param value. Just set the current param value to 0 if you don't care
        about a custom absolute reference.

        kwdargs must be a parameters relevant to the chosen method (axis,
        direction...)

        e.g.:
            self.set_move(move='rotate_around_3daxis',
                          param=0.,
                          axis=([0.,0.,0.], [1.,0.,0.]))
            self.set_move(move='translate_3d',
                          param=0.,
                          direction=[0.,1.,0.])
        """
        move, param, kwdargs = self._checkformat_set_move(move, param, kwdargs)
        self._dgeom['move'] = move
        self._dgeom['move_param'] = param
        if isinstance(kwdargs, dict) and len(kwdargs) == 0:
            kwdargs = None
        self._dgeom['move_kwdargs'] = kwdargs

    def move(self, param):
        """ Set new position to desired param according to default movement

        Can only be used if default movement was set before
        See self.set_move()
        """
        param = self._move(param, dictname='_dgeom')
        self._dgeom['move_param'] = param


    # -----------------
    # methods for rocking curve
    # -----------------

    def get_rockingcurve_func(self, lamb=None, n=None):
        """ Return the rocking curve function

        Also return the wavelength (lamb) for which it was computed
            and the associated reference bragg angle

        """
        drock = self.rockingcurve
        if drock['type'] == 'tabulated-1d':
            if lamb is not None and lamb != drock['lamb']:
                msg = ("rocking curve was tabulated only for:\n"
                       + "\tlamb = {} m\n".format(lamb)
                       + "  => Please let lamb=None")
                raise Exception(msg)
            lamb = drock['lamb']
            bragg = self._checkformat_bragglamb(lamb=lamb, n=n)
            func = scpinterp.interp1d(drock['dangle'] + bragg, drock['value'],
                                      kind='linear', bounds_error=False,
                                      fill_value=0, assume_sorted=True)

        elif drock['type'] == 'tabulated-2d':
            lmin, lmax = drock['lamb'].min(), drock['lamb'].max()
            if lamb is None:
                lamb = drock['lamb']
            if lamb < lmin or lamb > lmax:
                msg = ("rocking curve was tabulated only in interval:\n"
                       + "\tlamb in [{}; {}] m\n".format(lmin, lmax)
                       + "  => Please set lamb accordingly")
                raise Exception(msg)
            bragg = self._checkformat_bragglamb(lamb=lamb, n=n)

            def func(angle, lamb=lamb, bragg=bragg, drock=drock):
                return scpinterp.interp2d(drock['dangle']+bragg, drock['lamb'],
                                          drock['value'], kind='linear',
                                          bounds_error=False, fill_value=0,
                                          assume_sorted=True)(angle, lamb)

        else:
            # TBC
            raise NotImplementedError
            def func(angle, d=d, delta_bragg=delta_bragg,
                     Rmax=drock['Rmax'], sigma=drock['sigma']):
                core = sigma**2/((angle - (bragg+delta_bragg))**2 + sigma**2)
                if Rmax is None:
                    return core/(sigma*np.pi)
                else:
                    return Rmax*core
        return func, lamb, bragg

    def plot_rockingcurve(self, lamb=None, n=None, sigma=None,
                          npts=None, color=None, ang_units=None,
                          fs=None, ax=None, legend=None):
        drock = self.rockingcurve
        func, lamb, bragg = self.get_rockingcurve_func(lamb=lamb, n=n)
        axtit = 'Rocking curve for ' + self.Id.Name
        return _plot_optics.CrystalBragg_plot_rockingcurve(
            func=func, bragg=bragg, lamb=lamb,
            sigma=sigma, npts=npts,
            ang_units=ang_units, axtit=axtit, color=color,
            fs=fs, ax=ax, legend=legend)

    # -----------------
    # methods for surface and contour sampling
    # -----------------

    def sample_outline_plot(self, res=None):
        if self._dgeom['Type'] == 'sph':
            if self._dgeom['Typeoutline'] == 'rect':
                func = _comp_optics.CrystBragg_sample_outline_plot_sphrect
                outline = func(self._dgeom['center'], self.dgeom['nout'],
                               self._dgeom['e1'], self._dgeom['e2'],
                               self._dgeom['rcurve'], self._dgeom['extenthalf'],
                               res)
            else:
                raise NotImplementedError
        else:
            raise NotImplementedError
        return outline

    def sample_outline_Rays(self, res=None):
        if self._dgeom['Type'] == 'sph':
            if self._dgeom['Typeoutline'] == 'rect':
                func = _comp_optics.CrystBragg_sample_outline_Rays
                pts, phi, dtheta = func()
            else:
                raise NotImplementedError
        else:
            raise NotImplementedError
        return outline



    # -----------------
    # methods for surface and contour sampling
    # -----------------

    def _checkformat_bragglamb(self, bragg=None, lamb=None, n=None):
        lc = [lamb is not None, bragg is not None]
        if not any(lc):
            lamb = self._DEFLAMB
            lc[0] = True
        assert np.sum(lc) == 1, "Provide lamb xor bragg!"
        if lc[0]:
            bragg = self.get_bragg_from_lamb(np.atleast_1d(lamb),
                                             n=n)
        else:
            bragg = np.atleast_1d(bragg)
        return bragg

    def _checkformat_get_Rays_from(self, phi=None, bragg=None):
        assert phi is not None
        assert bragg is not None
        bragg = np.atleast_1d(bragg)
        phi = np.atleast_1d(phi)
        nrays = max(phi.size, bragg.size)
        if not phi.shape == bragg.shape:
            if phi.size == 1:
                phi = np.full(bragg.shape, phi[0])
            elif bragg.size == 1:
                bragg = np.full(phi.shape, bragg[0])
            else:
                msg = "phi and bragg/lamb must have the same shape!\n"
                msg += "   phi.shape:        %s\n"%str(phi.shape)
                msg += "   bragg/lamb.shape: %s\n"%str(bragg.shape)
                raise Exception(msg)
        return phi, bragg

    def get_Rays_from_summit(self, phi=None, bragg=None,
                             lamb=None, n=None,
                             returnas=object, config=None, name=None):

        # Check inputs
        bragg = self._checkformat_bragglamb(bragg=bragg, lamb=lamb)
        phi, bragg = self._checkformat_get_Rays_from(phi=phi, bragg=bragg)
        # assert phi.ndim == 1
        phi = phi[None, ...]
        bragg = bragg[None, ...]

        # Prepare
        shape = tuple([3] + [1 for ii in range(phi.ndim)])
        nin = self._dgeom['nin'].reshape(shape)
        e1 = self._dgeom['e1'].reshape(shape)
        e2 = self._dgeom['e2'].reshape(shape)

        # Compute start point (D) and unit vectors (us)
        D = self._dgeom['summit']
        us = (np.sin(bragg)*nin
              + np.cos(bragg)*(np.cos(phi)*e1 + np.sin(phi)*e2))

        # Format output
        if returnas == tuple:
            return (D, us)
        elif returnas == object:
            from ._core import CamLOS1D
            if name is None:
                name = self.Id.Name + 'ExtractCam'
                if us.ndim > 2:
                    us = us.reshape((3, phi.size))
            return CamLOS1D(dgeom=(D, us), Name=name, Diag=self.Id.Diag,
                            Exp=self.Id.Exp, shot=self.Id.shot, config=config)

    def get_Rays_envelop(self,
                         phi=None, bragg=None, lamb=None, n=None,
                         returnas=object, config=None, name=None):
        # Check inputs
        phi, bragg = self._checkformat_get_Rays_from(phi=phi, bragg=bragg,
                                                     lamb=lamb, n=n)
        assert phi.ndim == 1

        # Compute
        func = _comp_optics.CrystBragg_sample_outline_Rays
        D, us = func(self._dgeom['center'], self._dgeom['nout'],
                     self._dgeom['e1'], self._dgeom['e2'],
                     self._dgeom['rcurve'], self._dgeom['extenthalf'],
                     bragg, phi)

        # Format output
        if returnas == tuple:
            return (D, us)
        elif returnas == object:
            from ._core import CamLOS1D
            if name is None:
                name = self.Id.Name + 'ExtractCam'
            return CamLOS1D(dgeom=(D, us), Name=name, Diag=self.Id.Diag,
                            Exp=self.Id.Exp, shot=self.Id.shot, config=config)



    # -----------------
    # methods for general plotting
    # -----------------

    def plot(self, lax=None, proj=None, res=None, element=None,
             color=None, det=None,
             dP=None, dI=None, dBs=None, dBv=None,
             dVect=None, dIHor=None, dBsHor=None,
             dBvHor=None, dleg=None,
             draw=True, fs=None, wintit=None, Test=True):
        kwdargs = locals()
        lout = ['self']
        for k in lout:
            del kwdargs[k]
        if det is not None:
            kwdargs.update({'det_'+kk: vv for kk, vv in det.items()})
        del kwdargs['det']
        return _plot_optics.CrystalBragg_plot(self, **kwdargs)

    # -----------------
    # methods for generic first-approx
    # -----------------

    def get_phi_from_magaxis_summit(self, r, z, lamb=None, bragg=None, n=None):
        # Check / format input
        r = np.atleast_1d(r)
        z = np.atleast_1d(z)
        assert r.shape == z.shape
        bragg = self._checkformat_bragglamb(bragg=bragg, lamb=lamb, n=n)

        # Compute phi

        return phi



    def get_bragg_from_lamb(self, lamb=None, n=None):
        """ Braggs' law: n*lamb = 2dsin(bragg) """
        if self._dmat['d'] is None:
            msg = "Interplane distance d no set !\n"
            msg += "  => self.set_dmat({'d':...})"
            raise Exception(msg)
        if lamb is None:
            lamb = self._DEFLAMB
        return _comp_optics.get_bragg_from_lamb(np.atleast_1d(lamb),
                                                self._dmat['d'], n=n)

    def get_lamb_from_bragg(self, bragg, n=None):
        """ Braggs' law: n*lamb = 2dsin(bragg) """
        if self._dmat['d'] is None:
            msg = "Interplane distance d no set !\n"
            msg += "  => self.set_dmat({'d':...})"
            raise Exception(msg)
        return _comp_optics.get_lamb_from_bragg(np.atleast_1d(bragg),
                                                self._dmat['d'], n=n)

    def get_detector_approx(self, bragg=None, lamb=None,
                            rcurve=None, n=None,
                            ddist=None, di=None, dj=None,
                            dtheta=None, dpsi=None, tilt=None,
                            lamb0=None, lamb1=None, dist01=None,
                            tangent_to_rowland=None, plot=False):
        """ Return approximate ideal detector geometry

        Assumes infinitesimal and ideal crystal
        Returns a dict containing the position and orientation of a detector if
            it was placed ideally on the rowland circle, centered on the
            desired bragg angle (in rad) or wavelength (in m)
        The detector can be tangential to the Rowland circle or perpendicular
            to the line between the crystal and the detector
        Assumes detector center matching lamb (m) / bragg (rad)

        The detector can be translated towards / away from the crystal
            to make sure the distance between 2 spectral lines
            (lamb0 and lamb1) on the detector's plane matches
            a desired distance (dist01, in m)

        Finally, a desired offset (translation) can be added
            via (ddist, di, dj), in m
        Similarly, an extra rotation can be added via (dtheta, dpsi, tilt)

        Detector is described by center position
            and (nout, ei, ej) unit vectors
        By convention, nout = np.cross(ei, ej)
        Vectors (ei, ej) define an orthogonal frame in the detector's plane
        All coordinates are 3d (X, Y, Z in the tokamak's frame)

        Return:
        -------
        det: dict
            dict of detector geometrical characteristics:
                'cent': np.ndarray
                    (3,) array of (x, y, z) coordinates of detector center
                'nout': np.ndarray
                    (3,) array of (x, y, z) coordinates of unit vector
                    perpendicular to detector' surface
                    oriented towards crystal
                'ei':   np.ndarray
                    (3,) array of (x, y, z) coordinates of unit vector
                    defining first coordinate in detector's plane
                'ej':   np.ndarray
                    (3,) array of (x, y, z) coordinates of unit vector
                    defining second coordinate in detector's plane
        """

        # Check / format inputs
        if rcurve is None:
            rcurve = self._dgeom['rcurve']
        bragg = self._checkformat_bragglamb(bragg=bragg, lamb=lamb, n=n)
        if np.all(np.isnan(bragg)):
            msg = ("There is no available bragg angle!\n"
                   + "  => Check the vlue of self.dmat['d'] vs lamb")
            raise Exception(msg)

        lc = [lamb0 is not None, lamb1 is not None, dist01 is not None]
        if any(lc) and not all(lc):
            msg = ("Arg lamb0, lamb1 and dist01 must be provided together:\n"
                   + "\t- lamb0: line0 wavelength ({})\n".format(lamb0)
                   + "\t- lamb1: line1 wavelength ({})\n".format(lamb1)
                   + "\t- dist01: distance (m) on detector between lines "
                   + "({})".format(dist01)
                  )
            raise Exception(msg)
        bragg01 = None
        if all(lc):
            bragg01 = self._checkformat_bragglamb(lamb=np.r_[lamb0, lamb1],
                                                  n=n)

        lf = ['summit', 'nout', 'e1', 'e2']
        lc = [rcurve is None] + [self._dgeom[kk] is None for kk in lf]
        if any(lc):
            msg = ("Some missing fields in dgeom for computation:"
                   + "\n\t-" + "\n\t-".join(['rcurve'] + lf))
            raise Exception(msg)

        # Compute crystal-centered parameters in (nout, e1, e2)
        (det_dist, n_crystdet_rel,
         det_nout_rel, det_ei_rel) = _comp_optics.get_approx_detector_rel(
             rcurve, bragg,
             bragg01=bragg01, dist01=dist01,
             tangent_to_rowland=tangent_to_rowland)

        # Deduce absolute position in (x, y, z)
        det_cent, det_nout, det_ei, det_ej = _comp_optics.get_det_abs_from_rel(
            det_dist, n_crystdet_rel, det_nout_rel, det_ei_rel,
            self._dgeom['summit'],
            self._dgeom['nout'], self._dgeom['e1'], self._dgeom['e2'],
            ddist=ddist, di=di, dj=dj,
            dtheta=dtheta, dpsi=dpsi, tilt=tilt)

        if plot:
            dax = self.plot()
            p0 = np.repeat(det_cent[:,None], 3, axis=1)
            vv = np.vstack((det_nout, det_ei, det_ej)).T
            dax['cross'].plot(np.hypot(det_cent[0], det_cent[1]),
                              det_cent[2], 'xb')
            dax['hor'].plot(det_cent[0], det_cent[1], 'xb')
            dax['cross'].quiver(np.hypot(p0[0, :], p0[1, :]), p0[2, :],
                                np.hypot(vv[0, :], vv[1, :]), vv[2, :],
                                units='xy', color='b')
            dax['hor'].quiver(p0[0, :], p0[1, :], vv[0, :], vv[1, :],
                              units='xy', color='b')
        return {'cent': det_cent, 'nout': det_nout,
                'ei': det_ei, 'ej': det_ej}

    def get_local_noute1e2(self, dtheta, psi):
        """ Return (nout, e1, e2) associated to pts on the crystal's surface

        All points on the spherical crystal's surface are identified
            by (dtheta, psi) coordinates, where:
                - theta  = np.pi/2 + dtheta (dtheta=0 by default) for the center
                - psi = 0 for the center
            They are the spherical coordinates from a sphere centered on the
            crystal's center of curvature.

        Return the pts themselves and the 3 perpendicular unti vectors
            (nout, e1, e2), where nout is towards the outside of the sphere and
            nout = np.cross(e1, e2)

        Return:
        -------
        summit:     np.ndarray
            (3,) array of (x, y, z) coordinates of the points on the surface
        nout:       np.ndarray
            (3,) array of (x, y, z) coordinates of outward unit vector
        e1:         np.ndarray
            (3,) array of (x, y, z) coordinates of first unit vector
        e2:         np.ndarray
            (3,) array of (x, y, z) coordinates of second unit vector

        """
        dtheta = np.atleast_1d(dtheta)
        psi = np.atleast_1d(psi)
        if psi.shape != dtheta.shape:
            msg = ("dtheta and psi should have the same shape\n"
                   + "\t- dtheta.shape = {}\n".format(dtheta.shape)
                   + "\t- psi.shape = {}".format(psi.shape))
            raise Exception(msg)
        nmax = max(psi.size, dtheta.size)
        assert psi.size in [1, nmax] and dtheta.size in [1, nmax]

        if nmax == 1 and np.allclose([dtheta, psi], [0., 0.]):
            summ = self._dgeom['summit']
            nout = self._dgeom['nout']
            e1, e2 = self._dgeom['e1'], self._dgeom['e2']
        else:
            func = _comp_optics.CrystBragg_get_noute1e2_from_psitheta
            nout, e1, e2 = func(self._dgeom['nout'],
                                self._dgeom['e1'], self._dgeom['e2'],
                                psi, dtheta)
            if nout.ndim == 2:
                cent = self._dgeom['center'][:, None]
            elif nout.ndim == 3:
                cent = self._dgeom['center'][:, None, None]
            elif nout.ndim == 4:
                cent = self._dgeom['center'][:, None, None, None]
            else:
                msg = "nout.ndim > 4!"
                raise Exception(msg)
            summ = cent + self._dgeom['rcurve']*nout
            if nmax == 1:
                summ, nout = summ[:, 0], nout[:, 0]
                e1, e2 = e1[:, 0], e2[:, 0]
        return summ, nout, e1, e2


    def calc_xixj_from_braggphi(self, phi=None,
                                bragg=None, lamb=None, n=None,
                                dtheta=None, psi=None,
                                det=None, data=None,
                                plot=True, ax=None):
        """ Assuming crystal's summit as frame origin

        According to [1], this assumes a local frame centered on the crystal

        These calculations are independent from the tokamak's frame:
            The origin of the local frame is the crystal's summit
            The (O, ez) axis is the crystal's normal
            The crystal is tangent to (O, ex, ey)

        [1] tofu/Notes_Upgrades/SpectroX2D/SpectroX2D_EllipsesOnPlane.pdf

        Parameters:
        -----------
        Z:      float
            Detector's plane intersection with (O, ez) axis
        n:      np.ndarray
            (3,) array containing local (x,y,z) coordinates of the plane's
            normal vector
        """
        # Check / format inputs
        bragg = self._checkformat_bragglamb(bragg=bragg, lamb=lamb, n=n)
        phi = np.atleast_1d(phi)
        assert bragg.ndim == phi.ndim
        if phi.shape != bragg.shape:
            if phi.size == 1 and bragg.ndim == 1:
                phi = np.repeat(phi, bragg.size)
            else:
                msg = ("bragg and phi should have the same shape !\n"
                       + "\t- phi.shape = {}\n".format(phi.shape)
                       + "\t- bragg.shape = {}\n".format(bragg.shape))
                raise Exception(msg)

        # Check / get det
        assert all(lc) or not any(lc)
        if det is None:
            det = self.get_detector_approx(lamb=self._DEFLAMB)

        # Get local summit nout, e1, e2 if non-centered
        if dtheta is None:
            dtheta = 0.
        if psi is None:
            psi = 0.
        summit, nout, e1, e2 = self.get_local_noute1e2(dtheta, psi)

        # Compute
        xi, xj = _comp_optics.calc_xixj_from_braggphi(summit,
                                                      det['cent'], det['nout'],
                                                      det['ei'], det['ej'],
                                                      nout, e1, e2,
                                                      bragg, phi)
        if plot:
            func = _plot_optics.CrystalBragg_plot_approx_detector_params
            ax = func(bragg, xi, xj, data, ax)
        return xi, xj

    @staticmethod
    def _checkformat_pts(pts):
        pts = np.atleast_1d(pts)
        if pts.ndim == 1:
            pts = pts.reshape((3, 1))
        if 3 not in pts.shape or pts.ndim != 2:
            msg = "pts must be a (3, npts) array of (X, Y, Z) coordinates!"
            raise Exception(msg)
        if pts.shape[0] != 3:
            pts = pts.T
        return pts

    @staticmethod
    def _checkformat_xixj(xi, xj):
        xi = np.atleast_1d(xi)
        xj = np.atleast_1d(xj)

        if xi.shape == xj.shape:
            return xi, xj, (xi, xj)
        else:
            return xi, xj, np.meshgrid(xi, xj)

    @staticmethod
    def _checkformat_dthetapsi(psi=None, dtheta=None,
                               psi_def=0., dtheta_def=0.):
        if psi is None:
            psi = psi_def
        if dtheta is None:
            dtheta = dtheta_def
        psi = np.r_[psi]
        dtheta = np.r_[dtheta]
        if psi.size != dtheta.size:
            msg = "psi and dtheta must be 1d arrays fo same size!"
            raise Exception(msg)
        return dtheta, psi


    def calc_phibragg_from_xixj(self, xi, xj, n=None,
                                det=None, dtheta=None, psi=None,
                                plot=True, ax=None, **kwdargs):

        # Check / format inputs
        xi, xj, (xii, xjj) = self._checkformat_xixj(xi, xj)

        if det is None:
            det = self.get_detector_approx(lamb=self._DEFLAMB)

        # Get local summit nout, e1, e2 if non-centered
        if dtheta is None:
            dtheta = 0.
        if psi is None:
            psi = 0.
        summit, nout, e1, e2 = self.get_local_noute1e2(dtheta, psi)

        # Get bragg, phi
        bragg, phi = _comp_optics.calc_braggphi_from_xixjpts(
            det['cent'], det['ei'], det['ej'],
            summit, -nout, e1, e2,
            xi=xi, xj=xj)

        if plot != False:
            lax = _plot_optics.CrystalBragg_plot_braggangle_from_xixj(
                xi=xii, xj=xjj,
                ax=ax, plot=plot,
                bragg=bragg * 180./np.pi,
                angle=phi * 180./np.pi,
                braggunits='deg', angunits='deg', **kwdargs)
        return bragg, phi

    def plot_line_on_det_tracing(self, lamb=None, n=None,
                                 xi_bounds=None, xj_bounds=None, nphi=None,
                                 det=None, johann=False,
                                 lpsi=None, ldtheta=None,
                                 rocking=False, fs=None, dmargin=None,
                                 wintit=None, tit=None):
        """ Visualize the de-focusing by ray-tracing of chosen lamb
        """
        # Check / format inputs
        if lamb is None:
            lamb = self._DEFLAMB
        lamb = np.atleast_1d(lamb).ravel()
        nlamb = lamb.size

        detb = np.array([[xi_bounds[0], xi_bounds[1], xi_bounds[1],
                          xi_bounds[0], xi_bounds[0]],
                         [xj_bounds[0], xj_bounds[0], xj_bounds[1],
                          xj_bounds[1], xj_bounds[0]]])

        # Compute lamb / phi
        _, phi = self.calc_phibragg_from_xixj(detb[0, :], detb[1, :], n=n,
                                              det=det, dtheta=None,
                                              psi=None, plot=False)
        phimin, phimax = np.nanmin(phi), np.nanmax(phi)
        phimin, phimax = phimin-(phimax-phimin)/10, phimax+(phimax-phimin)/10
        del phi

        # Get reference ray-tracing
        if nphi is None:
            nphi = 300
        phi = np.linspace(phimin, phimax, nphi)
        bragg = self._checkformat_bragglamb(lamb=lamb, n=n)

        xi = np.full((nlamb, nphi), np.nan)
        xj = np.full((nlamb, nphi), np.nan)
        for ll in range(nlamb):
            xi[ll, :], xj[ll, :] = self.calc_xixj_from_braggphi(
                bragg=bragg[ll], phi=phi, n=n,
                det=det, plot=False)

        # Get johann-error raytracing (multiple positions on crystal)
        xi_er, xj_er = None, None
        if johann and not rocking:
            if lpsi is None or ldtheta is None:
                lpsi = np.linspace(-1., 1., 15)
                ldtheta = np.linspace(-1., 1., 15)
                lpsi, ldtheta = np.meshgrid(lpsi, ldtheta)
                lpsi = lpsi.ravel()
                ldtheta = ldtheta.ravel()
            lpsi = self._dgeom['extenthalf'][0]*np.r_[lpsi]
            ldtheta = self._dgeom['extenthalf'][1]*np.r_[ldtheta]
            npsi = lpsi.size
            assert npsi == ldtheta.size

            xi_er = np.full((nlamb, npsi*nphi), np.nan)
            xj_er = np.full((nlamb, npsi*nphi), np.nan)
            for l in range(nlamb):
                for ii in range(npsi):
                    i0 = np.arange(ii*nphi, (ii+1)*nphi)
                    xi_er[l, i0], xj_er[l, i0] = self.calc_xixj_from_braggphi(
                        phi=phi, bragg=bragg[l], lamb=None, n=n,
                        dtheta=ldtheta[ii], psi=lpsi[ii],
                        det=det, plot=False)

        # Get rocking curve error
        if rocking:
            pass

        # Plot
        ax = _plot_optics.CrystalBragg_plot_line_tracing_on_det(
            lamb, xi, xj, xi_er, xj_er,
            det_cent=det['cent'], det_nout=det['nout'],
            det_ei=det['ei'], det_ej=det['ej'],
            johann=johann, rocking=rocking,
            fs=fs, dmargin=dmargin, wintit=wintit, tit=tit)

    def calc_johannerror(self, xi=None, xj=None, err=None,
                         det=None, n=None,
                         lpsi=None, ldtheta=None,
                         plot=True, fs=None, cmap=None,
                         vmin=None, vmax=None, tit=None, wintit=None):
        """ Plot the johann error

        The johann error is the error (scattering) induced by defocalization
            due to finite crystal dimensions
        There is a johann error on wavelength (lamb => loss of spectral
            resolution) and on directionality (phi)
        If provided, lpsi and ldtheta are taken as normalized variations with
            respect to the crystal summit and to its extenthalf.
            Typical values are:
                - lpsi   = [-1, 1, 1, -1]
                - ldtheta = [-1, -1, 1, 1]
            They must have the same len()

        """

        # Check / format inputs
        xi, xj, (xii, xjj) = self._checkformat_xixj(xi, xj)
        nxi = xi.size if xi is not None else np.unique(xii).size
        nxj = xj.size if xj is not None else np.unique(xjj).size

        # Compute lamb / phi
        bragg, phi = self.calc_phibragg_from_xixj(
            xii, xjj, n=n,
            det=det, dtheta=None, psi=None, plot=False)
        assert bragg.shape == phi.shape
        lamb = self.get_lamb_from_bragg(bragg, n=n)

        if lpsi is None:
            lpsi = np.r_[-1., 0., 1., 1., 1., 0., -1, -1]
        lpsi = self._dgeom['extenthalf'][0]*np.r_[lpsi]
        if ldtheta is None:
            ldtheta = np.r_[-1., -1., -1., 0., 1., 1., 1., 0.]
        ldtheta = self._dgeom['extenthalf'][1]*np.r_[ldtheta]
        npsi = lpsi.size
        assert npsi == ldtheta.size
        lamberr = np.full(tuple(np.r_[npsi, lamb.shape]), np.nan)
        phierr = np.full(lamberr.shape, np.nan)
        braggerr, phierr = self.calc_phibragg_from_xixj(
            xii, xjj, n=n,
            det=det, dtheta=ldtheta, psi=lpsi, plot=False)
        lamberr = self.get_lamb_from_bragg(braggerr, n=n)
        err_lamb = np.nanmax(np.abs(lamb[None, ...] - lamberr), axis=0)
        err_phi = np.nanmax(np.abs(phi[None, ...] - phierr), axis=0)
        if plot is True:
            ax = _plot_optics.CrystalBragg_plot_johannerror(
                xi, xj, lamb, phi, err_lamb, err_phi, err=err,
                cmap=cmap, vmin=vmin, vmax=vmax, fs=fs, tit=tit, wintit=wintit)
        return err_lamb, err_phi

    def _calc_braggphi_from_pts(self, pts,
                                det=None, dtheta=None, psi=None):

        # Check / format pts
        pts = self._checkformat_pts(pts)
        if det is None:
            det = self.get_detector_approx(lamb=self._DEFLAMB)

        # Get local summit nout, e1, e2 if non-centered
        dtheta, psi = self._checkformat_dthetapsi(psi=psi, dtheta=dtheta)
        summit, nout, e1, e2 = self.get_local_noute1e2(dtheta, psi)

        # Compute
        bragg, phi = _comp_optics.calc_braggphi_from_xixjpts(
            det['cent'], det['ei'], det['ej'],
            summit, -nout, e1, e2, pts=pts, lambdtheta=True)
        return bragg, phi

    def get_lamb_avail_from_pts(self, pts):
        pass

    def _calc_dthetapsiphi_from_lambpts(self, pts=None,
                                        lamb=None, n=None, ndtheta=None,
                                        det=None):

        # Check / Format inputs
        pts = self._checkformat_pts(pts)
        npts = pts.shape[1]

        if det is None:
            det = self.get_detector_approx(lamb=self._DEFLAMB)

        if lamb is None:
            lamb = self._DEFLAMB
        lamb = np.r_[lamb]
        nlamb = lamb.size
        bragg = self.get_bragg_from_lamb(lamb, n=n)

        if ndtheta is None:
            ndtheta = 10

        # Compute dtheta, psi, indnan
        dtheta, psi, indnan, indout = _comp_optics.calc_dthetapsiphi_from_lambpts(
            pts, self._dgeom['center'], self._dgeom['rcurve'],
            bragg, nlamb, npts,
            self._dgeom['nout'], self._dgeom['e1'], self._dgeom['e2'],
            self._dgeom['extenthalf'], ndtheta=ndtheta)

        bragg = np.repeat(np.repeat(bragg[:, None], npts, axis=-1)[..., None],
                          ndtheta, axis=-1)
        bragg[indnan] = np.nan
        bragg2, phi = self._calc_braggphi_from_pts(pts, dtheta=dtheta,
                                                   psi=psi, det=det)
        # TBC closely !!!
        # assert np.allclose(bragg, bragg2, equal_nan=True)
        # assert indout.sum() < psi.size
        return dtheta, psi, phi, bragg

    def calc_raytracing_from_lambpts(self, lamb=None, pts=None,
                                     xi_bounds=None, xj_bounds=None, nphi=None,
                                     det=None, n=None, ndtheta=None,
                                     johann=False, lpsi=None, ldtheta=None,
                                     rocking=False, plot=None, fs=None, dmargin=None,
                                     wintit=None, tit=None, proj=None,
                                     legend=None, draw=None, returnas=None):
        """ Visualize the de-focusing by ray-tracing of chosen lamb

        If plot, 3 different plots can be produced:
            - det: plots the intersection of rays with detector plane
            - '2d': plots the geometry of the rays in 2d cross and hor
            - '3d': plots the geometry of the rays in 3d
        Specify the plotting option by setting plot to any of these (or a list)
        """
        # Check / format inputs
        if returnas is None:
            returnas = 'data'
        if lamb is None:
            lamb = self._DEFLAMB
        if plot is None or plot is True:
            plot = ['det', '3d']
        if isinstance(plot, str):
            plot = plot.split('+')
        assert all([ss in ['det', '2d', '3d'] for ss in plot])
        assert returnas in ['data', 'ax']

        # Prepare
        lamb = np.atleast_1d(lamb).ravel()
        nlamb = lamb.size

        pts = self._checkformat_pts(pts)
        npts = pts.shape[1]

        # Get dtheta, psi and phi from pts/lamb
        dtheta, psi, phi, bragg = self._calc_dthetapsiphi_from_lambpts(
            pts=pts, lamb=lamb, n=n, ndtheta=ndtheta)
        ndtheta = dtheta.shape[-1]
        # assert dtheta.shape == (nlamb, npts, ndtheta)

        # Check / get det
        if det is None:
            det = self.get_detector_approx(lamb=self._DEFLAMB)

        # Compute xi, xj of refelxion (phi -> phi + np.pi)
        xi, xj = self.calc_xixj_from_braggphi(
            bragg=bragg, phi=phi+np.pi, n=n,
            dtheta=dtheta, psi=psi,
            det=det, plot=False)

        # Plot
        if plot is not False:
            ptscryst, ptsdet = None, None
            if '2d' in plot or '3d' in plot:
                ptscryst = self.get_local_noute1e2(dtheta, psi)[0]
                ptsdet = (det['cent'][:, None, None, None]
                          + xi[None, ...]*det['ei'][:, None, None, None]
                          + xj[None, ...]*det['ej'][:, None, None, None])

            ax = _plot_optics.CrystalBragg_plot_raytracing_from_lambpts(
                xi=xi, xj=xj, lamb=lamb,
                xi_bounds=xi_bounds, xj_bounds=xj_bounds,
                pts=pts, ptscryst=ptscryst, ptsdet=ptsdet,
                det_cent=det['cent'], det_nout=det['nout'],
                det_ei=det['ei'], det_ej=det['ej'],
                cryst=self, proj=plot, fs=fs, dmargin=dmargin,
                wintit=wintit, tit=tit, legend=legend, draw=draw)
            if returnas == 'ax':
                return ax
        return xi, xj


    def _calc_spect1d_from_data2d(self, data, lamb, phi,
                                  nlambfit=None, nphifit=None,
                                  nxi=None, nxj=None,
                                  spect1d=None, mask=None, vertsum1d=None):
        if nlambfit is None:
            nlambfit = nxi
        if nphifit is None:
            nphifit = nxj
        return _comp_optics._calc_spect1d_from_data2d(data, lamb, phi,
                                                      nlambfit=nlambfit,
                                                      nphifit=nphifit,
                                                      spect1d=spect1d,
                                                      mask=mask,
                                                      vertsum1d=vertsum1d)

    @staticmethod
    def get_dinput_for_fit1d(dlines=None, dconstraints=None,
                             lambmin=None, lambmax=None,
                             same_spectrum=None, nspect=None, dlamb=None):
        """ Return a formatted dict of lines and constraints

        To be fed to _spectrafit2d.multigausfit1d_from_dlines()
        Provides a user-friendly way of defining constraints
        """
        import tofu.data._spectrafit2d as _spectrafit2d
        return _spectrafit2d.multigausfit1d_from_dlines_dinput(
            dlines=dlines, dconstraints=dconstraints,
            lambmin=lambmin, lambmax=lambmax,
            same_spectrum=same_spectrum, nspect=nspect, dlamb=dlamb)

    def plot_data_vs_lambphi(self, xi=None, xj=None, data=None, mask=None,
                             det=None, dtheta=None, psi=None, n=None,
                             nlambfit=None, nphifit=None,
                             magaxis=None, npaxis=None,
                             dlines=None, spect1d='mean',
                             lambmin=None, lambmax=None,
                             plot=True, fs=None, tit=None, wintit=None,
                             cmap=None, vmin=None, vmax=None,
                             returnas=None):
        # Check / format inputs
        assert data is not None
        if returnas is None:
            returnas = 'spect'
        lreturn = ['ax', 'spect']
        if not returnas in lreturn:
            msg = ("Arg returnas must be in {}\n:".format(lreturn)
                   + "\t- 'spect': return a 1d vertically averaged spectrum\n"
                   + "\t- 'ax'   : return a list of axes instances")
            raise Exception(msg)

        xi, xj, (xii, xjj) = self._checkformat_xixj(xi, xj)
        nxi = xi.size if xi is not None else np.unique(xii).size
        nxj = xj.size if xj is not None else np.unique(xjj).size

        # Compute lamb / phi
        bragg, phi = self.calc_phibragg_from_xixj(
            xii, xjj, n=n, det=det,
            dtheta=dtheta, psi=psi, plot=False)
        assert bragg.shape == phi.shape == data.shape
        lamb = self.get_lamb_from_bragg(bragg, n=n)

        # Compute lambfit / phifit and spectrum1d
        (spect1d, lambfit, phifit,
         vertsum1d, phiminmax) = self._calc_spect1d_from_data2d(
            data, lamb, phi,
            nlambfit=nlambfit, nphifit=nphifit, nxi=nxi, nxj=nxj,
            spect1d=spect1d, mask=mask, vertsum1d=True
        )

        # Get phiref from mag axis
        lambax, phiax = None, None
        if magaxis is not None:
            if npaxis is None:
                npaxis = 1000
            thetacryst = np.arctan2(self._dgeom['summit'][1],
                                    self._dgeom['summit'][0])
            thetaax = thetacryst + np.pi/2*np.linspace(-1, 1, npaxis)
            pts = np.array([magaxis[0]*np.cos(thetaax),
                            magaxis[0]*np.sin(thetaax),
                            np.full((npaxis,), magaxis[1])])
            braggax, phiax = self.calc_phibragg_from_pts(pts)
            lambax = self.get_lamb_from_bragg(braggax)
            phiax = np.arctan2(np.sin(phiax-np.pi), np.cos(phiax-np.pi))
            ind = ((lambax >= lambfit[0]) & (lambax <= lambfit[-1])
                   & (phiax >= phifit[0]) & (phiax <= phifit[-1]))
            lambax, phiax = lambax[ind], phiax[ind]
            ind = np.argsort(lambax)
            lambax, phiax = lambax[ind], phiax[ind]

        # plot
        ax = None
        if plot:
            ax = _plot_optics.CrystalBragg_plot_data_vs_lambphi(
                xi, xj, bragg, lamb, phi, data,
                lambfit=lambfit, phifit=phifit, spect1d=spect1d,
                vertsum1d=vertsum1d, lambax=lambax, phiax=phiax,
                lambmin=lambmin, lambmax=lambmax, phiminmax=phiminmax,
                cmap=cmap, vmin=vmin, vmax=vmax, dlines=dlines,
                tit=tit, wintit=wintit, fs=fs)
        if returnas == 'spect':
            return spect1d, lambfit
        elif returnas == 'ax':
            return ax

    def plot_data_fit1d_dlines(self, xi=None, xj=None, data=None, mask=None,
                               det=None, dtheta=None, psi=None, n=None,
                               nlambfit=None, nphifit=None,
                               lambmin=None, lambmax=None,
                               dlines=None, spect1d=None,
                               dconstraints=None, dx0=None,
                               same_spectrum=None, dlamb=None,
                               double=None, Ti=None, vi=None, ratio=None,
                               scales=None, x0_scale=None, bounds_scale=None,
                               method=None, max_nfev=None,
                               xtol=None, ftol=None, gtol=None,
                               loss=None, verbose=0, chain=None,
                               jac=None, showonly=None,
                               plot=True, fs=None, dmargin=None,
                               tit=None, wintit=None, returnas=None):
        # Check / format inputs
        assert data is not None
        if showonly is None:
            showonly = False
        if returnas is None:
            returnas = 'dict'
        lreturn = ['ax', 'dict']
        if not returnas in lreturn:
            msg = ("Arg returnas must be in {}\n:".format(lreturn)
                   + "\t- 'dict': return dict of fitted spectrum\n"
                   + "\t- 'ax'  : return a list of axes instances")
            raise Exception(msg)

        xi, xj, (xii, xjj) = self._checkformat_xixj(xi, xj)
        nxi = xi.size if xi is not None else np.unique(xii).size
        nxj = xj.size if xj is not None else np.unique(xjj).size

        # Compute lamb / phi
        bragg, phi = self.calc_phibragg_from_xixj(
            xii, xjj, n=n, det=det,
            dtheta=dtheta, psi=psi, plot=False)
        assert bragg.shape == phi.shape == data.shape
        lamb = self.get_lamb_from_bragg(bragg, n=n)

        # Compute lambfit / phifit and spectrum1d
        (spect1d, lambfit, phifit,
         vertsum1d, phiminmax) = self._calc_spect1d_from_data2d(
            data, lamb, phi,
            nlambfit=nlambfit, nphifit=nphifit, nxi=nxi, nxj=nxj,
            spect1d=spect1d, mask=mask, vertsum1d=True
        )

        # Use valid data only and optionally restrict lamb
        if lambmin is not None:
            spect1d[:, lambfit<lambmin] = np.nan
        if lambmax is not None:
            spect1d[:, lambfit>lambmax] = np.nan
        indok = (~np.any(np.isnan(spect1d), axis=0)) & (~np.isnan(lambfit))
        spect1d = spect1d[:, indok]
        lambfit = lambfit[indok]

        # Get dinput for 1d fitting
        if dlamb is None:
            dlamb = 2.*(np.nanmax(lamb) - np.nanmin(lamb))
        dinput = self.get_dinput_for_fit1d(dlines=dlines,
                                           dconstraints=dconstraints,
                                           lambmin=lambmin, lambmax=lambmax,
                                           same_spectrum=same_spectrum,
                                           nspect=spect1d.shape[0],
                                           dlamb=dlamb)

        # Compute fit for spect1d to get lamb0 if not provided
        if showonly is True:
            dfit1d = {'shift': np.zeros((1, dinput['nlines'])),
                      'coefs': np.zeros((1, dinput['nlines'])),
                      'lamb': lambfit,
                      'data': spect1d,
                      'double': False,
                      'Ti': False,
                      'vi': False,
                      'ratio': None}
        else:
            import tofu.data._spectrafit2d as _spectrafit2d

            dfit1d = _spectrafit2d.multigausfit1d_from_dlines(
                spect1d, lambfit, dinput=dinput, dx0=dx0,
                lambmin=lambmin, lambmax=lambmax,
                scales=scales, x0_scale=x0_scale, bounds_scale=bounds_scale,
                method=method, max_nfev=max_nfev,
                chain=chain, verbose=verbose,
                xtol=xtol, ftol=ftol, gtol=gtol, loss=loss,
                ratio=ratio, jac=jac)
            dfit1d['phiminmax'] = phiminmax

        # Plot
        dax = None
        if plot is True:
            ax = _plot_optics.CrystalBragg_plot_data_fit1d(
                dfit1d, dinput=dinput, showonly=showonly,
                lambmin=lambmin, lambmax=lambmax,
                fs=fs, dmargin=dmargin,
                tit=tit, wintit=wintit)
        if returnas == 'dict':
            return dfit1d
        else:
            return ax

    @staticmethod
    def _checkformat_data_fit2d_dlines(data, lamb, phi, mask=None):
        msg = ""
        if not (data.ndim in [2, 3] and lamb.shape == phi.shape):
            raise Exdeption(msg)
        if mask is not None:
            assert mask.shape == lamb.shape, msg
        if data.ndim == 2:
            lc = [data.shape == lamb.shape, data.shape[1] == lamb.size]
            if lc[0]:
                data = data.ravel()[None, :]
                lamb = lamb.ravel()
                phi = phi.ravel()
                if mask is not None:
                    mask = mask.ravel()
            elif lc[1]:
                assert lamb.ndim == 1
            else:
                raise Exception(msg)
        else:
            assert data.shape[1:] == lamb.shape
            data = data.reshape((data.shape[0], np.prod(data.shape[1:])))
            lamb = lamb.ravel()
            phi = phi.ravel()
            if mask is not None:
                mask = mask.ravel()
        return data, lamb, phi, mask

    @staticmethod
    def get_dinput_for_fit2d(dlines=None, dconstraints=None,
                             deg=None, knots=None, nbsplines=None,
                             lambmin=None, lambmax=None,
                             phimin=None, phimax=None):
        """ Return a formatted dict of lines and constraints

        To be fed to _spectrafit2d.multigausfit1d_from_dlines()
        Provides a user-friendly way of defining constraints
        """
        import tofu.data._spectrafit2d as _spectrafit2d
        return _spectrafit2d.multigausfit2d_from_dlines_dinput(
            dlines=dlines, dconstraints=dconstraints,
            deg=deg, knots=knots, nbsplines=nbsplines,
            lambmin=lambmin, lambmax=lambmax,
            phimin=phimin, phimax=phimax)

    def plot_data_fit2d_dlines(self, xi=None, xj=None, data=None, mask=None,
                               det=None, dtheta=None, psi=None, n=None,
                               lambmin=None, lambmax=None,
                               phimin=None, phimax=None,
                               dlines=None, dconstraints=None, dx0=None,
                               x0_scale=None, bounds_scale=None,
                               deg=None, knots=None, nbsplines=None,
                               method=None, max_nfev=None, chain=None,
                               xtol=None, ftol=None, gtol=None,
                               loss=None, verbose=0, debug=None,
                               pos=None, subset=None, npts=None, dax=None,
                               plotmode=None, angunits=None, indspect=None,
                               ratio=None, jac=None, plot=True, fs=None,
                               cmap=None, vmin=None, vmax=None,
                               spect1d=None, nlambfit=None,
                               dmargin=None, tit=None, wintit=None,
                               returnas=None):
        # Check / format inputs
        assert data is not None
        if pos is None:
            pos = False
        if returnas is None:
            returnas = 'dict'
        lreturn = ['ax', 'dict']
        if not returnas in lreturn:
            msg = ("Arg returnas must be in {}\n:".format(lreturn)
                   + "\t- 'dict': return dict of fitted spectrum\n"
                   + "\t- 'ax'  : return a list of axes instances")
            raise Exception(msg)

        xi, xj, (xii, xjj) = self._checkformat_xixj(xi, xj)
        nxi = xi.size if xi is not None else np.unique(xii).size
        nxj = xj.size if xj is not None else np.unique(xjj).size

        # Compute lamb / phi
        bragg, phi = self.calc_phibragg_from_xixj(xii, xjj, n=n,
                                                  det=det, dtheta=dtheta,
                                                  psi=psi, plot=False)
        assert bragg.shape == phi.shape
        lamb = self.get_lamb_from_bragg(bragg, n=n)

        # Check shape of data (multiple time slices possible)
        (dataflat, lambflat,
         phiflat, maskflat) = self._checkformat_data_fit2d_dlines(data,
                                                                  lamb,
                                                                  phi,
                                                                  mask=mask)
        assert lambflat.ndim == phiflat.ndim == 1
        assert dataflat.ndim == 2 and dataflat.shape[1] == lambflat.size

        # Use valid data only and optionally restrict lamb / phi
        indok = np.ones(lambflat.shape, dtype=bool)
        if maskflat is not None:
            indok &= maskflat
        if lambmin is not None:
            indok &= lambflat > lambmin
        if lambmax is not None:
            indok &= lambflat < lambmax
        if phimin is not None:
            indok &= phiflat > phimmin
        if phimax is not None:
            indok &= phiflat < phimax

        # Optionally fit only on subset
        # randomly pick subset indices (replace=False => no duplicates)i
        indok = indok.nonzero()[0]
        indok = indok[utils._get_subset_indices(subset, indok.size)]
        dataflat = dataflat[:, indok]
        lambflat = lambflat[indok]
        phiflat = phiflat[indok]

        if pos is True:
            dataflat[dataflat < 0.] = 0.

        # Get dinput for 1d fitting
        dinput = self.get_dinput_for_fit2d(dlines=dlines,
                                           dconstraints=dconstraints,
                                           deg=deg, knots=knots,
                                           nbsplines=nbsplines,
                                           lambmin=lambmin, lambmax=lambmax,
                                           phimin=phiflat.min(),
                                           phimax=phiflat.max())

        # Perform 1d fit to be used as initial guess for 2d fitting
        import tofu.data._spectrafit2d as _spectrafit2d

        dfit2d = _spectrafit2d.multigausfit2d_from_dlines(
            dataflat, lambflat, phiflat, dinput=dinput, dx0=dx0,
            x0_scale=x0_scale, bounds_scale=bounds_scale,
            method=method, max_nfev=max_nfev,
            chain=chain, verbose=verbose,
            xtol=xtol, ftol=ftol, gtol=gtol, loss=loss,
            ratio=ratio, jac=jac, npts=npts)

        # Plot
        if plot is True:
            if plotmode is None:
                plotmode = 'transform'
            if indspect is None:
                indspect = 0

            if spect1d is not None:
                # Compute lambfit / phifit and spectrum1d
                if nlambfit is None:
                    nlambfit = 200
                ((spect1d, fit1d), lambfit,
                 phifit, _, phiminmax) = self._calc_spect1d_from_data2d(
                     [dataflat[indspect, :], dfit2d['sol_tot'][indspect, :]],
                     lambflat, phiflat,
                     nlambfit=nlambfit, nphifit=10,
                     spect1d=spect1d, mask=None, vertsum1d=False)
            else:
                fit1d, lambfit, phiminmax = None, None, None

            dax = _plot_optics.CrystalBragg_plot_data_fit2d(
                xi=xi, xj=xj, data=data, lamb=lamb, phi=phi, indspect=indspect,
                indok=indok, dfit2d=dfit2d, dinput=dinput,
                dax=dax, plotmode=plotmode, angunits=angunits,
                cmap=cmap, vmin=vmin, vmax=vmax,
                spect1d=spect1d, fit1d=fit1d,
                lambfit=lambfit, phiminmax=phiminmax,
                fs=fs, dmargin=dmargin,
                tit=tit, wintit=wintit)

        if returnas == 'dict':
            return dfit2d
        else:
            return dax<|MERGE_RESOLUTION|>--- conflicted
+++ resolved
@@ -684,21 +684,6 @@
 
         lcol = [col0, col1]
         lar = [ar0, ar1]
-<<<<<<< HEAD
-
-        # -----------------------
-        # Build mobile
-        if self._dgeom['mobile'] != False:
-            if self._dgeom['mobile'] == 'rotate':
-                col2 = ['Mov. type', 'axis pt.', 'axis vector', 'pos. (deg)']
-                ar2 = [self._dgeom['mobile'],
-                       str(np.round(self._dgeom['rotateaxis'][0], decimals=2)),
-                       str(np.round(self._dgeom['rotateaxis'][1], decimals=2)),
-                       '{0:8.4f}'.format(self._dgeom['rotateangle']*180./np.pi)]
-            lcol.append(col2)
-            lar.append(ar2)
-=======
->>>>>>> e461c7dc
         return self._get_summary(lar, lcol,
                                   sep=sep, line=line, table_sep=table_sep,
                                   verb=verb, return_=return_)
