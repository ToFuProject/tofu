# cython: language_level=3
# cython: boundscheck=False
# cython: wraparound=False
# cython: cdivision=True
#
################################################################################
# Utility functions for the earclipping techinque for triangulation of a
# polygon. This is really useful when vignetting, as the computation to know
# if a ray intersected a polygon, is easier if we check if the polygon is
# discretized in triangles and then we check if the ray intersected each
# triangle.
################################################################################
cimport cython
from cython.parallel import prange
from cython.parallel cimport parallel
from libc.stdlib cimport malloc, free
from libc.math cimport sqrt as c_sqrt
from . cimport _raytracing_tools as _rt
from . cimport _basic_geom_tools as _bgt
from . cimport _chained_list as _cl
from . cimport _sorted_set as _ss


# ===============================================================
#                   Basic utilities:
#                   vector diff
# ===============================================================


cdef inline void compute_diff3d(
    double* orig,
    int nvert,
    double* diff,
) nogil:

    cdef int ivert

    for ivert in range(nvert-1):
        diff[ivert*3 + 0] = orig[0*nvert+(ivert+1)] - orig[0*nvert+ivert]
        diff[ivert*3 + 1] = orig[1*nvert+(ivert+1)] - orig[1*nvert+ivert]
        diff[ivert*3 + 2] = orig[2*nvert+(ivert+1)] - orig[2*nvert+ivert]

    # doing the last point:
    diff[3*(nvert-1) + 0] = orig[0*nvert] - orig[0*nvert+(nvert-1)]
    diff[3*(nvert-1) + 1] = orig[1*nvert] - orig[1*nvert+(nvert-1)]
    diff[3*(nvert-1) + 2] = orig[2*nvert] - orig[2*nvert+(nvert-1)]
    return


cdef inline void compute_diff2d(
    double* orig,
    int nvert,
    double* diff,
) nogil:

    cdef int ivert

    for ivert in range(nvert-1):
        diff[0*nvert + ivert] = orig[0*nvert + (ivert+1)] - orig[0*nvert + ivert]
        diff[1*nvert + ivert] = orig[1*nvert + (ivert+1)] - orig[1*nvert + ivert]

    # doing the last point:
    diff[0*nvert + (nvert-1)] = orig[0*nvert] - orig[0*nvert + (nvert-1)]
    diff[1*nvert + (nvert-1)] = orig[1*nvert] - orig[1*nvert + (nvert-1)]
    return


# ===============================================================
#                   Basic utilities:
#           reflex angle, point in triangle,...
# ===============================================================


cdef inline bint is_reflex_2d(
    const double[1] u0,
    const double[1] u1,
    const double[1] v0,
    const double[1] v1,
) nogil:
    """ test if a point is reflex

    - reflex = angle > pi between vectors

    Assumes:
        - polygon is 3d
        - vect_cc is a normal vector to the polygon quasi-plane P
        - in P, the polygon is counter-clockwise

    Depends on the orientation of vect_cc

    """
    return (u0[0]*v1[0] - u1[0]*v0[0]) < 0.


cdef inline bint is_reflex_3d(
    const double[3] u,
    const double[3] v,
    double[3] vect_cc
) nogil:
    """ test if a point is reflex

    - reflex = angle > pi between vectors

    Assumes:
        - polygon is 3d
        - vect_cc is a normal vector to the polygon quasi-plane P
        - in P, the polygon is counter-clockwise

    Depends on the orientation of vect_cc

    """
    return (
        (u[1]*v[2] - u[2]*v[1]) * vect_cc[0]
        + (u[2]*v[0] - u[0]*v[2]) * vect_cc[1]
        + (u[0]*v[1] - u[1]*v[0]) * vect_cc[2]
    ) < 0.


cdef inline void are_points_reflex_2d(
    int nvert,
    double* diff,
    bint* are_reflex,
) nogil:
    """
    Determines if the interior angles of a polygons are reflex
    (angle > pi) or not.
    """
    cdef int ivert

    # .. Computing if reflex or not ..........................
    for ivert in range(1, nvert):
        are_reflex[ivert] = is_reflex_2d(
            &diff[0*nvert + ivert - 1],         # u0
            &diff[1*nvert + ivert - 1],         # u1
            &diff[0*nvert + ivert],     # v0
            &diff[1*nvert + ivert],     # v1
        )

    # do first point:
    are_reflex[0] = is_reflex_2d(
        &diff[0*nvert + nvert - 1],         # u0
        &diff[1*nvert + nvert - 1],         # u1
        &diff[0*nvert + 0],     # v0
        &diff[1*nvert + 0],     # v1
    )
    return


cdef inline void are_points_reflex_3d(
    int nvert,
    double* diff,
    bint* are_reflex,
    double[3] vect_cc,
) nogil:
    """
    Determines if the interior angles of a polygons are reflex
    (angle > pi) or not.
    """
    cdef int ivert

    # .. Computing if reflex or not ..........................
    for ivert in range(1, nvert):
        are_reflex[ivert] = is_reflex_3d(
            &diff[ivert*2],
            &diff[(ivert-1)*2],
            vect_cc,
        )

    # do first point:
    are_reflex[0] = is_reflex_3d(
        &diff[0],
        &diff[(nvert-1)*2],
        vect_cc,
    )
    return


# ===============================================================
#                   Basic utilities:
#                   point in triangle,...
# ===============================================================


cdef inline bint is_pt_in_tri_2d(
    double Ax,
    double Ay,
    double Bx,
    double By,
    double Cx,
    double Cy,
    double Px,
    double Py,
) nogil:
    """
    Tests if point P is on the triangle A, B, C such that
        v0 = C - A
        v1 = -B + A
    and A = (Ax, Ay, Az) and P = (px, py, pz)
    """
    cdef bint bA, bB, bC

    # if inside => sign of vector products are all the same
    bA = (Px - Ax)*(By - Ay) - (Py - Ay)*(Bx - Ax) > 0.
    bB = (Px - Bx)*(Cy - By) - (Py - By)*(Cx - Bx) > 0.
    bC = (Px - Cx)*(Ay - Cy) - (Py - Cy)*(Ax - Cx) > 0.

    return (bA == bB and bA == bC)


# Wrong ?
cdef inline bint is_pt_in_tri_3d(double[3] v0, double[3] v1,
                              double Ax, double Ay, double Az,
                              double px, double py, double pz) nogil:
    """
    Tests if point P is on the triangle A, B, C such that
        v0 = C - A
        v1 = -B + A
    and A = (Ax, Ay, Az) and P = (px, py, pz)
    """
    cdef double[3] v2
    cdef double dot00, dot01, dot02
    cdef double dot11, dot12
    cdef double invDenom
    cdef double u, v
    cdef double denom
    # computing vector between A and P
    v2[0] = px - Ax
    v2[1] = py - Ay
    v2[2] = pz - Az
    # compute dot products
    dot00 = _bgt.compute_dot_prod(v0, v0)
    dot01 = -_bgt.compute_dot_prod(v0, v1)
    dot02 = _bgt.compute_dot_prod(v0, v2)
    dot11 = _bgt.compute_dot_prod(v1, v1)
    dot12 = -_bgt.compute_dot_prod(v1, v2)
    # Compute barycentric coordinates
    denom = dot00 * dot11 - dot01 * dot01
    invDenom = 1. / denom
    u = (dot11 * dot02 - dot01 * dot12) * invDenom
    v = (dot00 * dot12 - dot01 * dot02) * invDenom
    # Check if point is in triangle
    return (u >= 0) and (v >= 0) and (u + v <= 1)


# ===============================================================
#                   Earclipping method:
#       getting one ear of a poly, triangulate poly, ...
# ===============================================================


cdef inline int get_one_ear(
    double* polygon,
    bint* lref,
    _cl.ChainedList* working_index,
    int nv,
    int nvert,
) nogil:
    """
    A polygon's "ear" is defined as a triangle of vert_i-1, vert_i, vert_i+1,
    points on the polygon, where the point vert_i has the following properties:
        - Its interior angle is not reflex (angle < pi)
        - None of the other vertices of the polygon are in the triangle formed
          by its two annexing points
          Note: only reflex edges can be on the triangle
    polygon : (2*nv) [x0, x1, x2..., x_nv, y0, y1, ... y_nv]
    lref : (nv) [is_reflex(P0), is_reflex(P1), ...]
    working_index : to avoid memory allocation and deallocation, we work with
        with only ONE vector, that allow us to know which of the orignal
        nvert vertices is still being used.
        At the beginning working_index = range(nvert)
        if we took out ONE ear (vertex), for example vertex ii, then:
             nv = nvert - 1
             working_index = [0, ..., ii-1, ii+1, ii+2, ..., nvert]
             and the other tabs are also updated:
                lref = [ .. is_reflex(Pii-1), X, is_reflex(Pii+1),..]
                where X represents values that will never be used !
    """

    # declarations
    cdef int i, j
    cdef int wi, wj
    cdef int wip1, wim1
    cdef bint a_pt_in_tri

    # loop on points to identify an ear
    for i in range(1, nv - 1):
        wi = <int>_cl.get_at_pos(working_index, i)
        if not lref[wi]:
            # angle is not reflex
            a_pt_in_tri = False
            # we get some useful values
            wip1 = <int>_cl.get_at_pos(working_index, i+1)
            wim1 = <int>_cl.get_at_pos(working_index, i-1)
            # We can test if there is another vertex in the 'ear'
            for j in range(nv):
                wj = <int>_cl.get_at_pos(working_index, j)
                # We only test reflex angles, and points that are not
                # edges of the triangle
                if (lref[wj] and wj != wim1 and wj != wip1 and wj != wi):
                    a_pt_in_tri = is_pt_in_tri_2d(
                        # triangle
                        polygon[0*nvert + wim1],
                        polygon[1*nvert + wim1],
                        polygon[0*nvert + wi],
                        polygon[1*nvert + wi],
                        polygon[0*nvert + wip1],
                        polygon[1*nvert + wip1],
                        # point tested
                        polygon[0*nvert + wj],
                        polygon[1*nvert + wj],
                    )
                    if a_pt_in_tri:
                        # point in triangle => not ear, stop test
                        break

            # Let's check if there was a point in the triangle....
            if not a_pt_in_tri:
                return i # if not, we found an ear

    # if we havent returned, either, there was an error somerwhere
<<<<<<< HEAD
#    with gil:
#        msg = (
#            "Got here but shouldn't have\n"
#            f"\t- i: {i} / {nv-1}\n"
#            f"\t- j: {j} / {nv}\n"
#        )
#        raise Exception(msg)
=======
    with gil:
        msg = (
            "Got here but shouldn't have\n"
            f"\t- polygon x: {[polygon[0*nvert + ii] for ii in range(nv)]}\n"
            f"\t- polygon y: {[polygon[1*nvert + ii] for ii in range(nv)]}\n"
            f"\t- i: {i} / {nv-1}\n"
            f"\t- j: {j} / {nv}\n"
        )
        raise Exception(msg)
>>>>>>> 848583cf

    return -1


cdef inline void earclipping_poly_2d(
    double* vignett,        # 2d polygon coordinates
    long* ltri,             # pre-allocated array of bool (bint)
    double* diff,           # 2d vectors of poolygon edges
    bint* lref,             # array of bool indicating which points are reflex
    int nvert,             # nb of vertices
) nogil:
    """
    Triangulates a polygon by earclipping an edge at a time.
        vignett : (2*nvert) coordinates of 2d poly
        nvert : number of vertices
    Result
        ltri : (3*(nvert-2)) int array, indices of triangles
    """

    # init...
    cdef int nv = nvert
    cdef int itri = 0
    cdef int wi, wim1, wip1, itemp
    cdef int iear
    cdef _cl.ChainedList* working_index

    # trivial case: triangle
    if nvert == 3:
        ltri[0] = 0
        ltri[1] = 1
        ltri[2] = 2
        return

    # .. First computing the edges coodinates .................................
    # .. and checking if the angles defined by the edges are reflex or not.....
    # initialization of working index tab:
    working_index = _cl.create_ordered(nvert)
    # .. Loop ..................................................................
    for itri in range(nvert-3):

        # get first ear
        iear =  get_one_ear(
            vignett,
            &lref[0],
            working_index,
            nv,
            nvert,
        )

        wim1 = <int>_cl.get_at_pos(working_index, iear-1)
        wi   = <int>_cl.get_at_pos(working_index, iear)
        wip1 = <int>_cl.get_at_pos(working_index, iear+1)

        ltri[itri*3]   = wim1
        ltri[itri*3 + 1] = wi
        ltri[itri*3 + 2] = wip1

        # updates on the "information" arrays:
        diff[0*nvert + wim1] = vignett[0*nvert + wip1] - vignett[0*nvert + wim1]
        diff[1*nvert + wim1] = vignett[1*nvert + wip1] - vignett[1*nvert + wim1]

        #... theoritically we should get rid of off diff[wip1] as well but
        # we'll just not use it, however we have to update lref
        # if an angle is not reflex, then it will stay so, only chage if reflex
        if lref[wim1]:
            if iear == 1:
                itemp = <int>_cl.get_at_pos(working_index, nv - 1)
            else:
                itemp = <int>_cl.get_at_pos(working_index, iear - 2)
            lref[wim1] = is_reflex_2d(
                &diff[0*nvert + itemp],
                &diff[1*nvert + itemp],
                &diff[0*nvert + wim1],
                &diff[1*nvert + wim1],
            )

        if lref[wip1]:
            lref[wip1] = is_reflex_2d(
                &diff[0*nvert + wim1],
                &diff[1*nvert + wim1],
                &diff[0*nvert + wip1],
                &diff[1*nvert + wip1],
            )

        # last but not least update on number of vertices and working indices
        nv -= 1
        _cl.pop_at_pos(&working_index, iear)

    # we only have three points left, so that is the last triangle:
    ltri[(itri+1)*3]   = <int>_cl.get_at_pos(working_index, 0)
    ltri[(itri+1)*3+1] = <int>_cl.get_at_pos(working_index, 1)
    ltri[(itri+1)*3+2] = <int>_cl.get_at_pos(working_index, 2)
    _cl.free_cl(&working_index)
    return


# ===============================================================
#
#       Polygons triangulation and Intersection Ray-Poly
#
# ===============================================================


cdef inline void triangulate_poly(
    double* vignett_poly,
    long nvert,
    long** ltri,
) nogil:
    """
    Triangulates a single 3d polygon using the earclipping technique
    https://www.geometrictools.com/Documentation/TriangulationByEarClipping.pdf
    Returns
        ltri: 3*(nvert-2) :
            {tri_0_0, tri_0_1, ... tri_0_nvert0}
            where tri_i_j are the 3 indices of the vertex forming a sub-triangle
            on each vertex (-2) and for each vignett
    """

    cdef double* diff = NULL
    cdef bint* lref = NULL

    # ...
    # -- Defining parallel part ------------------------------------------------

    diff = <double*>malloc(3*nvert*sizeof(double))
    lref = <bint*>malloc(nvert*sizeof(bint))
    ltri[0] = <long*>malloc((nvert-2)*3*sizeof(long))

    # diff + reflex
    compute_diff3d(vignett_poly, nvert, &diff[0])
    are_points_reflex_2d(nvert, diff, &lref[0])

    # earclipping
    earclipping_poly_2d(
        vignett_poly,
        &ltri[0][0],
        &diff[0],
        &lref[0],
        nvert,
    )
    return


cdef inline int triangulate_polys(
    double** vignett_poly,
    long* lnvert,
    int nvign,
    long** ltri,
    int num_threads,
) nogil except -1:
    """
    Triangulates a list 3d polygon using the earclipping techinque
    https://www.geometrictools.com/Documentation/TriangulationByEarClipping.pdf
    Returns
        ltri: 3*(nvert-2)*nvign :
            = [{tri_0_0, tri_0_1, ... tri_0_nvert0}, ..., {tri_nvign_0, ...}]
            where tri_i_j are the 3 indices of the vertex forming a sub-triangle
            on each vertex (-2) and for each vignett
    """
    cdef int ivign
    cdef int nvert
    cdef double* diff = NULL
    cdef bint* lref = NULL
    # ...
    # -- Defining parallel part ------------------------------------------------
    with nogil, parallel(num_threads=num_threads):
        for ivign in prange(nvign):
            nvert = lnvert[ivign]
            diff = <double*>malloc(3*nvert*sizeof(double))
            lref = <bint*>malloc(nvert*sizeof(bint))
            ltri[ivign] = <long*>malloc((nvert-2)*3*sizeof(long))
            if not diff or not lref or not ltri[ivign]:
                with gil:
                    raise MemoryError()
            try:
                compute_diff2d(vignett_poly[ivign], nvert, &diff[0])
                are_points_reflex_2d(nvert, diff, &lref[0])
                earclipping_poly_2d(vignett_poly[ivign], &ltri[ivign][0],
                                 &diff[0], &lref[0], nvert)
            finally:
                free(diff)
                free(lref)

    return 0


# ===============================================================
#               Vignetting
# ===============================================================


cdef inline bint inter_ray_poly(const double[3] ray_orig,
                                const double[3] ray_vdir,
                                double* vignett,
                                int nvert,
                                long* ltri) nogil:
    cdef int ii, jj
    cdef double[3] pt1
    cdef double[3] pt2
    cdef double[3] pt3
    #...
    for ii in range(nvert-2):
        for jj in range(3):
            pt1[jj] = vignett[ltri[3*ii+0] + jj * nvert]
            pt2[jj] = vignett[ltri[3*ii+1] + jj * nvert]
            pt3[jj] = vignett[ltri[3*ii+2] + jj * nvert]
        if _rt.inter_ray_triangle(ray_orig, ray_vdir, pt1, pt2, pt3):
            return True
    return False


cdef inline void vignetting_core(double[:, ::1] ray_orig,
                                 double[:, ::1] ray_vdir,
                                 double** vignett,
                                 long* lnvert,
                                 double* lbounds,
                                 long** ltri,
                                 int nvign,
                                 int nlos,
                                 bint* goes_through,
                                 int num_threads) nogil:
    cdef int ilos, ivign
    cdef int jj
    cdef int nvert
    cdef bint inter_bbox
    cdef double* loc_org = NULL
    cdef double* loc_dir = NULL
    cdef double* invr_ray = NULL
    cdef int* sign_ray = NULL

    # == Defining parallel part ================================

    with nogil, parallel(num_threads=num_threads):
        # We use local arrays for each thread so
        loc_org   = <double*>malloc(sizeof(double) * 3)
        loc_dir   = <double*>malloc(sizeof(double) * 3)
        invr_ray  = <double*>malloc(sizeof(double) * 3)
        sign_ray  = <int *> malloc(sizeof(int) * 3)
        for ilos in prange(nlos):
            loc_org[0] = ray_orig[0, ilos]
            loc_org[1] = ray_orig[1, ilos]
            loc_org[2] = ray_orig[2, ilos]
            loc_dir[0] = ray_vdir[0, ilos]
            loc_dir[1] = ray_vdir[1, ilos]
            loc_dir[2] = ray_vdir[2, ilos]
            _bgt.compute_inv_and_sign(loc_dir, sign_ray, invr_ray)
            jj = ilos*nvign
            for ivign in range(nvign):
                nvert = lnvert[ivign]
                # -- We check if intersection with  bounding box ---------------
                inter_bbox = _rt.inter_ray_aabb_box(sign_ray, invr_ray,
                                                    &lbounds[6*ivign],
                                                    &loc_org[0],
                                                    countin=True)
                if not inter_bbox:
                    goes_through[ivign + jj] = False
                    continue
                # -- if none, we continue --------------------------------------
                goes_through[ivign + jj] = inter_ray_poly(&loc_org[0],
                                                          &loc_dir[0],
                                                          vignett[ivign],
                                                          nvert,
                                                          ltri[ivign])

        free(loc_org)
        free(loc_dir)
        free(invr_ray)
        free(sign_ray)
    return


# ===============================================================
#               Vignetting Vmesh with VPoly
# ===============================================================


cdef inline int vignetting_vmesh_vpoly(int npts, int sz_r,
                                       bint is_cart,
                                       double[:, ::1] vpoly,
                                       double[:, ::1] pts,
                                       double[::1] vol_resol,
                                       double[::1] r_on_phi,
                                       double* disc_r,
                                       long[::1] lind,
                                       double** res_x,
                                       double** res_y,
                                       double** res_z,
                                       double** res_vres,
                                       double** res_rphi,
                                       long** res_lind,
                                       long* sz_rphi,
                                       int num_threads) nogil:
    # we keep only the points in vpoly
    cdef int ii, jj
    cdef int npts_vpoly
    cdef int nb_in_poly = 0
    cdef double loc_hypot
    cdef _ss.SortedSet* set_r = NULL
    cdef _cl.ChainedList* vec_x = NULL
    cdef _cl.ChainedList* vec_y = NULL
    cdef _cl.ChainedList* vec_z = NULL
    cdef _cl.ChainedList* vec_rphi = NULL
    cdef _cl.ChainedList* vec_vres = NULL
    cdef _cl.ChainedList* vec_lind = NULL
    # -- initialization --------------------------------------------------------
    npts_vpoly = vpoly.shape[1] - 1
    # -- Main loops by case ----------------------------------------------------
    if is_cart:
        for ii in range(npts):
            loc_hypot = c_sqrt(pts[0,ii]*pts[0,ii] + pts[1,ii]*pts[1,ii])
            if _bgt.is_point_in_path(npts_vpoly, &vpoly[0][0], &vpoly[1][0],
                                loc_hypot, pts[2,ii]):
                nb_in_poly += 1
                _cl.push_back(&vec_x, pts[0,ii])
                _cl.push_back(&vec_y, pts[1,ii])
                _cl.push_back(&vec_z, pts[2,ii])
                _cl.push_back(&vec_vres, vol_resol[ii])
                _cl.push_back(&vec_lind, lind[ii])
                # we create a set for the new radius in vpoly:
                _ss.insert(&set_r, loc_hypot)
        # We initialize the arrays:
        res_x[0] = <double*> malloc(nb_in_poly * sizeof(double))
        res_y[0] = <double*> malloc(nb_in_poly * sizeof(double))
        res_z[0] = <double*> malloc(nb_in_poly * sizeof(double))
        res_vres[0] = <double*> malloc(nb_in_poly * sizeof(double))
        res_lind[0] = <long*> malloc(nb_in_poly * sizeof(long))
        with nogil, parallel(num_threads=num_threads):
            for ii in prange(nb_in_poly):
                res_x[0][ii] = _cl.get_at_pos(vec_x, ii)
                res_y[0][ii] = _cl.get_at_pos(vec_y, ii)
                res_z[0][ii] = _cl.get_at_pos(vec_z, ii)
                res_vres[0][ii] = _cl.get_at_pos(vec_vres, ii)
                res_lind[0][ii] = <int> _cl.get_at_pos(vec_lind, ii)
        # we have to keep only the rphi in vpoly
        for ii in range(sz_r):
            if _ss.count(set_r, disc_r[ii]) > 0:
                _cl.push_back(&vec_rphi, r_on_phi[ii])
        # we transform the set of rphi to an array
        sz_rphi[0] = vec_rphi.size
        res_rphi[0] = <double*> malloc(vec_rphi.size * sizeof(double))
        with nogil, parallel(num_threads=num_threads):
            for ii in prange(sz_rphi[0]):
                res_rphi[0][ii] = _cl.get_at_pos(vec_rphi, ii)
    else:
        for ii in range(npts):
            if _bgt.is_point_in_path(npts_vpoly, &vpoly[0][0], &vpoly[1][0],
                                pts[0,ii], pts[1,ii]):
                nb_in_poly += 1
                _cl.push_back(&vec_x, pts[0,ii])
                _cl.push_back(&vec_y, pts[1,ii])
                _cl.push_back(&vec_z, pts[2,ii])
                _cl.push_back(&vec_vres, vol_resol[ii])
                _cl.push_back(&vec_lind, lind[ii])
                # we create a set for the new radius in vpoly:
                _ss.insert(&set_r, pts[0,ii])
        # We initialize the arrays:
        res_x[0] = <double*> malloc(nb_in_poly * sizeof(double))
        res_y[0] = <double*> malloc(nb_in_poly * sizeof(double))
        res_z[0] = <double*> malloc(nb_in_poly * sizeof(double))
        res_vres[0] = <double*> malloc(nb_in_poly * sizeof(double))
        res_lind[0] = <long*> malloc(nb_in_poly * sizeof(long))
        with nogil, parallel(num_threads=num_threads):
            for ii in prange(nb_in_poly):
                res_x[0][ii] = _cl.get_at_pos(vec_x, ii)
                res_y[0][ii] = _cl.get_at_pos(vec_y, ii)
                res_z[0][ii] = _cl.get_at_pos(vec_z, ii)
                res_vres[0][ii] = _cl.get_at_pos(vec_vres, ii)
                res_lind[0][ii] = <int>_cl.get_at_pos(vec_lind, ii)
        for ii in range(sz_r):
            if _ss.count(set_r, disc_r[ii]) > 0:
                _cl.push_back(&vec_rphi, r_on_phi[ii])
        # we transform the set of rphi to an array
        sz_rphi[0] = vec_rphi.size
        res_rphi[0] = <double*> malloc(vec_rphi.size * sizeof(double))
        for ii in prange(sz_rphi[0], num_threads=num_threads):
            res_rphi[0][ii] = _cl.get_at_pos(vec_rphi, ii)

    _ss.free_ss(&set_r)
    _cl.free_cl(&vec_x)
    _cl.free_cl(&vec_y)
    _cl.free_cl(&vec_z)
    _cl.free_cl(&vec_rphi)
    _cl.free_cl(&vec_vres)
    _cl.free_cl(&vec_lind)

    return nb_in_poly


# ===============================================================
#           Vignetting Vmesh with VPoly
# ===============================================================


cdef inline int are_in_vignette(int sz_r, int sz_z,
                                double[:, ::1] vpoly,
                                int npts_vpoly,
                                double* disc_r,
                                double* disc_z,
                                long[:, ::1] is_in_vignette) nogil:
    # we keep only the points in vpoly
    cdef int ii, jj
    cdef int nb_in_poly = 0

    for ii in range(sz_r):
        for jj in range(sz_z):
            if _bgt.is_point_in_path(npts_vpoly,
                                     &vpoly[0][0], &vpoly[1][0],
                                     disc_r[ii], disc_z[jj]):
                nb_in_poly += 1
                is_in_vignette[ii, jj] = 1
            else:
                is_in_vignette[ii, jj] = 0
    return nb_in_poly<|MERGE_RESOLUTION|>--- conflicted
+++ resolved
@@ -318,25 +318,15 @@
                 return i # if not, we found an ear
 
     # if we havent returned, either, there was an error somerwhere
-<<<<<<< HEAD
-#    with gil:
-#        msg = (
-#            "Got here but shouldn't have\n"
-#            f"\t- i: {i} / {nv-1}\n"
-#            f"\t- j: {j} / {nv}\n"
-#        )
-#        raise Exception(msg)
-=======
-    with gil:
-        msg = (
-            "Got here but shouldn't have\n"
-            f"\t- polygon x: {[polygon[0*nvert + ii] for ii in range(nv)]}\n"
-            f"\t- polygon y: {[polygon[1*nvert + ii] for ii in range(nv)]}\n"
-            f"\t- i: {i} / {nv-1}\n"
-            f"\t- j: {j} / {nv}\n"
-        )
-        raise Exception(msg)
->>>>>>> 848583cf
+    # with gil:
+        # msg = (
+            # "Got here but shouldn't have\n"
+            # f"\t- polygon x: {[polygon[0*nvert + ii] for ii in range(nv)]}\n"
+            # f"\t- polygon y: {[polygon[1*nvert + ii] for ii in range(nv)]}\n"
+            # f"\t- i: {i} / {nv-1}\n"
+            # f"\t- j: {j} / {nv}\n"
+        # )
+        # raise Exception(msg)
 
     return -1
 
