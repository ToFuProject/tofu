"""
This module is the geometrical part of the ToFu general package
It includes all functions and object classes necessary for tomography
on Tokamaks
"""

# Built-in
import os
import warnings
import copy
import inspect

# Common
import numpy as np
import matplotlib as mpl
import matplotlib.pyplot as plt

# ToFu-specific
from tofu import __version__ as __version__
import tofu.pathfile as tfpf
import tofu.utils as utils

# test global import else relative
try:
    import tofu.geom._def as _def
    import tofu.geom._GG as _GG
    import tofu.geom._comp as _comp
    import tofu.geom._comp_solidangles as _comp_solidangles
    import tofu.geom._plot as _plot
except Exception:
    from . import _def as _def
    from . import _GG as _GG
    from . import _comp as _comp
    from . import _comp_solidangles
    from . import _plot as _plot

__all__ = [
    "PlasmaDomain",
    "Ves",
    "PFC",
    "CoilPF",
    "CoilCS",
    "Config",
    "Rays",
    "CamLOS1D",
    "CamLOS2D",
]


_arrayorder = "C"
_Clock = False
_Type = "Tor"

# rotate / translate instance
_UPDATE_EXTENT = True
_RETURN_COPY = False

# Parallelization
_NUM_THREADS = 10
_PHITHETAPROJ_NPHI = 2000
_PHITHETAPROJ_NTHETA = 1000
_RES = 0.005
_DREFLECT = {"specular": 0, "diffusive": 1, "ccube": 2}

# Saving
_COMMENT = '#'


"""
###############################################################################
###############################################################################
                        Ves class and functions
###############################################################################
"""


class Struct(utils.ToFuObject):
    """ A class defining a Linear or Toroidal vaccum vessel (i.e. a 2D polygon
    representing a cross-section and assumed to be linearly or toroidally
    invariant)

    A Ves object is mostly defined by a close 2D polygon, which can be
    understood as a poloidal cross-section in (R,Z) cylindrical coordinates
    if Type='Tor' (toroidal shape) or as a straight cross-section through a
    cylinder in (Y,Z) cartesian coordinates if Type='Lin' (linear shape).
    Attributes such as the surface, the angular volume (if Type='Tor') or the
    center of mass are automatically computed.
    The instance is identified thanks to an attribute Id (which is itself a
    tofu.ID class object) which contains informations on the specific instance
    (name, Type...).

    Parameters
    ----------
    Id :            str / tfpf.ID
        A name string or a pre-built tfpf.ID class to be used to identify this
        particular instance, if a string is provided, it is fed to tfpf.ID()
    Poly :          np.ndarray
        An array (2,N) or (N,2) defining the contour of the vacuum vessel in a
        cross-section, if not closed, will be closed automatically
    Type :          str
        Flag indicating whether the vessel will be a torus ('Tor') or a linear
        device ('Lin')
    Lim :         list / np.ndarray
        Array or list of len=2 indicating the limits of the linear device
        volume on the x axis
    Sino_RefPt :    None / np.ndarray
        Array specifying a reference point for computing the sinogram (i.e.
        impact parameter), if None automatically set to the (surfacic) center
        of mass of the cross-section
    Sino_NP :       int
        Number of points in [0,2*pi] to be used to plot the vessel sinogram
        envelop
    Clock :         bool
        Flag indicating whether the input polygon should be made clockwise
        (True) or counter-clockwise (False)
    arrayorder:     str
        Flag indicating whether the attributes of type=np.ndarray (e.g.: Poly)
        should be made C-contiguous ('C') or Fortran-contiguous ('F')
    Exp :           None / str
        Flag indicating which experiment the object corresponds to, allowed
        values are in [None,'AUG','MISTRAL','JET','ITER','TCV','TS','Misc']
    shot :          None / int
        Shot number from which this Ves is usable (in case of change of
        geometry)
    SavePath :      None / str
        If provided, forces the default saving path of the object to the
        provided value

    Returns
    -------
    Ves :        Ves object
        The created Ves object, with all necessary computed attributes and
        methods
    """

    # __metaclass__ = ABCMeta

    # Fixed (class-wise) dictionary of default properties
    _ddef = {
        "Id": {
            "shot": 0,
            "include": [
                "Mod",
                "Cls",
                "Exp",
                "Diag",
                "Name",
                "shot",
                "version",
            ],
        },
        "dgeom": {"Type": "Tor", "Lim": [], "arrayorder": "C"},
        "dsino": {},
        "dphys": {},
        "dreflect": {"Type": "specular"},
        "dmisc": {"color": "k"},
    }
    _dplot = {
        "cross": {
            "Elt": "P",
            "dP": {"color": "k", "lw": 2},
            "dI": {"color": "k", "ls": "--", "marker": "x", "ms": 8, "mew": 2},
            "dBs": {
                "color": "b",
                "ls": "--",
                "marker": "x",
                "ms": 8,
                "mew": 2,
            },
            "dBv": {
                "color": "g",
                "ls": "--",
                "marker": "x",
                "ms": 8,
                "mew": 2,
            },
            "dVect": {"color": "r", "scale": 10},
        },
        "hor": {
            "Elt": "P",
            "dP": {"color": "k", "lw": 2},
            "dI": {"color": "k", "ls": "--"},
            "dBs": {"color": "b", "ls": "--"},
            "dBv": {"color": "g", "ls": "--"},
            "Nstep": 50,
        },
        "3d": {
            "Elt": "P",
            "dP": {
                "color": (0.8, 0.8, 0.8, 1.0),
                "rstride": 1,
                "cstride": 1,
                "linewidth": 0.0,
                "antialiased": False,
            },
            "Lim": None,
            "Nstep": 50,
        },
    }
    _DREFLECT_DTYPES = {"specular": 0, "diffusive": 1, "ccube": 2}

    # Does not exist beofre Python 3.6 !!!
    def __init_subclass__(cls, color="k", **kwdargs):
        # Python 2
        super(Struct, cls).__init_subclass__(**kwdargs)
        # Python 3
        # super().__init_subclass__(**kwdargs)
        cls._ddef = copy.deepcopy(Struct._ddef)
        cls._dplot = copy.deepcopy(Struct._dplot)
        cls._set_color_ddef(cls._color)

    @classmethod
    def _set_color_ddef(cls, color):
        cls._ddef['dmisc']['color'] = mpl.colors.to_rgba(color)

    def __init__(
        self,
        Poly=None,
        Type=None,
        Lim=None,
        pos=None,
        extent=None,
        Id=None,
        Name=None,
        Exp=None,
        shot=None,
        sino_RefPt=None,
        sino_nP=_def.TorNP,
        Clock=False,
        arrayorder='C',
        fromdict=None,
        sep=None,
        SavePath=os.path.abspath('./'),
        SavePath_Include=tfpf.defInclude,
        color=None,
        nturns=None,
        superconducting=None,
        active=None,
        temperature_nominal=None,
        mag_field_max=None,
        current_lim_max=None,
    ):

        # Create a dplot at instance level
        self._dplot = copy.deepcopy(self.__class__._dplot)

        kwdargs = locals()
        del kwdargs["self"]
        # super()
        super(Struct, self).__init__(**kwdargs)

    def _reset(self):
        # super()
        super(Struct, self)._reset()
        self._dgeom = dict.fromkeys(self._get_keys_dgeom())
        self._dsino = dict.fromkeys(self._get_keys_dsino())
        self._dphys = dict.fromkeys(self._get_keys_dphys())
        self._dreflect = dict.fromkeys(self._get_keys_dreflect())
        self._dmisc = dict.fromkeys(self._get_keys_dmisc())
        # self._dplot = copy.deepcopy(self.__class__._ddef['dplot'])

    @classmethod
    def _checkformat_inputs_Id(
        cls,
        Id=None,
        Name=None,
        Exp=None,
        shot=None,
        Type=None,
        include=None,
        **kwdargs
    ):
        if Id is not None:
            assert isinstance(Id, utils.ID)
            Name, Exp, shot, Type = Id.Name, Id.Exp, Id.shot, Id.Type
        if shot is None:
            shot = cls._ddef["Id"]["shot"]
        if Type is None:
            Type = cls._ddef["dgeom"]["Type"]
        if include is None:
            include = cls._ddef["Id"]["include"]

        dins = {
            "Name": {"var": Name, "cls": str},
            "Exp": {"var": Exp, "cls": str},
            "shot": {"var": shot, "cls": int},
            "Type": {"var": Type, "in": ["Tor", "Lin"]},
            "include": {"var": include, "listof": str},
        }
        dins, err, msg = cls._check_InputsGeneric(dins)
        if err:
            raise Exception(msg)

        kwdargs.update(
            {
                "Name": Name,
                "Exp": Exp,
                "shot": shot,
                "Type": Type,
                "include": include,
            }
        )
        return kwdargs

    ###########
    # Get largs
    ###########

    @staticmethod
    def _get_largs_dgeom(sino=True):
        largs = [
            "Poly",
            "Lim",
            "pos",
            "extent",
            "Clock",
            "arrayorder",
        ]
        if sino:
            lsino = Struct._get_largs_dsino()
            largs += ["sino_{0}".format(s) for s in lsino]
        return largs

    @staticmethod
    def _get_largs_dsino():
        largs = ["RefPt", "nP"]
        return largs

    @staticmethod
    def _get_largs_dphys():
        largs = ["lSymbols"]
        return largs

    @staticmethod
    def _get_largs_dreflect():
        largs = ["Types", "coefs_reflect"]
        return largs

    @staticmethod
    def _get_largs_dmisc():
        largs = ["color"]
        return largs

    ###########
    # Get check and format inputs
    ###########

    @staticmethod
    def _checkformat_Lim(Lim, Type="Tor"):
        if Lim is None:
            Lim = np.array([], dtype=float)
        else:
            assert hasattr(Lim, "__iter__")
            Lim = np.asarray(Lim, dtype=float)
            assert Lim.ndim in [1, 2]
            if Lim.ndim == 1:
                assert Lim.size in [0, 2]
                if Lim.size == 2:
                    Lim = Lim.reshape((2, 1))
            else:
                if Lim.shape[0] != 2:
                    Lim = Lim.T
            if Type == "Lin":
                if not np.all(Lim[0, :] < Lim[1, :]):
                    msg = "All provided Lim must be increasing !"
                    raise Exception(msg)
            else:
                Lim = np.arctan2(np.sin(Lim), np.cos(Lim))
            assert np.all(~np.isnan(Lim))
        return Lim

    @staticmethod
    def _checkformat_posextent(pos, extent, Type="Tor"):
        lC = [pos is None, extent is None]
        if any(lC):
            if not all(lC):
                msg = ""
                raise Exception(msg)
            pos = np.array([], dtype=float)
            extent = np.array([], dtype=float)
        else:
            lfloat = [int, float, np.int64, np.float64]
            assert type(pos) in lfloat or hasattr(pos, "__iter__")
            if type(pos) in lfloat:
                pos = np.array([pos], dtype=float)
            else:
                pos = np.asarray(pos, dtype=float).ravel()
            if Type == "Tor":
                pos = np.arctan2(np.sin(pos), np.cos(pos))
            assert type(extent) in lfloat or hasattr(extent, "__iter__")
            if type(extent) in lfloat:
                extent = float(extent)
            else:
                extent = np.asarray(extent, dtype=float).ravel()
                assert extent.size == pos.size
            if not np.all(extent > 0.0):
                msg = "All provided extent values must be >0 !"
                raise Exception(msg)
            if Type == "Tor":
                if not np.all(extent < 2.0 * np.pi):
                    msg = "Provided extent must be in ]0;2pi[ (radians)!"
                    raise Exception(msg)
            assert np.all(~np.isnan(pos)) and np.all(~np.isnan(extent))
        return pos, extent

    @staticmethod
    def _get_LimFromPosExtent(pos, extent, Type="Tor"):
        if pos.size > 0:
            Lim = pos[np.newaxis, :] + np.array([[-0.5], [0.5]]) * extent
            if Type == "Tor":
                Lim = np.arctan2(np.sin(Lim), np.cos(Lim))
        else:
            Lim = np.asarray([], dtype=float)
        return Lim

    @staticmethod
    def _get_PosExtentFromLim(Lim, Type="Tor"):
        if Lim.size > 0:
            pos, extent = np.mean(Lim, axis=0), Lim[1, :] - Lim[0, :]
            if Type == "Tor":
                ind = Lim[0, :] > Lim[1, :]
                pos[ind] = pos[ind] + np.pi
                extent[ind] = 2.0 * np.pi + extent[ind]
                pos = np.arctan2(np.sin(pos), np.cos(pos))
                assert np.all(extent > 0.0)
            if np.std(extent) < np.mean(extent) * 1.0e-9:
                extent = np.mean(extent)
        else:
            pos = np.array([], dtype=float)
            extent = np.array([], dtype=float)
        return pos, extent

    @classmethod
    def _checkformat_inputs_dgeom(
        cls,
        Poly=None,
        Lim=None,
        pos=None,
        extent=None,
        Type=None,
        Clock=False,
        arrayorder=None,
    ):
        if arrayorder is None:
            arrayorder = Struct._ddef["dgeom"]["arrayorder"]
        if Type is None:
            Type = Struct._ddef["dgeom"]["Type"]

        dins = {
            "Poly": {
                "var": Poly,
                "iter2array": float,
                "ndim": 2,
                "inshape": 2,
            },
            "Clock": {"var": Clock, "cls": bool},
            "arrayorder": {"var": arrayorder, "in": ["C", "F"]},
            "Type": {"var": Type, "in": ["Tor", "Lin"]},
        }
        dins, err, msg = cls._check_InputsGeneric(dins, tab=0)
        if err:
            raise Exception(msg)
        Poly = dins["Poly"]["var"]
        if Poly.shape[0] != 2:
            Poly = Poly.T

        # --------------------------------------
        # Elimininate any double identical point

        # Treat closed polygons seperately (no warning)
        if np.sum((Poly[:, 0] - Poly[:, -1])**2) < 1.e-12:
            Poly = Poly[:, :-1]

        # Treat other points
        ind = np.sum(np.diff(np.concatenate((Poly, Poly[:, 0:1]), axis=1),
                             axis=1) ** 2, axis=0) < 1.0e-12
        if np.any(ind):
            npts = Poly.shape[1]
            Poly = Poly[:, ~ind]
            msg = (
                "%s instance: double identical points in Poly\n" % cls.__name__
            )
            msg += "  => %s points removed\n" % ind.sum()
            msg += "  => Poly goes from %s to %s points" % (
                npts,
                Poly.shape[1],
            )
            warnings.warn(msg)
            ind = np.sum(np.diff(np.concatenate((Poly, Poly[:, 0:1]), axis=1),
                                 axis=1) ** 2, axis=0) < 1.0e-12
            assert not np.any(ind), ind

        lC = [Lim is None, pos is None]
        if not any(lC):
            msg = "Please provide either Lim xor pos/extent pair!\n"
            msg += "Lim should be an array of limits\n"
            msg += (
                "pos should be an array of centers and extent a float / array"
            )
            raise Exception(msg)
        if all(lC):
            pos = np.asarray([], dtype=float)
            extent = np.asarray([], dtype=float)
            # Lim = np.asarray([],dtype=float)
        elif lC[0]:
            pos, extent = cls._checkformat_posextent(pos, extent, Type)
            # Lim = cls._get_LimFromPosExtent(pos, extent, Type)
        else:
            Lim = cls._checkformat_Lim(Lim, Type)
            pos, extent = cls._get_PosExtentFromLim(Lim, Type)

        return Poly, pos, extent, Type, arrayorder

    def _checkformat_inputs_dsino(self, RefPt=None, nP=None):
        assert type(nP) is int and nP > 0
        assert RefPt is None or hasattr(RefPt, "__iter__")
        if RefPt is None:
            RefPt = self._dgeom["BaryS"]
        RefPt = np.asarray(RefPt, dtype=float).flatten()
        assert RefPt.size == 2, "RefPt must be of size=2 !"
        return RefPt

    @staticmethod
    def _checkformat_inputs_dphys(lSymbols=None):
        if lSymbols is not None:
            assert type(lSymbols) in [list, str]
            if type(lSymbols) is list:
                assert all([type(ss) is str for ss in lSymbols])
            else:
                lSymbols = [lSymbols]
            lSymbols = np.asarray(lSymbols, dtype=str)
        return lSymbols

    def _checkformat_inputs_dreflect(self, Types=None, coefs_reflect=None):
        if Types is None:
            Types = self._ddef["dreflect"]["Type"]

        assert type(Types) in [str, np.ndarray]
        if type(Types) is str:
            assert Types in self._DREFLECT_DTYPES.keys()
            Types = np.full(
                (self.nseg + 2,), self._DREFLECT_DTYPES[Types], dtype=int
            )
        else:
            Types = Types.astype(int).ravel()
            assert Types.shape == (self.nseg + 2,)
            Typesu = np.unique(Types)
            lc = np.array([Typesu == vv
                           for vv in self._DREFLECT_DTYPES.values()])
            assert np.all(np.any(lc, axis=0))

        assert coefs_reflect is None
        return Types, coefs_reflect

    @classmethod
    def _checkformat_inputs_dmisc(cls, color=None):
        if color is None:
            color = mpl.colors.to_rgba(cls._ddef["dmisc"]["color"])
        assert mpl.colors.is_color_like(color)
        return tuple(np.array(mpl.colors.to_rgba(color), dtype=float))

    ###########
    # Get keys of dictionnaries
    ###########

    @staticmethod
    def _get_keys_dgeom():
        lk = [
            "Poly",
            "pos",
            "extent",
            "noccur",
            "Multi",
            "nP",
            "P1Max",
            "P1Min",
            "P2Max",
            "P2Min",
            "BaryP",
            "BaryL",
            "BaryS",
            "BaryV",
            "Surf",
            "VolAng",
            "Vect",
            "VIn",
            "circ-C",
            "circ-r",
            "Clock",
            "arrayorder",
            "move",
            "move_param",
            "move_kwdargs",
        ]
        return lk

    @staticmethod
    def _get_keys_dsino():
        lk = ["RefPt", "nP", "EnvTheta", "EnvMinMax"]
        return lk

    @staticmethod
    def _get_keys_dphys():
        lk = ["lSymbols"]
        return lk

    @staticmethod
    def _get_keys_dreflect():
        lk = ["Types", "coefs_reflect"]
        return lk

    @staticmethod
    def _get_keys_dmisc():
        lk = ["color"]
        return lk

    ###########
    # _init
    ###########

    def _init(
        self,
        Poly=None,
        Type=_Type,
        Lim=None,
        pos=None,
        extent=None,
        Clock=_Clock,
        arrayorder=_arrayorder,
        sino_RefPt=None,
        sino_nP=_def.TorNP,
        color=None,
        **kwdargs
    ):
        allkwds = dict(locals(), **kwdargs)
        largs = self._get_largs_dgeom(sino=True)
        kwdgeom = self._extract_kwdargs(allkwds, largs)
        largs = self._get_largs_dphys()
        kwdphys = self._extract_kwdargs(allkwds, largs)
        largs = self._get_largs_dreflect()
        kwdreflect = self._extract_kwdargs(allkwds, largs)
        largs = self._get_largs_dmisc()
        kwdmisc = self._extract_kwdargs(allkwds, largs)
        self._set_dgeom(**kwdgeom)
        self.set_dphys(**kwdphys)
        self.set_dreflect(**kwdreflect)
        self._set_dmisc(**kwdmisc)
        self._dstrip["strip"] = 0

    ###########
    # set dictionaries
    ###########

    def _set_dgeom(
        self,
        Poly=None,
        Lim=None,
        pos=None,
        extent=None,
        Clock=False,
        arrayorder="C",
        sino_RefPt=None,
        sino_nP=_def.TorNP,
        sino=True,
    ):
        out = self._checkformat_inputs_dgeom(
            Poly=Poly,
            Lim=Lim,
            pos=pos,
            extent=extent,
            Type=self.Id.Type,
            Clock=Clock,
        )
        Poly, pos, extent, Type, arrayorder = out
        dgeom = _comp._Struct_set_Poly(
            Poly,
            pos=pos,
            extent=extent,
            arrayorder=arrayorder,
            Type=self.Id.Type,
            Clock=Clock,
        )
        dgeom["arrayorder"] = arrayorder
        self._dgeom.update(dgeom)
        if sino:
            self.set_dsino(sino_RefPt, nP=sino_nP)

    def set_dsino(self, RefPt=None, nP=_def.TorNP):
        RefPt = self._checkformat_inputs_dsino(RefPt=RefPt, nP=nP)
        EnvTheta, EnvMinMax = _GG.Sino_ImpactEnv(
            RefPt, self.Poly_closed, NP=nP, Test=False
        )
        self._dsino = {
            "RefPt": RefPt,
            "nP": nP,
            "EnvTheta": EnvTheta,
            "EnvMinMax": EnvMinMax,
        }

    def set_dphys(self, lSymbols=None):
        lSymbols = self._checkformat_inputs_dphys(lSymbols)
        self._dphys["lSymbols"] = lSymbols

    def set_dreflect(self, Types=None, coefs_reflect=None):
        Types, coefs_reflect = self._checkformat_inputs_dreflect(
            Types=Types, coefs_reflect=coefs_reflect
        )
        self._dreflect["Types"] = Types
        self._dreflect["coefs_reflect"] = coefs_reflect

    def _set_color(self, color=None):
        color = self._checkformat_inputs_dmisc(color=color)
        self._dmisc["color"] = color
        self._dplot["cross"]["dP"]["color"] = color
        self._dplot["hor"]["dP"]["color"] = color
        self._dplot["3d"]["dP"]["color"] = color

    def _set_dmisc(self, color=None):
        self._set_color(color)

    ###########
    # strip dictionaries
    ###########

    def _strip_dgeom(
        self,
        lkeep=["Poly", "pos", "extent", "Clock", "arrayorder",
               "move", "move_param", "move_kwdargs"]
    ):
        utils.ToFuObject._strip_dict(self._dgeom, lkeep=lkeep)

    def _strip_dsino(self, lkeep=["RefPt", "nP"]):
        utils.ToFuObject._strip_dict(self._dsino, lkeep=lkeep)

    def _strip_dphys(self, lkeep=["lSymbols"]):
        utils.ToFuObject._strip_dict(self._dphys, lkeep=lkeep)

    def _strip_dreflect(self, lkeep=["Types", "coefs_reflect"]):
        utils.ToFuObject._strip_dict(self._dreflect, lkeep=lkeep)

    def _strip_dmisc(self, lkeep=["color"]):
        utils.ToFuObject._strip_dict(self._dmisc, lkeep=lkeep)

    ###########
    # rebuild dictionaries
    ###########

    def _rebuild_dgeom(
        self,
        lkeep=["Poly", "pos", "extent", "Clock", "arrayorder"]
    ):
        reset = utils.ToFuObject._test_Rebuild(self._dgeom, lkeep=lkeep)
        if reset:
            utils.ToFuObject._check_Fields4Rebuild(
                self._dgeom, lkeep=lkeep, dname="dgeom"
            )
            self._set_dgeom(
                self.Poly,
                pos=self.pos,
                extent=self.extent,
                Clock=self.dgeom["Clock"],
                arrayorder=self.dgeom["arrayorder"],
                sino=False,
            )

    def _rebuild_dsino(self, lkeep=["RefPt", "nP"]):
        reset = utils.ToFuObject._test_Rebuild(self._dsino, lkeep=lkeep)
        if reset:
            utils.ToFuObject._check_Fields4Rebuild(
                self._dsino, lkeep=lkeep, dname="dsino"
            )
            self.set_dsino(RefPt=self.dsino["RefPt"], nP=self.dsino["nP"])

    def _rebuild_dphys(self, lkeep=["lSymbols"]):
        reset = utils.ToFuObject._test_Rebuild(self._dphys, lkeep=lkeep)
        if reset:
            utils.ToFuObject._check_Fields4Rebuild(
                self._dphys, lkeep=lkeep, dname="dphys"
            )
            self.set_dphys(lSymbols=self.dphys["lSymbols"])

    def _rebuild_dreflect(self, lkeep=["Types", "coefs_reflect"]):
        reset = utils.ToFuObject._test_Rebuild(self._dreflect, lkeep=lkeep)
        if reset:
            utils.ToFuObject._check_Fields4Rebuild(
                self._dreflect, lkeep=lkeep, dname="dreflect"
            )
            self.set_dreflect(
                Types=self.dreflect["Types"],
                coefs_reflect=self.dreflect["coefs_reflect"]
            )

    def _rebuild_dmisc(self, lkeep=["color"]):
        reset = utils.ToFuObject._test_Rebuild(self._dmisc, lkeep=lkeep)
        if reset:
            utils.ToFuObject._check_Fields4Rebuild(
                self._dmisc, lkeep=lkeep, dname="dmisc"
            )
            self._set_dmisc(color=self.dmisc["color"])

    ###########
    # _strip and get/from dict
    ###########

    @classmethod
    def _strip_init(cls):
        cls._dstrip["allowed"] = [0, 1, 2]
        nMax = max(cls._dstrip["allowed"])
        doc = """
                 1: Remove dsino expendables
                 2: Remove also dgeom, dphys, dreflect and dmisc expendables"""
        doc = utils.ToFuObjectBase.strip.__doc__.format(doc, nMax)
        cls.strip.__doc__ = doc

    def strip(self, strip=0):
        # super()
        super(Struct, self).strip(strip=strip)

    def _strip(self, strip=0):
        if strip == 0:
            self._rebuild_dgeom()
            self._rebuild_dsino()
            self._rebuild_dphys()
            self._rebuild_dreflect()
            self._rebuild_dmisc()
        elif strip == 1:
            self._strip_dsino()
            self._rebuild_dgeom()
            self._rebuild_dphys()
            self._rebuild_dreflect()
            self._rebuild_dmisc()
        else:
            self._strip_dsino()
            self._strip_dgeom()
            self._strip_dphys()
            self._strip_dreflect()
            self._strip_dmisc()

    def _to_dict(self):
        dout = {
            "dgeom": {"dict": self.dgeom, "lexcept": None},
            "dsino": {"dict": self.dsino, "lexcept": None},
            "dphys": {"dict": self.dphys, "lexcept": None},
            "dreflect": {"dict": self.dreflect, "lexcept": None},
            "dmisc": {"dict": self.dmisc, "lexcept": None},
            "dplot": {"dict": self._dplot, "lexcept": None},
        }
        return dout

    def _from_dict(self, fd):
        self._dgeom.update(**fd["dgeom"])
        self._dsino.update(**fd["dsino"])
        self._dphys.update(**fd["dphys"])
        self._dreflect.update(**fd["dreflect"])
        self._dmisc.update(**fd["dmisc"])
        if "dplot" in fd.keys():
            self._dplot.update(**fd["dplot"])

    ###########
    # Properties
    ###########

    @property
    def Type(self):
        """Return the type of structure """
        return self._Id.Type

    @property
    def dgeom(self):
        return self._dgeom

    @property
    def Poly(self):
        """Return the polygon defining the structure cross-section"""
        return self._dgeom["Poly"]

    @property
    def Poly_closed(self):
        """ Returned the closed polygon """
        return np.hstack((self._dgeom["Poly"], self._dgeom["Poly"][:, 0:1]))

    @property
    def nseg(self):
        """ Retunr the number of segmnents constituting the closed polygon """
        return self._dgeom["Poly"].shape[1]

    @property
    def pos(self):
        return self._dgeom["pos"]

    @property
    def extent(self):
        if hasattr(self._dgeom["extent"], "__iter__"):
            extent = self._dgeom["extent"]
        else:
            extent = np.full(self._dgeom["pos"].shape, self._dgeom["extent"])
        return extent

    @property
    def noccur(self):
        return self._dgeom["noccur"]

    @property
    def Lim(self):
        Lim = self._get_LimFromPosExtent(
            self._dgeom["pos"], self._dgeom["extent"], Type=self.Id.Type
        )
        return Lim.T

    @property
    def dsino(self):
        return self._dsino

    @property
    def dphys(self):
        return self._dphys

    @property
    def dreflect(self):
        return self._dreflect

    @property
    def dmisc(self):
        return self._dmisc

    ###########
    # public methods
    ###########

    def get_summary(
        self,
        sep="  ",
        line="-",
        just="l",
        table_sep=None,
        verb=True,
        return_=False,
    ):
        """ Summary description of the object content """

        # -----------------------
        # Build detailed view
        col0 = [
            "class",
            "Name",
            "SaveName",
            "nP",
            "noccur",
        ]
        ar0 = [
            self._Id.Cls,
            self._Id.Name,
            self._Id.SaveName,
            str(self._dgeom["nP"]),
            str(self._dgeom["noccur"]),
        ]
        if self._dgeom["move"] is not None:
            col0 += ['move', 'param']
            ar0 += [self._dgeom["move"],
                    str(round(self._dgeom["move_param"], ndigits=4))]
        col0.append('color')
        cstr = ('('
                + ', '.join(['{:4.2}'.format(cc)
                             for cc in self._dmisc["color"]])
                + ')')
        ar0.append(cstr)

        return self._get_summary(
            [ar0],
            [col0],
            sep=sep,
            line=line,
            table_sep=table_sep,
            verb=verb,
            return_=return_,
        )

    ###########
    # public methods for movement
    ###########

    def _update_or_copy(self, poly,
                        pos=None,
                        update_extent=None,
                        return_copy=None, name=None):
        if update_extent is None:
            update_extent = _UPDATE_EXTENT
        if return_copy is None:
            return_copy = _RETURN_COPY
        extent = self.extent
        if update_extent is True:
            if extent is not None:
                ratio = np.nanmin(poly[0, :]) / np.nanmin(self.Poly[0, :])
                extent = extent*ratio
        if pos is None:
            pos = self.pos
        if return_copy is True:
            if name is None:
                name = self.Id.Name + 'copy'
            return self.__class__(Poly=poly,
                                  extent=extent, pos=pos,
                                  sino_RefPt=self._dsino['RefPt'],
                                  sino_nP=self._dsino['nP'],
                                  color=self._dmisc['color'],
                                  Exp=self.Id.Exp,
                                  Name=name,
                                  shot=self.Id.shot,
                                  SavePath=self.Id.SavePath,
                                  Type=self.Id.Type)
        else:
            self._set_dgeom(poly, pos=pos, extent=extent,
                            sino_RefPt=self._dsino['RefPt'],
                            sino_nP=self._dsino['nP'])

    def translate_in_cross_section(self, distance=None, direction_rz=None,
                                   update_extent=None,
                                   return_copy=None, name=None):
        """ Translate the structure in the poloidal plane """
        poly = self._translate_pts_poloidal_plane_2D(
            pts_rz=self.Poly,
            direction_rz=direction_rz, distance=distance)
        return self._update_or_copy(poly, update_extent=update_extent,
                                    return_copy=return_copy, name=name)

    def rotate_in_cross_section(self, angle=None, axis_rz=None,
                                update_extent=True,
                                return_copy=None, name=None):
        """ Rotate the structure in the poloidal plane """
        poly = self._rotate_pts_vectors_in_poloidal_plane_2D(
            pts_rz=self.Poly,
            axis_rz=axis_rz, angle=angle)
        return self._update_or_copy(poly, update_extent=update_extent,
                                    return_copy=return_copy, name=name)

    def rotate_around_torusaxis(self, angle=None,
                                return_copy=None, name=None):
        """ Rotate the structure in the poloidal plane """
        if self.Id.Type != 'Tor':
            msg = "Movement only available for Tor configurations!"
            raise Exception(msg)
        pos = self.pos
        if pos is not None:
            pos = pos + angle
        return self._update_or_copy(self.Poly, pos=pos,
                                    update_extent=False,
                                    return_copy=return_copy, name=name)

    def set_move(self, move=None, param=None, **kwdargs):
        """ Set the default movement parameters

        A default movement can be set for the instance, it can be any of the
        pre-implemented movement (rotations or translations)
        This default movement is the one that will be called when using
        self.move()

        Specify the type of movement via the name of the method (passed as a
        str to move)

        Specify, for the geometry of the instance at the time of defining this
        default movement, the current value of the associated movement
        parameter (angle / distance). This is used to set an arbitrary
        difference for user who want to use absolute position values
        The desired incremental movement to be performed when calling self.move
        will be deduced by substracting the stored param value to the provided
        param value. Just set the current param value to 0 if you don't care
        about a custom absolute reference.

        kwdargs must be a parameters relevant to the chosen method (axis,
        direction...)

        e.g.:
            self.set_move(move='rotate_around_3daxis',
                          param=0.,
                          axis=([0.,0.,0.], [1.,0.,0.]))
            self.set_move(move='translate_3d',
                          param=0.,
                          direction=[0.,1.,0.])
        """
        move, param, kwdargs = self._checkformat_set_move(move, param, kwdargs)
        self._dgeom['move'] = move
        self._dgeom['move_param'] = param
        if isinstance(kwdargs, dict) and len(kwdargs) == 0:
            kwdargs = None
        self._dgeom['move_kwdargs'] = kwdargs

    def move(self, param):
        """ Set new position to desired param according to default movement

        Can only be used if default movement was set before
        See self.set_move()
        """
        param = self._move(param, dictname='_dgeom')
        self._dgeom['move_param'] = param

    ###########
    # Other public methods
    ###########

    def set_color(self, col):
        self._set_color(col)

    def get_color(self):
        return self._dmisc["color"]

    def isInside(self, pts, In="(X,Y,Z)"):
        """ Return an array of booleans indicating whether each point lies
        inside the Struct volume

        Tests for each point whether it lies inside the Struct object.
        The points coordinates can be provided in 2D or 3D
        You must specify which coordinate system is used with 'In' kwdarg.
        An array of boolean flags is returned.

        Parameters
        ----------
        pts :   np.ndarray
            (2,N) or (3,N) array, coordinates of the points to be tested
        In :    str
            Flag indicating the coordinate system in which pts are provided
            e.g.: '(X,Y,Z)' or '(R,Z)'

        Returns
        -------
        ind :   np.ndarray
            (N,) array of booleans, True if a point is inside the volume

        """
        if self._dgeom["noccur"] > 0:
            ind = _GG._Ves_isInside(
                pts,
                self.Poly,
                ves_lims=np.ascontiguousarray(self.Lim),
                nlim=self._dgeom["noccur"],
                ves_type=self.Id.Type,
                in_format=In,
                test=True,
            )
        else:
            ind = _GG._Ves_isInside(
                pts,
                self.Poly,
                ves_lims=None,
                nlim=0,
                ves_type=self.Id.Type,
                in_format=In,
                test=True,
            )
        return ind

    def get_InsideConvexPoly(
        self,
        RelOff=_def.TorRelOff,
        ZLim="Def",
        Spline=True,
        Splprms=_def.TorSplprms,
        NP=_def.TorInsideNP,
        Plot=False,
        Test=True,
    ):
        """ Return a polygon that is a smaller and smoothed approximation of
        Ves.Poly, useful for excluding the divertor region in a Tokamak

        For some uses, it can be practical to approximate the polygon defining
        the Ves object (which can be non-convex, like with a divertor), by a
        simpler, sligthly smaller and convex polygon.
        This method provides a fast solution for computing such a proxy.

        Parameters
        ----------
        RelOff :    float
            Fraction by which an homothetic polygon should be reduced
            (1.-RelOff)*(Poly-BaryS)
        ZLim :      None / str / tuple
            Flag indicating what limits shall be put to the height of the
            polygon (used for excluding divertor)
        Spline :    bool
            Flag indiating whether the reduced and truncated polygon shall be
            smoothed by 2D b-spline curves
        Splprms :   list
            List of 3 parameters to be used for the smoothing
            [weights,smoothness,b-spline order], fed to
            scipy.interpolate.splprep()
        NP :        int
            Number of points to be used to define the smoothed polygon
        Plot :      bool
            Flag indicating whether the result shall be plotted for visual
            inspection
        Test :      bool
            Flag indicating whether the inputs should be tested for conformity

        Returns
        -------
        Poly :      np.ndarray
            (2,N) polygon resulting from homothetic transform, truncating and
            optional smoothingop

        """
        return _comp._Ves_get_InsideConvexPoly(
            self.Poly_closed,
            self.dgeom["P2Min"],
            self.dgeom["P2Max"],
            self.dgeom["BaryS"],
            RelOff=RelOff,
            ZLim=ZLim,
            Spline=Spline,
            Splprms=Splprms,
            NP=NP,
            Plot=Plot,
            Test=Test,
        )

    def get_sampleEdge(
        self,
        res=None,
        domain=None,
        resMode=None,
        offsetIn=0.0,
    ):
        """ Sample the polygon edges, with resolution res

        Sample each segment of the 2D polygon
        Sampling can be limited to a domain
        """
        if res is None:
            res = _RES
        return _comp._Ves_get_sampleEdge(
            self.Poly_closed,
            res=res,
            domain=domain,
            resMode=resMode,
            offsetIn=offsetIn,
            VIn=self.dgeom["VIn"],
            margin=1.0e-9,
        )

    def get_sampleCross(
        self,
        res=None,
        domain=None,
        resMode=None,
        ind=None,
        mode="flat",
    ):
        """ Sample, with resolution res, the 2D cross-section

        The sampling domain can be limited by domain or ind

        Depending on the value of mode, the method returns:
            - 'flat': (tuned for integrals computing)
                pts   : (2,npts) array of points coordinates
                dS    : (npts,) array of surfaces
                ind   : (npts,) array of integer indices
                reseff: (2,) array of effective resolution (R and Z)
            - 'imshow' : (tuned for imshow plotting)
                pts : (2,n1,n2) array of points coordinates
                x1  : (n1,) vector of unique x1 coordinates
                x2  : (n2,) vector of unique x2 coordinates
                extent : the extent to be fed to mpl.pyplot.imshow()

        """
        if res is None:
            res = _RES
        args = [
            self.Poly_closed,
            self.dgeom["P1Min"][0],
            self.dgeom["P1Max"][0],
            self.dgeom["P2Min"][1],
            self.dgeom["P2Max"][1],
        ]
        kwdargs = dict(
            res=res, domain=domain, resMode=resMode, ind=ind,
            margin=1.0e-9, mode=mode
        )
        return _comp._Ves_get_sampleCross(*args, **kwdargs)

    def get_sampleS(
        self,
        res=None,
        domain=None,
        resMode=None,
        ind=None,
        offsetIn=0.0,
        returnas="(X,Y,Z)",
        Ind=None,
    ):
        """ Sample, with resolution res, the surface defined by domain or ind

        An optionnal offset perpendicular to the surface can be used
        (offsetIn>0 => inwards)

        Parameters
        ----------
        res     :   float / list of 2 floats
            Desired resolution of the surfacic sample
                float   : same resolution for all directions of the sample
                list    : [dl,dXPhi] where:
                    dl      : res. along polygon contours (cross-section)
                    dXPhi   : res. along axis (toroidal/linear direction)
        domain :    None / list of 3 lists of 2 floats
            Limits of the domain in which the sample should be computed
                None : whole surface of the object
                list : [D1, D2, D3], where Di is a len()=2 list
                       (increasing floats, setting limits along coordinate i)
                    [DR, DZ, DPhi]: in toroidal geometry (self.Id.Type=='Tor')
                    [DX, DY, DZ]  : in linear geometry (self.Id.Type=='Lin')
        resMode  :   str
            Flag, specifies if res is absolute or relative to element sizes
                'abs'   :   res is an absolute distance
                'rel'   :   if res=0.1, each polygon segment is divided in 10,
                            as is the toroidal/linear length
        ind     :   None / np.ndarray of int
            If provided, DS is ignored and the sample points corresponding to
            the provided indices are returned
            Example (assuming obj is a Ves object)
                > # We create a 5x5 cm2 sample of the whole surface
                > pts, dS, ind, reseff = obj.get_sample(0.05)
                > # Perform operations, save only the points indices
                > # (save space)
                > ...
                > # Retrieve the points from their indices (requires same res)
                > pts2, dS2, ind2, reseff2 = obj.get_sample(0.05, ind=ind)
                > np.allclose(pts,pts2)
                True
        offsetIn:   float
            Offset distance from the actual surface of the object
            Inwards if positive
            Useful to avoid numerical errors
        returnas:   str
            Flag indicating the coordinate system of returned points
            e.g. : '(X,Y,Z)' or '(R,Z,Phi)'
        Ind     :   None / iterable of ints
            Array of indices of the entities to be considered
            (only when multiple entities, i.e.: self.nLim>1)

        Returns
        -------
        pts     :   np.ndarray / list of np.ndarrays
            Sample points coordinates, as a (3,N) array.
            A list is returned if the object has multiple entities
        dS      :   np.ndarray / list of np.ndarrays
            The surface (in m^2) associated to each point
        ind     :   np.ndarray / list of np.ndarrays
            The index of each point
        reseff  :   np.ndarray / list of np.ndarrays
            Effective resolution in both directions after sample computation
        """
        if Ind is not None:
            assert self.dgeom["Multi"]
        if res is None:
            res = _RES
        kwdargs = dict(
            res=res,
            domain=domain,
            resMode=resMode,
            ind=ind,
            offsetIn=offsetIn,
            VIn=self.dgeom["VIn"],
            VType=self.Id.Type,
            VLim=np.ascontiguousarray(self.Lim),
            nVLim=self.noccur,
            returnas=returnas,
            margin=1.0e-9,
            Multi=self.dgeom["Multi"],
            Ind=Ind,
        )
        return _comp._Ves_get_sampleS(self.Poly, **kwdargs)

    def get_sampleV(
        self,
        res=None,
        domain=None,
        resMode=None,
        ind=None,
        returnas="(X,Y,Z)",
        algo="new",
        num_threads=48
    ):
        """ Sample, with resolution res, the volume defined by domain or ind

        The 3D volume is sampled in:
            - the whole volume (domain=None and ind=None)
            - a sub-domain defined by bounds on each coordinates (domain)
            - a pre-computed subdomain stored in indices (ind)

        The coordinatesd of the center of each volume elements are returned as
        pts in choosen coordinates (returnas)

        For a torus, the elementary volume is kept constant, meaning that the
        toroidal angular step is decreased as R increases

        Parameters
        ----------
        res     :   float / list of 3 floats
            Desired resolution of the surfacic sample
                float   : same resolution for all directions of the sample
                list    : [dYR, dZ, dXPhi] where:
                    dYR     : res. along in radial / Y direction
                    dZ      : res. along Z direction
                    dXPhi   : res. along axis (toroidal/linear direction)
        domain :    None / list of 3 lists of 2 floats
            Limits of the domain in which the sample should be computed
                None : whole surface of the object
                list : [D1, D2, D3], where Di is a len()=2 list
                       (increasing floats, setting limits along coordinate i)
                    [DR, DZ, DPhi]: in toroidal geometry (self.Id.Type=='Tor')
                    [DX, DY, DZ]  : in linear geometry (self.Id.Type=='Lin')
        resMode  :   str
            Flag, specifies if res is absolute or relative to element sizes
                'abs'   :   res is an absolute distance
                'rel'   :   if res=0.1, each polygon segment is divided in 10,
                            as is the toroidal/linear length
        ind     :   None / np.ndarray of int
            If provided, DS is ignored and the sample points corresponding to
            the provided indices are returned
            Example (assuming obj is a Ves object)
                > # We create a 5x5 cm2 sample of the whole surface
                > pts, dS, ind, reseff = obj.get_sample(0.05)
                > # Perform operations, save only the points indices
                > # (save space)
                > ...
                > # Retrieve the points from their indices (requires same res)
                > pts2, dS2, ind2, reseff2 = obj.get_sample(0.05, ind=ind)
                > np.allclose(pts,pts2)
                True
        returnas:   str
            Flag indicating the coordinate system of returned points
            e.g. : '(X,Y,Z)' or '(R,Z,Phi)'
        Ind     :   None / iterable of ints
            Array of indices of the entities to be considered
            (only when multiple entities, i.e.: self.nLim>1)

        Returns
        -------
        pts     :   np.ndarray / list of np.ndarrays
            Sample points coordinates, as a (3,N) array.
            A list is returned if the object has multiple entities
        dV      :   np.ndarray / list of np.ndarrays
            The volume (in m^3) associated to each point
        ind     :   np.ndarray / list of np.ndarrays
            The index of each point
        reseff  :   np.ndarray / list of np.ndarrays
            Effective resolution in both directions after sample computation
        """

        args = [
            self.Poly,
            self.dgeom["P1Min"][0],
            self.dgeom["P1Max"][0],
            self.dgeom["P2Min"][1],
            self.dgeom["P2Max"][1],
        ]
        kwdargs = dict(
            res=res,
            domain=domain,
            resMode=resMode,
            ind=ind,
            VType=self.Id.Type,
            VLim=self.Lim,
            returnas=returnas,
            margin=1.0e-9,
            algo=algo,
            num_threads=num_threads
        )
        return _comp._Ves_get_sampleV(*args, **kwdargs)

    def _get_phithetaproj(self, refpt=None):
        # Prepare ax
        if refpt is None:
            msg = "Please provide refpt (R,Z)"
            raise Exception(msg)
        refpt = np.atleast_1d(np.squeeze(refpt))
        assert refpt.shape == (2,)
        return _comp._Struct_get_phithetaproj(
            refpt, self.Poly, self.Lim, self.noccur
        )

    def _get_phithetaproj_dist(
        self, refpt=None, ntheta=None, nphi=None, theta=None, phi=None
    ):
        # Prepare ax
        if refpt is None:
            msg = "Please provide refpt (R,Z)"
            raise Exception(msg)
        refpt = np.atleast_1d(np.squeeze(refpt))
        assert refpt.shape == (2,)

        # Prepare theta and phi
        if theta is None and ntheta is None:
            nphi = _PHITHETAPROJ_NTHETA
        lc = [ntheta is None, theta is None]
        if np.sum(lc) != 1:
            msg = "Please provide either ntheta xor a theta vector !"
            raise Exception(msg)
        if theta is None:
            theta = np.linspace(-np.pi, np.pi, ntheta, endpoint=True)

        if phi is None and nphi is None:
            nphi = _PHITHETAPROJ_NPHI
        lc = [nphi is None, phi is None]
        if np.sum(lc) != 1:
            msg = "Please provide either nphi xor a phi vector !"
            raise Exception(msg)
        if phi is None:
            phi = np.linspace(-np.pi, np.pi, nphi, endpoint=True)

        # Get limits
        out = _comp._Struct_get_phithetaproj(
            refpt, self.Poly_closed, self.Lim, self.noccur
        )
        nDphi, Dphi, nDtheta, Dtheta = out

        # format inputs
        theta = np.atleast_1d(np.ravel(theta))
        theta = np.arctan2(np.sin(theta), np.cos(theta))
        phi = np.atleast_1d(np.ravel(phi))
        phi = np.arctan2(np.sin(phi), np.cos(phi))
        ntheta, nphi = theta.size, phi.size

        dist = np.full((ntheta, nphi), np.nan)

        # Get dist
        dist_theta, indphi = _comp._get_phithetaproj_dist(
            self.Poly_closed,
            refpt,
            Dtheta,
            nDtheta,
            Dphi,
            nDphi,
            theta,
            phi,
            ntheta,
            nphi,
            self.noccur,
        )
        dist[:, indphi] = dist_theta[:, None]

        return dist, nDphi, Dphi, nDtheta, Dtheta

    @staticmethod
    def _get_reflections_ufromTypes(u, vperp, Types):
        indspec = Types == 0
        inddiff = Types == 1
        indcorn = Types == 2

        # Get reflected unit vectors
        u2 = np.full(u.shape, np.nan)
        if np.any(np.logical_or(indspec, inddiff)):
            vpar = np.array(
                [
                    vperp[1, :] * u[2, :] - vperp[2, :] * u[1, :],
                    vperp[2, :] * u[0, :] - vperp[0, :] * u[2, :],
                    vperp[0, :] * u[1, :] - vperp[1, :] * u[0, :],
                ]
            )
            vpar = np.array(
                [
                    vpar[1, :] * vperp[2, :] - vpar[2, :] * vperp[1, :],
                    vpar[2, :] * vperp[0, :] - vpar[0, :] * vperp[2, :],
                    vpar[0, :] * vperp[1, :] - vpar[1, :] * vperp[0, :],
                ]
            )
            vpar = vpar / np.sqrt(np.sum(vpar ** 2, axis=0))[None, :]

            if np.any(indspec):
                # Compute u2 for specular
                sca = np.sum(
                    u[:, indspec] * vperp[:, indspec], axis=0, keepdims=True
                )
                sca2 = np.sum(
                    u[:, indspec] * vpar[:, indspec], axis=0, keepdims=True
                )
                assert np.all(sca <= 0.0) and np.all(sca >= -1.0)
                assert np.all(sca2 >= 0.0) and np.all(sca <= 1.0)
                u2[:, indspec] = (
                    -sca * vperp[:, indspec] + sca2 * vpar[:, indspec]
                )

            if np.any(inddiff):
                # Compute u2 for diffusive
                sca = 2.0 * (np.random.random((1, inddiff.sum())) - 0.5)
                u2[:, inddiff] = (
                    np.sqrt(1.0 - sca**2) * vperp[:, inddiff]
                    + sca * vpar[:, inddiff]
                )

        if np.any(indcorn):
            u2[:, indcorn] = -u[:, indcorn]
        return u2

    def get_reflections(self, indout2, u=None, vperp=None):
        """ Return the reflected unit vectors from input unit vectors and vperp

        The reflected unit vector depends on the incoming LOS (u),
        the local normal unit vector (vperp), and the polygon segment hit
        (indout2)
        Future releases: dependence on lambda

        Also return per-LOS reflection Types (0:specular, 1:diffusive, 2:ccube)

        """

        # Get per-LOS reflection Types and associated indices
        Types = self._dreflect["Types"][indout2]
        u2 = None
        if u is not None:
            assert vperp is not None
            u2 = self._get_reflections_ufromTypes(u, vperp, Types)
        return Types, u2

    def plot(
        self,
        lax=None,
        proj="all",
        element="PIBsBvV",
        dP=None,
        dI=_def.TorId,
        dBs=_def.TorBsd,
        dBv=_def.TorBvd,
        dVect=_def.TorVind,
        dIHor=_def.TorITord,
        dBsHor=_def.TorBsTord,
        dBvHor=_def.TorBvTord,
        Lim=None,
        Nstep=_def.TorNTheta,
        dLeg=_def.TorLegd,
        indices=True,
        draw=True,
        fs=None,
        wintit=None,
        Test=True,
    ):
        """ Plot the polygon defining the vessel, in chosen projection

        Generic method for plotting the Ves object
        The projections to be plotted, the elements to plot can be specified
        Dictionaries of properties for each elements can also be specified
        If an ax is not provided a default one is created.

        Parameters
        ----------
        Lax :       list or plt.Axes
            The axes to be used for plotting
            Provide a list of 2 axes if proj='All'
            If None a new figure with axes is created
        proj :      str
            Flag specifying the kind of projection
                - 'Cross' : cross-section projection
                - 'Hor' : horizontal projection
                - 'All' : both
                - '3d' : a 3d matplotlib plot
        element :   str
            Flag specifying which elements to plot
            Each capital letter corresponds to an element:
                * 'P': polygon
                * 'I': point used as a reference for impact parameters
                * 'Bs': (surfacic) center of mass
                * 'Bv': (volumic) center of mass for Tor type
                * 'V': vector pointing inward perpendicular to each segment
        dP :        dict / None
            Dict of properties for plotting the polygon
            Fed to plt.Axes.plot() or plt.plot_surface() if proj='3d'
        dI :        dict / None
            Dict of properties for plotting point 'I' in Cross-section
            projection
        dIHor :     dict / None
            Dict of properties for plotting point 'I' in horizontal projection
        dBs :       dict / None
            Dict of properties for plotting point 'Bs' in Cross-section
            projection
        dBsHor :    dict / None
            Dict of properties for plotting point 'Bs' in horizontal projection
        dBv :       dict / None
            Dict of properties for plotting point 'Bv' in Cross-section
            projection
        dBvHor :    dict / None
            Dict of properties for plotting point 'Bv' in horizontal projection
        dVect :     dict / None
            Dict of properties for plotting point 'V' in cross-section
            projection
        dLeg :      dict / None
            Dict of properties for plotting the legend, fed to plt.legend()
            The legend is not plotted if None
        Lim :       list or tuple
            Array of a lower and upper limit of angle (rad.) or length for
            plotting the '3d' proj
        Nstep :     int
            Number of points for sampling in ignorable coordinate (toroidal
            angle or length)
        draw :      bool
            Flag indicating whether the fig.canvas.draw() shall be called
            automatically
        a4 :        bool
            Flag indicating whether the figure should be plotted in a4
            dimensions for printing
        Test :      bool
            Flag indicating whether the inputs should be tested for conformity

        Returns
        -------
        La          list / plt.Axes
            Handles of the axes used for plotting (list if several axes where
            used)

        """
        kwdargs = locals()
        lout = ["self"]
        for k in lout:
            del kwdargs[k]
        return _plot.Struct_plot(self, **kwdargs)

    def plot_sino(
        self,
        ax=None,
        Ang=_def.LOSImpAng,
        AngUnit=_def.LOSImpAngUnit,
        Sketch=True,
        dP=None,
        dLeg=_def.TorLegd,
        draw=True,
        fs=None,
        wintit=None,
        Test=True,
    ):
        """ Plot the sinogram of the vessel polygon, by computing its envelopp
        in a cross-section, can also plot a 3D version of it.

        The envelop of the polygon is computed using self.Sino_RefPt as a
        reference point in projection space,
        and plotted using the provided dictionary of properties.
        Optionaly a small sketch can be included illustrating how the angle
        and the impact parameters are defined (if the axes is not provided).

        Parameters
        ----------
        proj :      str
            Flag indicating whether to plot a classic sinogram ('Cross') from
            the vessel cross-section (assuming 2D)
            or an extended 3D version '3d' of it with additional angle
        ax   :      None or plt.Axes
            The axes on which the plot should be done, if None a new figure
            and axes is created
        Ang  :      str
            Flag indicating which angle to use for the impact parameter, the
            angle of the line itself (xi) or of its impact parameter (theta)
        AngUnit :   str
            Flag for the angle units to be displayed, 'rad' for radians or
            'deg' for degrees
        Sketch :    bool
            Flag indicating whether a small skecth showing the definitions of
            angles 'theta' and 'xi' should be included or not
        Pdict :     dict
            Dictionary of properties used for plotting the polygon envelopp,
            fed to plt.plot() if proj='Cross' and to plt.plot_surface()
            if proj='3d'
        LegDict :   None or dict
            Dictionary of properties used for plotting the legend, fed to
            plt.legend(), the legend is not plotted if None
        draw :      bool
            Flag indicating whether the fig.canvas.draw() shall be called
            automatically
        a4 :        bool
            Flag indicating whether the figure should be plotted in a4
            dimensions for printing
        Test :      bool
            Flag indicating whether the inputs shall be tested for conformity

        Returns
        -------
        ax :        plt.Axes
            The axes used to plot

        """
        if Test:
            msg = "The impact parameters must be set ! (self.set_dsino())"
            assert not self.dsino["RefPt"] is None, msg

        # Only plot cross sino, from version 1.4.0
        dP = _def.TorPFilld if dP is None else dP
        ax = _plot.Plot_Impact_PolProjPoly(
            self,
            ax=ax,
            Ang=Ang,
            AngUnit=AngUnit,
            Sketch=Sketch,
            Leg=self.Id.NameLTX,
            dP=dP,
            dLeg=dLeg,
            draw=False,
            fs=fs,
            wintit=wintit,
            Test=Test,
        )
        # else:
        # Pdict = _def.TorP3DFilld if Pdict is None else Pdict
        # ax = _plot.Plot_Impact_3DPoly(self, ax=ax, Ang=Ang, AngUnit=AngUnit,
        # Pdict=Pdict, dLeg=LegDict, draw=False,
        # fs=fs, wintit=wintit, Test=Test)
        if draw:
            ax.figure.canvas.draw()
        return ax

    def save_to_txt(
        self,
        path="./",
        name=None,
        fmt=None,
        include=["Mod", "Cls", "Exp", "Name"],
        fmt_num="%.18e",
        delimiter=None,
        footer="",
        encoding=None,
        verb=True,
        return_pfe=False,
    ):
        """ Save the basic geometrical attributes only (polygon and pos/extent)

        The attributes are saved to a txt file with chosen encoding
        Usefu for easily sharing input with non-python users

        BEWARE: doesn't save all attributes !!!
        Only saves the basic geometrical inputs !!!
        Not equivalent to full tofu save (using self.save()) !!!

        The saving convention is:
            * data is saved on 2 columns
            * The first line gives 2 numbers: nP, no
                - nP = Number of points in the polygon
                (i.e.: the number of following lines describing the polygon)
                - no = Number of occurences (toroidal if in toroidal geometry)
                (i.e.: the nb. of pos/extent lines after the first nP lines)
            * Hence, the data is a 2D array of shape (1 + nP + no, 2)
            * The two columns of the nP lines describing the polygon represent:
                - 1st: R (resp. Y) coordinate of polygon points
                - 2nd: Z (resp. Z) coordinate of polygon points
            * The two columns of the no lines representing the occurences are:
                - 1st: pos, the tor. angle (resp. X) center of occurences
                - 2nd: extent, the tor. angle (resp. X) extension of occurences

        Hence, the polygon and pos/extent of the object can be retrieved with:
        >>> import numpy as np
        >>> out = np.loadtxt(filename)
        >>> nP, no = out[0,:]
        >>> poly = out[1:1+nP,:]
        >>> pos, extent = out[1+nP:,0], out[1+nP:,1]

        All parameters apart from path, name and include are fed to
        numpy.savetxt()

        Parameters
        ----------
        path:   None / str
            The path where to save the file
            If None -> self.Id.SavePath
        name:   None / str
            The name to use for the saved file
            If None -> self.Id.SaveName(include)
        include:    list
            List of attributes of to be used to built the default saving name
            Fed to tf.utils.ID.generate_SaveName()
            Recommended: ['Mod','Cls','Exp','Name']
        """

        # Check inputs
        if name is None:
            name = self.Id.generate_SaveName(include)
        if path is None:
            path = self.Id.SavePath
        path = os.path.abspath(path)
        if fmt is None:
            fmt = 'txt'
        lfmtok = ['txt', 'csv']
        if fmt not in lfmtok:
            msg = ("The only accpedted formats are: {}".format(lfmtok))
            raise Exception(msg)
        pfe = os.path.join(path, '{}.{}'.format(name, fmt))
        if delimiter is None:
            if fmt == 'txt':
                delimiter = ' '
            else:
                delimiter = ', '

        nPno = np.r_[self.Poly.shape[1], self.noccur]
        poly = self.Poly.T
        posext = np.vstack((self.pos, self.extent)).T
        out = np.vstack((nPno, poly, posext))

        # default standards
        newline = "\n"
        comments = _COMMENT
        header = " Cls = {}\n Exp = {}\n Name = {}".format(
            self.__class__.__name__,
            self.Id.Exp,
            self.Id.Name,
        )

        kwds = dict(
            fmt=fmt_num,
            delimiter=delimiter,
            newline=newline,
            header=header,
            footer=footer,
            comments=comments,
        )
        if "encoding" in inspect.signature(np.savetxt).parameters:
            kwds["encoding"] = encoding
        np.savetxt(pfe, out, **kwds)
        if verb:
            print("save_to_txt in:\n", pfe)
        if return_pfe:
            return pfe

    @classmethod
    def from_txt(
        cls,
        pfe,
        returnas='object',
        Exp=None,
        Name=None,
        shot=None,
        Type=None,
        color=None,
        SavePath=os.path.abspath("./"),
        delimiter=None,
        comments=None,
        warn=None,
    ):
        """ Return the polygon and pos/extent stored in a .txt or .csv file

        The file must have been generated by method save_to_txt() (resp. csv)
        All arguments appart from pfe and returnas are:
            - fed to the relevant tofu.geom.Struct subclass to instanciate it
            - used only if returnas = 'object'

        Parameters
        ----------
        pfe:    str
            Unique string containing the path and file name to be read
            The file must be formatted as if generated by self.save_to_txt():
                - Must contain a (N,2) array
                - Line 0 must contain 2 integers:
                    - npts : the nb. of points of the polygon
                    - noccur : the nb. of occurences (=0 if axisymmetric)
                - Hence the number of lines hould be N = npts + noccur + 1
                - Lines 1:npts+1 contain the polygon points
                - Lines npts+1: contain positions and extent of each occurence
        returnas:    str
            Flag indicating whether to return:
               - 'dict'  : a dictionnary of np.ndarrays
               - 'object': a tofu.geom.Struct subclass, using the other kwdargs
        warn:       None / bool
            Whether to raise a warning if the formatting of the file is
            suspicious

        Return
        ------
        obj:    tf.geom.Struct sublass instance  / dict
            Depending on the value of returnas, obj can be:
                - An instance of the relevant tofu.geom.Struct subclass
                - A dict with keys 'poly', 'pos' and 'extent'
        """

        # Check inputs
        if returnas not in [object, 'object', dict, 'dict']:
            msg = ("Arg returnas must be either:"
                   + "\t- 'object': return {} instance\n".format(cls.__name__)
                   + "\t- 'dict' : return a dict with polygon, pos and extent")
            raise Exception(msg)
<<<<<<< HEAD
        if not pfe.endswith(".txt"):
            msg = "Only accepts .txt files (fed to np.loadtxt) !\n"
            msg += "    file:  %s" % pfe
=======
        if pfe[-4:] not in ['.txt', '.csv']:
            msg = ("Only accepts .txt and .csv files (fed to np.loadtxt) !\n"
                   + "\t file: {}".format(pfe))
>>>>>>> 2239e94b
            raise Exception(msg)
        if warn is None:
            warn = True

        if delimiter is None:
            if pfe.endswith('.csv'):
                delimiter = ', '
            else:
                delimiter = None
        if comments is None:
            comments = _COMMENT

        # Extract polygon from file and check
        oo = np.loadtxt(pfe, delimiter=delimiter, comments=comments)
        if not (oo.ndim == 2 and oo.shape[1] == 2):
            msg = ("The file should contain a (N,2) array !\n"
                   + "  \t file : {}\n".format(pfe)
                   + "\t shape: {0}".format(oo.shape))
            raise Exception(msg)

        c0 = oo[0, 0] == int(oo[0, 0]) and oo[0, 1] == int(oo[0, 1])
        if not c0:
            # assume noccur = 0
            npts, noccur = oo.shape[0], 0
            poly = oo
        else:
            c1 = oo.shape == (oo[0, 0] + oo[0, 1] + 1, 2)
            if c1 is True:
                npts, noccur = int(oo[0, 0]), int(oo[0, 1])
                poly = oo[1:1 + npts, :]
            else:
                npts, noccur = oo.shape[0], 0
                poly = oo
                if warn is True:
                    sha = (oo[0, 0] + oo[0, 1] + 1, 2)
                    shastr = '({0} + {1} + 1, 2)'.format(oo[0, 0], oo[0, 1])
                    msg = ("The shape of the array is not as expected!\n"
                           + "\tfile: {}\n".format(pfe)
                           + "\tExpected shape: {0} = {1}".format(sha, shastr)
                           + "\tObserved shape: {0}".format(oo.shape))
                    warnings.warn(msg)

        if noccur > 0:
            pos, extent = oo[1 + npts:, 0], oo[1 + npts:, 1]
        else:
            pos, extent = None, None

        # Try reading Exp and Name if not provided
        lc = [ss for ss, vv in [('Exp', Exp), ('Name', Name)] if vv is None]
        if len(lc) > 0:
            dparam = utils.from_txt_extract_params(pfe, lc)
            if 'Exp' in lc:
                Exp = dparam['Exp']
            if 'Name' in lc:
                Name = dparam['Name']

        # Return
        if returnas in [dict, 'dict']:
            return {'Name': Name, 'Exp': Exp, 'Cls': cls,
                    "poly": poly, "pos": pos, "extent": extent}
        else:
            SavePath = os.path.abspath(SavePath)
            obj = cls(
                Name=Name,
                Exp=Exp,
                shot=shot,
                Type=Type,
                Poly=poly,
                pos=pos,
                extent=extent,
                SavePath=SavePath,
                color=color,
            )
            return obj

    def save_to_imas(
        self,
        shot=None,
        run=None,
        refshot=None,
        refrun=None,
        occ=None,
        user=None,
        database=None,
        version=None,
        dryrun=False,
        verb=True,
        description_2d=None,
        unit=0,
    ):
        import tofu.imas2tofu as _tfimas

        _tfimas._save_to_imas(
            self,
            tfversion=__version__,
            shot=shot,
            run=run,
            refshot=refshot,
            refrun=refrun,
            user=user,
            database=database,
            version=version,
            dryrun=dryrun,
            verb=verb,
            description_2d=description_2d,
            unit=unit,
        )



"""
###############################################################################
###############################################################################
                      Effective Struct subclasses
###############################################################################
"""


class StructIn(Struct):
    _color = "k"
    _InOut = "in"

    @classmethod
    def _set_color_ddef(cls, color):
        # super
        color = mpl.colors.to_rgba(color)
        cls._ddef["dmisc"]["color"] = color
        cls._dplot["cross"]["dP"]["color"] = cls._ddef["dmisc"]["color"]
        cls._dplot["hor"]["dP"]["color"] = cls._ddef["dmisc"]["color"]
        cls._dplot["3d"]["dP"]["color"] = cls._ddef["dmisc"]["color"]

    @staticmethod
    def _checkformat_inputs_dgeom(
        Poly=None,
        Lim=None,
        pos=None,
        extent=None,
        Type=None,
        Clock=False,
        arrayorder=None,
    ):
        kwdargs = locals()
        # super
        out = Struct._checkformat_inputs_dgeom(**kwdargs)
        Poly, pos, extent, Type, arrayorder = out
        if Type == "Tor":
            msg = "StructIn subclasses cannot have noccur>0 if Type='Tor'!"
            assert pos.size == 0, msg
        return out


class StructOut(Struct):
    _color = (0.8, 0.8, 0.8, 0.8)
    _InOut = "out"

    @classmethod
    def _set_color_ddef(cls, color):
        color = mpl.colors.to_rgba(color)
        cls._ddef["dmisc"]["color"] = color
        cls._dplot["cross"]["dP"] = {"fc": color, "ec": "k", "linewidth": 1}
        cls._dplot["hor"]["dP"] = {"fc": color, "ec": "none"}
        cls._dplot["3d"]["dP"]["color"] = color

    def _set_color(self, color=None):
        color = self._checkformat_inputs_dmisc(color=color)
        self._dmisc["color"] = color
        self._dplot["cross"]["dP"]["fc"] = color
        self._dplot["hor"]["dP"]["fc"] = color
        self._dplot["3d"]["dP"]["color"] = color

    def get_sampleV(self, *args, **kwdargs):
        msg = "StructOut subclasses cannot use get_sampleV()!"
        raise Exception(msg)


class PlasmaDomain(StructIn):
    _color = (0.8, 0.8, 0.8, 1.0)


class Ves(StructIn):
    _color = "k"


class PFC(StructOut):
    _color = (0.8, 0.8, 0.8, 0.8)


class CoilPF(StructOut):
    _color = "r"

    def __init__(
        self,
        nturns=None,
        superconducting=None,
        active=None,
        temperature_nominal=None,
        mag_field_max=None,
        current_lim_max=None,
        **kwdargs
    ):
        # super()
        super(CoilPF, self).__init__(
            nturns=nturns,
            superconducting=superconducting,
            active=active,
            **kwdargs,
        )

    def _reset(self):
        # super()
        super(CoilPF, self)._reset()
        self._dmag = dict.fromkeys(self._get_keys_dmag())
        self._dmag["nI"] = 0

    ###########
    # Get largs
    ###########

    @staticmethod
    def _get_largs_dmag():
        largs = ["nturns", "superconducting", "active"]
        return largs

    ###########
    # Get check and format inputs
    ###########

    @classmethod
    def _checkformat_inputs_dmag(
        cls,
        nturns=None,
        superconducting=None,
        temperature_nominal=None,
        mag_field_max=None,
        current_lim_max=None,
        active=None,
    ):
        dins = {
            "nturns": {"var": nturns, "NoneOrFloatPos": None},
            "superconducting": {"var": superconducting, "NoneOrCls": bool},
            "active": {"var": active, "NoneOrCls": bool},
            "temperature_nominal": {"var": temperature_nominal,
                                    "NoneOrFloatPos": None},
            "mag_field_max": {"var": mag_field_max,
                              "NoneOrFloatPos": None},
            "current_lim_max": {"var": current_lim_max,
                                "NoneOrFloatPos": None},
        }
        dins, err, msg = cls._check_InputsGeneric(dins, tab=0)
        if err:
            raise Exception(msg)
        return [dins[dd]['var']
                for dd in ['nturns', 'superconducting', 'active']]

    ###########
    # Get keys of dictionnaries
    ###########

    @staticmethod
    def _get_keys_dmag():
        lk = ["nturns", "superconducting", "active", "current", "nI"]
        return lk

    ###########
    # _init
    ###########

    def _init(self, nturns=None, superconducting=None, active=None, **kwdargs):
        super(CoilPF, self)._init(**kwdargs)
        self.set_dmag(
            nturns=nturns, superconducting=superconducting, active=active
        )

    ###########
    # set dictionaries
    ###########

    def set_dmag(self, superconducting=None, nturns=None, active=None):
        out = self._checkformat_inputs_dmag(
            nturns=nturns, active=active, superconducting=superconducting
        )
        self._dmag.update(
            {
                "nturns": out[0],
                "superconducting": out[1],
                "active": out[2],
            }
        )

    ###########
    # strip dictionaries
    ###########

    def _strip_dmag(self, lkeep=["nturns", "superconducting", "active"]):
        utils.ToFuObject._strip_dict(self._dmag, lkeep=lkeep)
        self._dmag["nI"] = 0

    ###########
    # rebuild dictionaries
    ###########

    def _rebuild_dmag(self, lkeep=["nturns", "superconducting", "active"]):
        self.set_dmag(
            nturns=self.nturns,
            active=self._dmag["active"],
            superconducting=self._dmag["superconducting"],
        )

    ###########
    # _strip and get/from dict
    ###########

    @classmethod
    def _strip_init(cls):
        cls._dstrip["allowed"] = [0, 1, 2]
        nMax = max(cls._dstrip["allowed"])
        doc = """
                 1: Remove dsino and dmag expendables
                 2: Remove also dgeom, dphys and dmisc expendables"""
        doc = utils.ToFuObjectBase.strip.__doc__.format(doc, nMax)
        cls.strip.__doc__ = doc

    def strip(self, strip=0):
        super(CoilPF, self).strip(strip=strip)

    def _strip(self, strip=0):
        out = super(CoilPF, self)._strip(strip=strip)
        if strip == 0:
            self._rebuild_dmag()
        else:
            self._strip_dmag()
        return out

    def _to_dict(self):
        dout = super(CoilPF, self)._to_dict()
        dout.update({"dmag": {"dict": self.dmag, "lexcept": None}})
        return dout

    def _from_dict(self, fd):
        super(CoilPF, self)._from_dict(fd)
        self._dmag.update(**fd["dmag"])

    ###########
    # Properties
    ###########

    @property
    def dmag(self):
        return self._dmag

    @property
    def nturns(self):
        return self._dmag["nturns"]

    @property
    def current(self):
        return self._dmag["current"]

    ###########
    # public methods
    ###########

    def get_summary(
        self,
        sep="  ",
        line="-",
        just="l",
        table_sep=None,
        verb=True,
        return_=False,
    ):
        """ Summary description of the object content """

        # -----------------------
        # Build detailed view
        col0 = [
            "class",
            "Name",
            "SaveName",
            "nP",
            "noccur",
            "nturns",
            "active",
            "superconducting",
        ]
        ar0 = [
            self._Id.Cls,
            self._Id.Name,
            self._Id.SaveName,
            str(self._dgeom["nP"]),
            str(self._dgeom["noccur"]),
            str(self._dmag['nturns']),
            str(self._dmag['active']),
            str(self._dmag['superconducting']),
        ]
        if self._dgeom["move"] is not None:
            col0 += ['move', 'param']
            ar0 += [self._dgeom["move"],
                    str(round(self._dgeom["move_param"], ndigits=4))]
        col0.append('color')
        cstr = ('('
                + ', '.join(['{:4.2}'.format(cc)
                             for cc in self._dmisc["color"]])
                + ')')
        ar0.append(cstr)

        return self._get_summary(
            [ar0],
            [col0],
            sep=sep,
            line=line,
            table_sep=table_sep,
            verb=verb,
            return_=return_,
        )

    def set_current(self, current=None):
        """ Set the current circulating on the coil (A) """
        C0 = current is None
        C1 = type(current) in [int, float, np.int64, np.float64]
        C2 = type(current) in [list, tuple, np.ndarray]
        msg = "Arg current must be None, a float or an 1D np.ndarray !"
        assert C0 or C1 or C2, msg
        if C1:
            current = np.array([current], dtype=float)
        elif C2:
            current = np.asarray(current, dtype=float).ravel()
        self._dmag["current"] = current
        if C0:
            self._dmag["nI"] = 0
        else:
            self._dmag["nI"] = current.size


class CoilCS(CoilPF):
    pass


"""
###############################################################################
###############################################################################
                        Overall Config object
###############################################################################
"""


class Config(utils.ToFuObject):

    # Special dict subclass with attr-like value access

    # Fixed (class-wise) dictionary of default properties
    _ddef = {'Id': {'shot': 0, 'Type': 'Tor', 'Exp': 'Dummy',
                    'include': ['Mod', 'Cls', 'Exp',
                                'Name', 'shot', 'version']},
             'dStruct': {'order': ['PlasmaDomain',
                                   'Ves',
                                   'PFC',
                                   'CoilPF',
                                   'CoilCS'],
                         'dextraprop': {'visible': True}}}
    _lclsstr = ['PlasmaDomain', 'Ves', 'PFC', 'CoilPF', 'CoilCS']

    def __init__(self, lStruct=None, Lim=None, dextraprop=None,
                 Id=None, Name=None, Exp=None, shot=None, Type=None,
                 SavePath=os.path.abspath('./'),
                 SavePath_Include=tfpf.defInclude,
                 fromdict=None, sep=None):
        kwdargs = locals()
        del kwdargs["self"]
        super(Config, self).__init__(**kwdargs)

    def _reset(self):
        super(Config, self)._reset()
        self._dStruct = dict.fromkeys(self._get_keys_dStruct())
        self._dextraprop = dict.fromkeys(self._get_keys_dextraprop())
        self._dsino = dict.fromkeys(self._get_keys_dsino())

    @classmethod
    def _checkformat_inputs_Id(
        cls,
        Id=None,
        Name=None,
        Type=None,
        Exp=None,
        shot=None,
        include=None,
        **kwdargs
    ):
        if Id is not None:
            assert isinstance(Id, utils.ID)
            Name, shot = Id.Name, Id.shot
        if Type is None:
            Type = cls._ddef["Id"]["Type"]
        if Exp is None:
            Exp = cls._ddef["Id"]["Exp"]
        if shot is None:
            shot = cls._ddef["Id"]["shot"]
        if include is None:
            include = cls._ddef["Id"]["include"]

        dins = {
            "Name": {"var": Name, "cls": str},
            "Type": {"var": Type, "in": ["Tor", "Lin"]},
            "Exp": {"var": Exp, "cls": str},
            "shot": {"var": shot, "cls": int},
            "include": {"var": include, "listof": str},
        }
        dins, err, msg = cls._check_InputsGeneric(dins, tab=0)
        if err:
            raise Exception(msg)
        kwdargs.update(
            {
                "Name": Name,
                "Type": Type,
                "Exp": Exp,
                "include": include,
                "shot": shot,
            }
        )

        return kwdargs

    ###########
    # Get largs
    ###########

    @staticmethod
    def _get_largs_dStruct():
        largs = ["lStruct", "Lim"]
        return largs

    @staticmethod
    def _get_largs_dextraprop():
        largs = ["dextraprop"]
        return largs

    @staticmethod
    def _get_largs_dsino():
        largs = ["RefPt", "nP"]
        return largs

    ###########
    # Get check and format inputs
    ###########

    def _checkformat_inputs_Struct(self, struct, err=True):
        msgi = None
        c0 = issubclass(struct.__class__, Struct)
        if not c0:
            msgi = "\n\t- Not a struct subclass: {}".format(type(struct))
        else:
            c1 = struct.Id.Exp == self.Id.Exp
            c2 = struct.Id.Type == self.Id.Type
            c3 = struct.Id.Name.isidentifier()
            c4 = c3 and '_' not in struct.Id.Name
            if not (c0 and c1 and c2 and c3):
                c1 = struct.Id.Exp == self.Id.Exp
                c2 = struct.Id.Type == self.Id.Type
                c3 = struct.Id.Name.isidentifier()
                c4 = c3 and '_' not in struct.Id.Name
                msgi = "\n\t- {0} :".format(struct.Id.SaveName)
                if not c1:
                    msgi += "\n\tExp: {0}".format(struct.Id.Exp)
                if not c2:
                    msgi += "\n\tType: {0}".format(struct.Id.Type)
                if not c3:
                    msgi += "\n\tName: {0}".format(struct.Id.Name)
        if msgi is not None and err is True:
            msg = "Non-conform struct:" + msgi
            raise Exception(msg)
        return msgi

    @staticmethod
    def _errmsg_dStruct(lStruct):
        ls = ["tf.geom.{}".format(ss)
              for ss in ["PlasmaDomain", "Ves", "PFC", "CoilPF", "CoilCS"]]
        msg = ("Arg lStruct must be "
               + "a tofu.geom.Struct subclass or list of such!\n"
               + "Valid subclasses include:\n\t- "
               + "\n\t- ".join(ls)
               + "\nYou provided: {}".format(type(lStruct)))
        return msg

    def _checkformat_inputs_dStruct(self, lStruct=None, Lim=None):
        c0 = lStruct is not None
        c1 = ((isinstance(lStruct, list) or isinstance(lStruct, tuple))
              and all([issubclass(ss.__class__, Struct) for ss in lStruct]))
        c2 = issubclass(lStruct.__class__, Struct)
        if not (c0 and (c1 or c2)):
            raise Exception(self._errmsg_dStruct(lStruct))

        if c1 and isinstance(lStruct, tuple):
            lStruct = list(lStruct)
        elif c2:
            lStruct = [lStruct]

        msg = ""
        for ss in lStruct:
            msgi = self._checkformat_inputs_Struct(ss, err=False)
            if msgi is not None:
                msg += msgi
        if msg != "":
            msg = "The following objects have non-confrom Id:" + msg
            msg += "\n  => Expected values are:"
            msg += "\n      Exp: {0}".format(self.Id.Exp)
            msg += "\n      Type: {0}".format(self.Id.Type)
            msg += "\n      Name: a valid identifier, without '_'"
            msg += " (check str.isidentifier())"
            raise Exception(msg)

        if Lim is None:
            if not self.Id.Type == "Tor":
                msg = "Issue with tf.geom.Config {0}:".format(self.Id.Name)
                msg += "\n  If input Lim is None, Type should be 'Tor':"
                msg += "\n    Type = {0}".format(self.Id.Type)
                msg += "\n    Lim = {0}".format(str(Lim))
                raise Exception(msg)
            nLim = 0
        else:
            if not self.Id.Type == "Lin":
                msg = "Issue with tf.geom.Config {0}:".format(self.Id.Name)
                msg = "  If input Lim!=None, Type should be 'Lin':"
                msg += "\n    Type = {0}".format(self.Id.Type)
                msg += "\n    Lim = {0}".format(str(Lim))
                raise Exception(msg)
            Lim = np.asarray(Lim, dtype=float).ravel()
            assert Lim.size == 2 and Lim[0] < Lim[1]
            Lim = Lim.reshape((1, 2))
            nLim = 1

        return lStruct, Lim, nLim

    def _checkformat_inputs_extraval(
        self, extraval, key="", multi=True, size=None
    ):
        lsimple = [bool, float, int, np.int_, np.float_]
        C0 = type(extraval) in lsimple
        C1 = isinstance(extraval, np.ndarray)
        C2 = isinstance(extraval, dict)
        if multi:
            assert C0 or C1 or C2, str(type(extraval))
        else:
            assert C0, str(type(extraval))
        if multi and C1:
            size = self._dStruct["nObj"] if size is None else size
            C = extraval.shape == ((self._dStruct["nObj"],))
            if not C:
                msg = "The value for %s has wrong shape!" % key
                msg += "\n    Expected: ({0},)".format(self._dStruct["nObj"])
                msg += "\n    Got:      {0}".format(str(extraval.shape))
                raise Exception(msg)
            C = np.ndarray
        elif multi and C2:
            msg0 = "If an extra attribute is provided as a dict,"
            msg0 += " it should have the same structure as self.dStruct !"
            lk = sorted(self._dStruct["lCls"])
            c = lk == sorted(extraval.keys())
            if not c:
                msg = "\nThe value for %s has wrong keys !" % key
                msg += "\n    expected : " + str(lk)
                msg += "\n    received : " + str(sorted(extraval.keys()))
                raise Exception(msg0 + msg)
            c = [isinstance(extraval[k], dict) for k in lk]
            if not all(c):
                msg = (
                    "\nThe value for %s shall be a dict of nested dict !" % key
                )
                msg += "\n    "
                msg += "\n    ".join(
                    [
                        "{0} : {1}".format(lk[ii], c[ii])
                        for ii in range(0, len(lk))
                    ]
                )
                raise Exception(msg0 + msg)
            c = [
                (k, sorted(v.keys()), sorted(self.dStruct["dObj"][k].keys()))
                for k, v in extraval.items()
            ]
            if not all([cc[1] == cc[2] for cc in c]):
                lc = [
                    (cc[0], str(cc[1]), str(cc[2]))
                    for cc in c
                    if cc[1] != cc[2]
                ]
                msg = "\nThe value for %s has wrong nested dict !" % key
                msg += "\n    - " + "\n    - ".join(
                    [" ".join(cc) for cc in lc]
                )
                raise Exception(msg0 + msg)
            for k in lk:
                for kk, v in extraval[k].items():
                    if not type(v) in lsimple:
                        msg = "\n    type(%s[%s][%s])" % (key, k, kk)
                        msg += " = %s" % str(type(v))
                        msg += " should be in %s" % str(lsimple)
                        raise Exception(msg)
            C = dict
        elif C0:
            C = int
        return C

    def _checkformat_inputs_dextraprop(self, dextraprop=None):
        if dextraprop is None:
            dextraprop = self._ddef["dStruct"]["dextraprop"]
        if dextraprop is None:
            dextraprop = {}
        assert isinstance(dextraprop, dict)
        dC = {}
        for k in dextraprop.keys():
            dC[k] = self._checkformat_inputs_extraval(dextraprop[k], key=k)
        return dextraprop, dC

    def _checkformat_inputs_dsino(self, RefPt=None, nP=None):
        assert type(nP) is int and nP > 0
        assert hasattr(RefPt, "__iter__")
        RefPt = np.asarray(RefPt, dtype=float).flatten()
        assert RefPt.size == 2, "RefPt must be of size=2 !"
        return RefPt

    ###########
    # Get keys of dictionnaries
    ###########

    @staticmethod
    def _get_keys_dStruct():
        lk = ["dObj", "Lim", "nLim", "nObj", "lorder", "lCls"]
        return lk

    @staticmethod
    def _get_keys_dextraprop():
        lk = ["lprop"]
        return lk

    @staticmethod
    def _get_keys_dsino():
        lk = ["RefPt", "nP"]
        return lk

    ###########
    # _init
    ###########

    def _init(self, lStruct=None, Lim=None, dextraprop=None, **kwdargs):
        largs = self._get_largs_dStruct()
        kwdStruct = self._extract_kwdargs(locals(), largs)
        largs = self._get_largs_dextraprop()
        kwdextraprop = self._extract_kwdargs(locals(), largs)
        self._set_dStruct(**kwdStruct)
        self._set_dextraprop(**kwdextraprop)
        self._dynamicattr()
        self._dstrip["strip"] = 0

    ###########
    # set dictionaries
    ###########

    def _set_dStruct(self, lStruct=None, Lim=None):
        lStruct, Lim, nLim = self._checkformat_inputs_dStruct(
            lStruct=lStruct, Lim=Lim
        )
        self._dStruct.update({"Lim": Lim, "nLim": nLim})
        self._set_dlObj(lStruct, din=self._dStruct)

    def _set_dextraprop(self, dextraprop=None):
        dextraprop, dC = self._checkformat_inputs_dextraprop(dextraprop)
        self._dextraprop["lprop"] = sorted(list(dextraprop.keys()))

        # Init dict
        lCls = self._dStruct["lCls"]
        for pp in dextraprop.keys():
            dp = "d" + pp
            dd = dict.fromkeys(lCls, {})
            for k in lCls:
                dd[k] = dict.fromkeys(self._dStruct["dObj"][k].keys())
            self._dextraprop.update({dp: dd})

        # Populate
        for pp in dextraprop.keys():
            self._set_extraprop(pp, dextraprop[pp])

    def add_extraprop(self, key, val):
        assert type(key) is str
        d, dC = self._checkformat_inputs_dextraprop({key: val})
        self._dextraprop["lprop"] = sorted(
            set(self.dextraprop["lprop"] + [key])
        )

        # Init dict
        lCls = self._dStruct["lCls"]
        dp = "d" + key
        dd = dict.fromkeys(lCls, {})
        for k in lCls:
            dd[k] = dict.fromkeys(self._dStruct["dObj"][k].keys())
        self._dextraprop.update({dp: dd})

        # Populate
        self._set_extraprop(key, val)
        self._dynamicattr()

    def _set_extraprop(self, pp, val, k0=None, k1=None):
        assert not (k0 is None and k1 is not None)
        dp = "d" + pp
        if k0 is None and k1 is None:
            C = self._checkformat_inputs_extraval(val, pp)
            if C is int:
                for k0 in self._dStruct["dObj"].keys():
                    for k1 in self._dextraprop[dp][k0].keys():
                        self._dextraprop[dp][k0][k1] = val
            elif C is np.ndarray:
                ii = 0
                for k in self._dStruct["lorder"]:
                    k0, k1 = k.split("_")
                    self._dextraprop[dp][k0][k1] = val[ii]
                    ii += 1
            else:
                for k0 in self._dStruct["dObj"].keys():
                    for k1 in self._dextraprop[dp][k0].keys():
                        self._dextraprop[dp][k0][k1] = val[k0][k1]
        elif k1 is None:
            size = len(self._dextraprop[dp][k0].keys())
            C = self._checkformat_inputs_extraval(val, pp, size=size)
            assert C in [int, np.ndarray]
            if C is int:
                for k1 in self._dextraprop[dp][k0].keys():
                    self._dextraprop[dp][k0][k1] = val
            elif C is np.ndarray:
                ii = 0
                for k in self._dStruct["lorder"]:
                    kk, k1 = k.split("_")
                    if k0 == kk:
                        self._dextraprop[dp][k0][k1] = val[ii]
                        ii += 1
        else:
            C = self._checkformat_inputs_extraval(val, pp, multi=False)
            assert C is int
            self._dextraprop[dp][k0][k1] = val

    def _get_extraprop(self, pp, k0=None, k1=None):
        assert not (k0 is None and k1 is not None)
        dp = "d" + pp
        if k0 is None and k1 is None:
            k0, k1 = self._dStruct["lorder"][0].split('_')
            val = np.zeros((self._dStruct["nObj"],),
                           dtype=type(self._dextraprop[dp][k0][k1]))
            ii = 0
            for k in self._dStruct["lorder"]:
                k0, k1 = k.split("_")
                val[ii] = self._dextraprop[dp][k0][k1]
                ii += 1
        elif k1 is None:
            k1 = list(self._dStruct["dObj"][k0].keys())[0]
            val = np.zeros((len(self._dStruct["dObj"][k0].keys()),),
                           dtype=type(self._dextraprop[dp][k0][k1]))
            ii = 0
            for k in self._dStruct["lorder"]:
                k, k1 = k.split("_")
                if k0 == k:
                    val[ii] = self._dextraprop[dp][k0][k1]
                    ii += 1
        else:
            val = self._dextraprop[dp][k0][k1]
        return val

    def _set_color(self, k0, val):
        for k1 in self._dStruct["dObj"][k0].keys():
            self._dStruct["dObj"][k0][k1].set_color(val)

    def _dynamicattr(self):
        # get (key, val) pairs

        # Purge
        for k in self._ddef['dStruct']['order']:
            if hasattr(self, k):
                delattr(self, k)
                # exec("del self.{0}".format(k))

        # Set
        for k in self._dStruct["dObj"].keys():
            # Find a way to programmatically add dynamic properties to the
            # instances , like visible
            # In the meantime use a simple functions
            lset = ["set_%s" % pp for pp in self._dextraprop["lprop"]]
            lget = ["get_%s" % pp for pp in self._dextraprop["lprop"]]
            if not type(list(self._dStruct["dObj"][k].values())[0]) is str:
                for kk in self._dStruct["dObj"][k].keys():
                    for pp in self._dextraprop["lprop"]:
                        setattr(
                            self._dStruct["dObj"][k][kk],
                            "set_%s" % pp,
                            lambda val, pk=pp, k0=k, k1=kk: (
                                self._set_extraprop(pk, val, k0, k1)
                            ),
                        )
                        setattr(
                            self._dStruct["dObj"][k][kk],
                            "get_%s" % pp,
                            lambda pk=pp, k0=k, k1=kk: self._get_extraprop(
                                pk, k0, k1
                            ),
                        )
                dd = utils.Dictattr(
                    ["set_color"] + lset + lget, self._dStruct["dObj"][k]
                )
                for pp in self._dextraprop["lprop"]:
                    setattr(
                        dd,
                        "set_%s" % pp,
                        lambda val, pk=pp, k0=k: self._set_extraprop(
                            pk, val, k0
                        ),
                    )
                    setattr(
                        dd,
                        "get_%s" % pp,
                        lambda pk=pp, k0=k: self._get_extraprop(pk, k0),
                    )
                setattr(
                    dd, "set_color", lambda col, k0=k: self._set_color(k0, col)
                )
                setattr(self, k, dd)
        for pp in self._dextraprop["lprop"]:
            setattr(
                self,
                "set_%s" % pp,
                lambda val, pk=pp: self._set_extraprop(pk, val),
            )
            setattr(self, "get_%s" % pp, lambda pk=pp: self._get_extraprop(pk))

    def set_dsino(self, RefPt, nP=_def.TorNP):
        RefPt = self._checkformat_inputs_dsino(RefPt=RefPt, nP=nP)
        for k in self._dStruct["dObj"].keys():
            for kk in self._dStruct["dObj"][k].keys():
                self._dStruct["dObj"][k][kk].set_dsino(RefPt=RefPt, nP=nP)
        self._dsino = {"RefPt": RefPt, "nP": nP}

    ###########
    # strip dictionaries
    ###########

    def _strip_dStruct(self, strip=0, force=False, verb=True):
        if self._dstrip["strip"] == strip:
            return

        if self._dstrip["strip"] > strip:

            # Reload if necessary
            if self._dstrip["strip"] == 3:
                for k in self._dStruct["dObj"].keys():
                    for kk in self._dStruct["dObj"][k].keys():
                        pfe = self._dStruct["dObj"][k][kk]
                        try:
                            self._dStruct["dObj"][k][kk] = utils.load(
                                pfe, verb=verb
                            )
                        except Exception as err:
                            msg = str(err)
                            msg += "\n    k = {0}".format(str(k))
                            msg += "\n    kk = {0}".format(str(kk))
                            msg += "\n    type(pfe) = {0}".format(
                                str(type(pfe))
                            )
                            msg += "\n    self._dstrip['strip'] = {0}".format(
                                self._dstrip["strip"]
                            )
                            msg += "\n    strip = {0}".format(strip)
                            raise Exception(msg)

            for k in self._dStruct["dObj"].keys():
                for kk in self._dStruct["dObj"][k].keys():
                    self._dStruct["dObj"][k][kk].strip(strip=strip)

            lkeep = self._get_keys_dStruct()
            reset = utils.ToFuObject._test_Rebuild(self._dStruct, lkeep=lkeep)
            if reset:
                utils.ToFuObject._check_Fields4Rebuild(
                    self._dStruct, lkeep=lkeep, dname="dStruct"
                )
            self._set_dStruct(lStruct=self.lStruct, Lim=self._dStruct["Lim"])
            self._dynamicattr()

        else:
            if strip in [1, 2]:
                for k in self._dStruct["lCls"]:
                    for kk, v in self._dStruct["dObj"][k].items():
                        self._dStruct["dObj"][k][kk].strip(strip=strip)
                lkeep = self._get_keys_dStruct()

            elif strip == 3:
                for k in self._dStruct["lCls"]:
                    for kk, v in self._dStruct["dObj"][k].items():
                        path, name = v.Id.SavePath, v.Id.SaveName
                        # --- Check !
                        lf = os.listdir(path)
                        lf = [
                            ff
                            for ff in lf
                            if all([s in ff for s in [name, ".npz"]])
                        ]
                        exist = len(lf) == 1
                        # ----------
                        pathfile = os.path.join(path, name) + ".npz"
                        if not exist:
                            msg = """BEWARE:
                                You are about to delete the Struct objects
                                Only the path/name to saved objects will be
                                kept

                                But it appears that the following object has no
                                saved file where specified (obj.Id.SavePath)
                                Thus it won't be possible to retrieve it
                                (unless available in the current console:"""
                            msg += "\n    - {0}".format(pathfile)
                            if force:
                                warnings.warn(msg)
                            else:
                                raise Exception(msg)
                        self._dStruct["dObj"][k][kk] = pathfile
                self._dynamicattr()
                lkeep = self._get_keys_dStruct()
            utils.ToFuObject._strip_dict(self._dStruct, lkeep=lkeep)

    def _strip_dextraprop(self, strip=0):
        lkeep = list(self._dextraprop.keys())
        utils.ToFuObject._strip_dict(self._dextraprop, lkeep=lkeep)

    def _strip_dsino(self, lkeep=["RefPt", "nP"]):
        for k in self._dStruct["dObj"].keys():
            for kk in self._dStruct["dObj"][k].keys():
                self._dStruct["dObj"][k][kk]._strip_dsino(lkeep=lkeep)

    ###########
    # _strip and get/from dict
    ###########

    @classmethod
    def _strip_init(cls):
        cls._dstrip["allowed"] = [0, 1, 2, 3]
        nMax = max(cls._dstrip["allowed"])
        doc = """
                 1: apply strip(1) to objects in self.lStruct
                 2: apply strip(2) to objects in self.lStruct
                 3: replace objects in self.lStruct by SavePath + SaveName"""
        doc = utils.ToFuObjectBase.strip.__doc__.format(doc, nMax)
        cls.strip.__doc__ = doc

    def strip(self, strip=0, force=False, verb=True):
        # super()
        super(Config, self).strip(strip=strip, force=force, verb=verb)

    def _strip(self, strip=0, force=False, verb=True):
        self._strip_dStruct(strip=strip, force=force, verb=verb)
        # self._strip_dextraprop()
        # self._strip_dsino()

    def _to_dict(self):
        dout = {
            "dStruct": {"dict": self.dStruct, "lexcept": None},
            "dextraprop": {"dict": self._dextraprop, "lexcept": None},
            "dsino": {"dict": self.dsino, "lexcept": None},
        }
        return dout

    @classmethod
    def _checkformat_fromdict_dStruct(cls, dStruct):
        if dStruct["lorder"] is None:
            return None
        for clsn in dStruct["lorder"]:
            c, n = clsn.split("_")
            if type(dStruct["dObj"][c][n]) is dict:
                dStruct["dObj"][c][n] = eval(c).__call__(
                    fromdict=dStruct["dObj"][c][n]
                )
            lC = [
                issubclass(dStruct["dObj"][c][n].__class__, Struct),
                type(dStruct["dObj"][c][n]) is str,
            ]
            assert any(lC)

    def _from_dict(self, fd):
        self._checkformat_fromdict_dStruct(fd["dStruct"])

        self._dStruct.update(**fd["dStruct"])
        self._dextraprop.update(**fd["dextraprop"])
        self._dsino.update(**fd["dsino"])
        self._dynamicattr()

    ###########
    # SOLEDGE3X
    ###########

    @staticmethod
    def _from_SOLEDGE_extract_dict(pfe=None):
        # Check input
        c0 = (isinstance(pfe, str)
              and os.path.isfile(pfe)
              and pfe[-4:] == '.mat')
        if not c0:
            msg = ("Arg pfe must be a valid .mat file!\n"
                   + "\t- provided: {}".format(pfe))
            raise Exception(msg)
        pfe = os.path.abspath(pfe)

        # Open file
        import scipy.io as scpio
        dout = scpio.loadmat(pfe)

        # Check conformity of content
        lk = ['Nwalls', 'coord', 'type']
        lk0 = [kk for kk, vv in dout.items()
               if kk == 'walls' and isinstance(vv, np.ndarray)]
        c0 = (len(lk0) == 1
              and len(dout['walls']) == 1
              and sorted(dout['walls'][0].dtype.names) == lk
              and len(dout['walls'][0][0]) == len(lk))
        if not c0:
            msg = ("Non-conform .mat file content from SOLEDGE3X:\n"
                   + "\t- file: {}\n".format(pfe)
                   + "\t- Expected:\n"
                   + "\t\t- a unique matlab structure 'walls' with 3 fields\n"
                   + "\t\t\t- Nwalls: int\n"
                   + "\t\t\t- coord: 1xn struct\n"
                   + "\t\t\t- type: 1xn double\n"
                   + "Provided:\n"
                   + "\t- variables: {}\n".format(lk0)
                   + "\t- 1x{} struct with {} fields".format(
                       len(dout[lk0[0]]),
                       len(dout[lk0[0]][0].dtype)))
            raise Exception(msg)
        out = dout['walls'][0][0]

        # Get inside fields 'type', 'Nwalls', 'coord'
        di0 = {kk: dout['walls'][0].dtype.names.index(kk) for kk in lk}
        dout = {'type': out[di0['type']].ravel(),
                'Nwalls': out[di0['Nwalls']][0, 0]}
        out = out[di0['coord']][0]
        c0 = (sorted(out.dtype.names) == ['Rwall', 'Zwall']
              and len(out) == dout['type'].size
              and all([len(oo) == 2 for oo in out]))
        if not c0:
            msg = ("Field {} not conform:\n".format('coord')
                   + "\t- expected: 1x{} struct ".format(dout['type'].size)
                   + "with fields ('Rwall', 'Zwall')\n"
                   + "\t- provided: 1x{} struct ".format(len(out))
                   + "with fields {}".format(out.dtype.names))
            raise Exception(msg)

        dout['coord'] = [np.array([out[ii][0].ravel(), out[ii][1].ravel()])
                         for ii in range(dout['type'].size)]
        return dout

    @classmethod
    def from_SOLEDGE3X(cls, pfe=None,
                       Name=None, Exp=None):

        # Check input and extract dict from file
        dout = cls._from_SOLEDGE_extract_dict(pfe)
        npoly = len(dout['type'])

        # Prepare lStruct
        lcls = [Ves if dout['type'][ii] == 1 else PFC for ii in range(npoly)]
        lnames = ['Soledge3X{:02.0f}'.format(ii) for ii in range(npoly)]
        lS = [lcls[ii](Poly=dout['coord'][ii],
                       Type='Tor',
                       Name=lnames[ii],
                       pos=None,
                       Exp=Exp)
              for ii in range(npoly)]
        return cls(lStruct=lS, Exp=Exp, Name=Name)

    def _to_SOLEDGE3X_get_data(self,
                               type_extraprop=None,
                               matlab_version=None, matlab_platform=None):

        head = None
        # Check inputs
        if not (matlab_version is None or isinstance(matlab_version, str)):
            msg = ("Arg matlab_version must be provided as a str!\n"
                   + "\t- example: '5.0'\n"
                   + "\t- provided: {}".format(matlab_version))
            raise Exception(msg)

        # useful ? to be deprecated ?
        if matlab_platform is None:
            out = os.popen('which matlab').read()
            keypath = os.path.join('bin', 'matlab')
            if keypath in out:
                path = os.path.join(out[:out.index(keypath)], 'etc')
                lf = [ff for ff in os.listdir(path)
                      if os.path.isdir(os.path.join(path, ff))]
                if len(lf) == 1:
                    matlab_platform = lf[0].upper()
                else:
                    msg = ("Couldn't get matlab_platform from 'which matlab'\n"
                           + "  => Please provide the matlab platform\n"
                           + "     Should be in {}/../etc".format(out))
                    warnings.warn(msg)
        if not (matlab_platform is None or isinstance(matlab_platform, str)):
            msg = ("Arg matlab_platform must be provided as a str!\n"
                   + "\t- example: 'GLNXA64'\n"
                   + "\t- provided: {}".format(matlab_platform))
            raise Exception(msg)

        if matlab_version is not None and matlab_platform is not None:
            import datetime as dtm
            now = dtm.datetime.now().strftime('%a %b %d %H:%M:%S %Y')
            head = ('MATLAB {} MAT-file, '.format(matlab_version)
                    + 'Platform: {}, '.format(matlab_platform)
                    + 'Created on: {}'.format(now))

        # Build walls
        nwall = np.array([[self.nStruct]], dtype=int)

        # typ (from extraprop if any, else from Ves / Struct)
        if type_extraprop is not None:
            typ = np.array([self._get_extraprop(type_extraprop)], dtype=int)
        else:
            typ = np.array([[1 if ss._InOut == 'in' else -1
                             for ss in self.lStruct]], dtype=int)
        # Get coord
        coord = np.array([np.array([
            (ss.Poly[0:1, :].T, ss.Poly[1:2, :].T) for ss in self.lStruct],
            dtype=[('Rwall', 'O'), ('Zwall', 'O')])],
            dtype=[('Rwall', 'O'), ('Zwall', 'O')])

        # put together
        dout = {'walls': np.array([[
            (nwall, coord, typ)]],
            dtype=[('Nwalls', 'O'), ('coord', 'O'), ('type', 'O')])}

        # Optinally set header and version
        if head is not None:
            dout['__header__'] = head.encode()
        return dout

    def to_SOLEDGE3X(self, name=None, path=None, verb=None,
                     type_extraprop=None,
                     matlab_version=None, matlab_platform=None):

        # Check inputs
        if verb is None:
            verb = True
        if name is None:
            name = self.Id.SaveName
        if not isinstance(name, str):
            msg = ("Arg name must be a str!\n"
                   + "\t- provided: {}".format(name))
            raise Exception(msg)
        if name[-4:] != '.mat':
            name = name + '.mat'

        if path is None:
            path = os.path.abspath('.')
        if not os.path.isdir(path):
            msg = ("Provided path is not a valid dir!\n"
                   + "\t- path: {}".format(path))
            raise Exception(msg)
        path = os.path.abspath(path)

        pfe = os.path.join(path, name)

        # Get data in proper shape
        dout = self._to_SOLEDGE3X_get_data(type_extraprop=type_extraprop,
                                           matlab_version=matlab_version,
                                           matlab_platform=matlab_platform)
        # save
        import scipy.io as scpio
        scpio.savemat(pfe, dout)
        if verb is True:
            print("Saved in:\n\t{}".format(pfe))

    ###########
    # Properties
    ###########

    @property
    def dStruct(self):
        return self._dStruct

    @property
    def nStruct(self):
        return self._dStruct["nObj"]

    @property
    def lStruct(self):
        """ Return the list of Struct that was used for creation

        As tofu objects or SavePath+SaveNames (according to strip status)
        """
        lStruct = []
        for k in self._dStruct["lorder"]:
            k0, k1 = k.split("_")
            lStruct.append(self._dStruct["dObj"][k0][k1])
        return lStruct

    @property
    def lStructIn(self):
        """ Return the list of StructIn contained in self.lStruct

        As tofu objects or SavePath+SaveNames (according to strip status)
        """
        lStruct = []
        for k in self._dStruct["lorder"]:
            k0, k1 = k.split("_")
            if type(self._dStruct["dObj"][k0][k1]) is str:
                if any(
                    [
                        ss in self._dStruct["dObj"][k0][k1]
                        for ss in ["Ves", "PlasmaDomain"]
                    ]
                ):
                    lStruct.append(self._dStruct["dObj"][k0][k1])
            elif issubclass(self._dStruct["dObj"][k0][k1].__class__, StructIn):
                lStruct.append(self._dStruct["dObj"][k0][k1])
        return lStruct

    @property
    def Lim(self):
        return self._dStruct["Lim"]

    @property
    def nLim(self):
        return self._dStruct["nLim"]

    @property
    def dextraprop(self):
        return self._dextraprop

    @property
    def dsino(self):
        return self._dsino

    ###########
    # public methods
    ###########

    def add_Struct(
        self,
        struct=None,
        Cls=None,
        Name=None,
        Poly=None,
        shot=None,
        Lim=None,
        Type=None,
        dextraprop=None,
    ):
        """ Add a Struct instance to the config

        An already existing Struct subclass instance can be added
        Or it will be created from the (Cls,Name,Poly,Lim) keyword args

        """
        # Check inputs
        C0a = struct is None
        C1a = all([ss is None for ss in [Cls, Name, Poly, Lim, Type]])
        if not np.sum([C0a, C1a]) == 1:
            msg = "Provide either:"
            msg += "\n    - struct: a Struct subclass instance"
            msg += "\n    - the keyword args to create one"
            msg += "\n        (Cls,Name,Poly,Lim,Type)\n"
            msg += "\n You provded:"
            msg += "\n    - struct: {0}, {1}".format(str(struct), type(struct))
            raise Exception(msg)

        # Create struct if not provided
        if C0a:
            if not (type(Cls) is str or issubclass(Cls, Struct)):
                msg = "Cls must be either:"
                msg += "\n    - a Struct subclass"
                msg += "\n    - the str Name of it (e.g.: 'PFC','CoilPF',...)"
                raise Exception(msg)
            if type(Cls) is str:
                Cls = eval("%s" % Cls)

            # Preformat Lim and Type
            if Lim is None:
                Lim = self.Lim
            if Type is None:
                Type = self.Id.Type

            # Create instance
            struct = Cls(
                Poly=Poly,
                Name=Name,
                Lim=Lim,
                Type=Type,
                shot=shot,
                Exp=self.Id.Exp,
            )

        C0b = issubclass(struct.__class__, Struct)
        assert C0b, "struct must be a Struct subclass instance !"

        # Prepare dextraprop
        dextra = self.dextraprop
        lk = sorted([k[1:] for k in dextra.keys() if k != "lprop"])
        if dextraprop is None:
            if dextra not in [None, {}]:
                msg = (
                    "The current Config instance has the following extraprop:"
                )
                msg += "\n    - " + "\n    - ".join(lk)
                msg += "\n  => Please specify a dextraprop for struct !"
                msg += "\n     (using the same keys !)"
                raise Exception(msg)
        else:
            assert isinstance(dextraprop, dict)
            assert all([k in lk for k in dextraprop.keys()])
            assert all([k in dextraprop.keys() for k in lk])
            dx = {}
            for k in lk:
                dk = "d" + k
                dx[k] = {}
                for k0 in dextra[dk].keys():
                    dx[k][k0] = {}
                    for k1 in dextra[dk][k0].keys():
                        dx[k][k0][k1] = dextra[dk][k0][k1]
                if struct.Id.Cls not in dx[k].keys():
                    dx[k][struct.Id.Cls] = {struct.Id.Name: dextraprop[k]}
                else:
                    dx[k][struct.Id.Cls][struct.Id.Name] = dextraprop[k]

        # Set self.lStruct
        lS = self.lStruct + [struct]
        self._init(lStruct=lS, Lim=self.Lim, dextraprop=dx)

    def remove_Struct(self, Cls=None, Name=None):
        # Check inputs
        assert type(Cls) is str
        assert type(Name) is str
        C0 = Cls in self._dStruct["lCls"]
        if not C0:
            msg = "The Cls must be a class existing in self.dStruct['lCls']:"
            msg += "\n    [{0}]".format(", ".join(self._dStruct["lCls"]))
            raise Exception(msg)
        C0 = Name in self._dStruct["dObj"][Cls].keys()
        if not C0:
            ln = self.dStruct["dObj"][Cls].keys()
            msg = "The Name must match an instance in"
            msg += " self.dStruct['dObj'][{0}].keys():".format(Cls)
            msg += "\n    [{0}]".format(", ".join(ln))
            raise Exception(msg)

        # Create list
        lS = self.lStruct
        if not Cls + "_" + Name in self._dStruct["lorder"]:
            msg = "The desired instance is not in self.dStruct['lorder'] !"
            lord = ", ".join(self.dStruct["lorder"])
            msg += "\n    lorder = [{0}]".format(lord)
            msg += "\n    Cls_Name = {0}".format(Cls + "_" + Name)
            raise Exception(msg)

        ind = self._dStruct["lorder"].index(Cls + "_" + Name)
        del lS[ind]
        # Important : also remove from dict ! (no reset() !)
        del self._dStruct["dObj"][Cls][Name]

        # Prepare dextraprop
        dextra = self.dextraprop
        dx = {}
        for k in dextra.keys():
            if k == "lprop":
                continue
            dx[k[1:]] = {}
            for cc in dextra[k].keys():
                dx[k[1:]][cc] = dict(dextra[k][cc])
            del dx[k[1:]][Cls][Name]

        self._init(lStruct=lS, Lim=self.Lim, dextraprop=dx)

    def get_color(self):
        """ Return the array of rgba colors (same order as lStruct) """
        col = np.full((self._dStruct["nObj"], 4), np.nan)
        ii = 0
        for k in self._dStruct["lorder"]:
            k0, k1 = k.split("_")
            col[ii, :] = self._dStruct["dObj"][k0][k1].get_color()
            ii += 1
        return col

    def set_colors_random(self, cmap=plt.cm.Accent):
        ii = 0
        ncol = len(cmap.colors)
        for k in self._dStruct["lorder"]:
            k0, k1 = k.split("_")
            if self._dStruct["dObj"][k0][k1]._InOut == "in":
                col = "k"
            elif "lh" in k1.lower():
                col = (1.0, 0.0, 0.0)
            elif "ic" in k1.lower():
                col = (1.0, 0.5, 0.5)
            elif "div" in k1.lower():
                col = (0.0, 1.0, 0.0)
            elif "bump" in k1.lower():
                col = (0.0, 0.0, 1.0)
            else:
                col = cmap.colors[ii % ncol]
                ii += 1
            self._dStruct["dObj"][k0][k1].set_color(col)

    def get_summary(
        self,
        sep="  ",
        line="-",
        just="l",
        table_sep=None,
        verb=True,
        return_=False,
    ):
        """ Summary description of the object content """

        # -----------------------
        # Build overview
        col0 = ["tot. Struct", "tot. occur", "tot. points"]
        noccur = np.sum([max(1, ss._dgeom["noccur"]) for ss in self.lStruct])
        npts = np.sum([ss._dgeom["nP"] for ss in self.lStruct])
        ar0 = [(self.nStruct, noccur, npts)]

        # -----------------------
        # Build detailed view
        col1 = [
            "class",
            "Name",
            "SaveName",
            "nP",
            "noccur",
            "move",
            "color",
        ] + self._dextraprop["lprop"]
        d = self._dStruct["dObj"]
        ar1 = []
        for k in self._ddef["dStruct"]["order"]:
            if k not in d.keys():
                continue
            otemp = self._dStruct["dObj"][k]
            for kk in d[k].keys():
                lu = [
                    k,
                    otemp[kk]._Id._dall["Name"],
                    otemp[kk]._Id._dall["SaveName"],
                    str(otemp[kk]._dgeom["nP"]),
                    str(otemp[kk]._dgeom["noccur"]),
                    str(otemp[kk]._dgeom["move"]),
                    ('(' + ', '.join(['{:4.2}'.format(cc)
                                      for cc in otemp[kk]._dmisc["color"]])
                     + ')'),
                ]
                for pp in self._dextraprop["lprop"]:
                    lu.append(self._dextraprop["d" + pp][k][kk])
                ar1.append(lu)

        return self._get_summary(
            [ar0, ar1],
            [col0, col1],
            sep=sep,
            line=line,
            table_sep=table_sep,
            verb=verb,
            return_=return_,
        )

    def get_reflections(self, indout, u=None, vperp=None):

        # Get global Types array
        lS = self.lStruct

        # Version only usable when indout returns npts+1 and npts+2 instead of
        # -1 and -2
        # ls = [ss._dreflect['Types'].size for ss in lS]
        # Types = np.empty((len(lS), np.max(ls)), dtype=int)
        # for ii,ss in enumerate(lS):
        # Types[ii,:ls[ii]] = ss._dreflect['Types']
        # # Deduce Types
        # Types = Types[indout[0,:], indout[2,:]]

        iu = np.unique(indout[0, :])
        Types = np.empty((indout.shape[1],), dtype=int)
        for ii in iu:
            ind = indout[0, :] == ii
            Types[ind] = lS[ii]._dreflect["Types"][indout[2, ind]]

        # Deduce u2
        u2 = None
        if u is not None:
            assert vperp is not None
            u2 = Struct._get_reflections_ufromTypes(u, vperp, Types)
        return Types, u2

    def _get_phithetaproj_dist(
        self, refpt=None, ntheta=None, nphi=None, theta=None, phi=None
    ):
        # Prepare repf
        if refpt is None:
            refpt = self.dsino["RefPt"]
            if refpt is None:
                msg = "Please provide refpt (R,Z)"
                raise Exception(msg)
        refpt = np.atleast_1d(np.squeeze(refpt))
        assert refpt.shape == (2,)

        # Prepare theta and phi
        if theta is None and ntheta is None:
            ntheta = _PHITHETAPROJ_NTHETA
        lc = [ntheta is None, theta is None]
        if np.sum(lc) != 1:
            msg = "Please provide either ntheta xor a theta vector !"
            raise Exception(msg)
        if theta is None:
            theta = np.linspace(-np.pi, np.pi, ntheta, endpoint=True)

        if phi is None and nphi is None:
            nphi = _PHITHETAPROJ_NPHI
        lc = [nphi is None, phi is None]
        if np.sum(lc) != 1:
            msg = "Please provide either nphi xor a phi vector !"
            raise Exception(msg)
        if phi is None:
            phi = np.linspace(-np.pi, np.pi, nphi, endpoint=True)

        # format inputs
        theta = np.atleast_1d(np.ravel(theta))
        theta = np.arctan2(np.sin(theta), np.cos(theta))
        phi = np.atleast_1d(np.ravel(phi))
        phi = np.arctan2(np.sin(phi), np.cos(phi))
        ntheta, nphi = theta.size, phi.size

        # Get limits
        lS = self.lStruct
        dist = np.full((ntheta, nphi), np.inf)
        indStruct = np.zeros((ntheta, nphi), dtype=int)
        for ii in range(0, self.nStruct):
            out = _comp._Struct_get_phithetaproj(
                refpt, lS[ii].Poly_closed, lS[ii].Lim, lS[ii].noccur
            )
            nDphi, Dphi, nDtheta, Dtheta = out

            # Get dist
            dist_theta, indphi = _comp._get_phithetaproj_dist(
                lS[ii].Poly_closed,
                refpt,
                Dtheta,
                nDtheta,
                Dphi,
                nDphi,
                theta,
                phi,
                ntheta,
                nphi,
                lS[ii].noccur,
            )
            ind = np.zeros((ntheta, nphi), dtype=bool)
            indok = ~np.isnan(dist_theta)
            ind[indok, :] = indphi[None, :]
            ind[ind] = (
                dist_theta[indok, None] < dist[indok, :][:, indphi]
            ).ravel()
            dist[ind] = (np.broadcast_to(dist_theta, (nphi, ntheta)).T)[ind]
            indStruct[ind] = ii

        dist[np.isinf(dist)] = np.nan

        return dist, indStruct

    def plot_phithetaproj_dist(self, refpt=None, ntheta=None, nphi=None,
                               theta=None, phi=None, cmap=None, invertx=None,
                               ax=None, fs=None, tit=None, wintit=None,
                               draw=None):
        dist, indStruct = self._get_phithetaproj_dist(refpt=refpt,
                                                      ntheta=ntheta, nphi=nphi,
                                                      theta=theta, phi=phi)
        return _plot.Config_phithetaproj_dist(self, refpt, dist, indStruct,
                                              cmap=cmap, ax=ax, fs=fs,
                                              tit=tit, wintit=wintit,
                                              invertx=invertx, draw=draw)

    def isInside(self, pts, In="(X,Y,Z)", log="any"):

        """ Return a 2D array of bool

        Equivalent to applying isInside to each Struct
        Check self.lStruct[0].isInside? for details

        Arg log determines how Struct with multiple Limits are treated
            - 'all' : True only if pts belong to all elements
            - 'any' : True if pts belong to any element
        """
        msg = "Arg pts must be a 1D or 2D np.ndarray !"
        assert isinstance(pts, np.ndarray) and pts.ndim in [1, 2], msg
        msg = "Arg log must be in ['any','all']"
        assert log in ["any", "all"], msg
        if pts.ndim == 1:
            msg = "Arg pts must contain the coordinates of a point !"
            assert pts.size in [2, 3], msg
            pts = pts.reshape((pts.size, 1)).astype(float)
        else:
            msg = "Arg pts must contain the coordinates of points !"
            assert pts.shape[0] in [2, 3], pts
        nP = pts.shape[1]

        ind = np.zeros((self._dStruct["nObj"], nP), dtype=bool)
        lStruct = self.lStruct
        for ii in range(0, self._dStruct["nObj"]):
            if lStruct[ii].noccur > 0:
                indi = _GG._Ves_isInside(
                    np.ascontiguousarray(pts),
                    np.ascontiguousarray(lStruct[ii].Poly),
                    ves_lims=np.ascontiguousarray(lStruct[ii].Lim),
                    nlim=lStruct[ii].noccur,
                    ves_type=lStruct[ii].Id.Type,
                    in_format=In,
                    test=True,
                )
            else:
                indi = _GG._Ves_isInside(
                    np.ascontiguousarray(pts),
                    np.ascontiguousarray(lStruct[ii].Poly),
                    ves_lims=None,
                    nlim=0,
                    ves_type=lStruct[ii].Id.Type,
                    in_format=In,
                    test=True,
                )
            if lStruct[ii].noccur > 1:
                if log == "any":
                    indi = np.any(indi, axis=0)
                else:
                    indi = np.all(indi, axis=0)
            ind[ii, :] = indi
        return ind

    # TBF
    def fdistfromwall(self, r, z, phi):
        """ Return a callable (function) for detecting trajectory collisions
        with wall

        The function is continuous wrt time and space
        It takes into account all Struct in Config, including non-axisymmetric
        ones

        It is desined for iterative root-finding algorithms and is thus called
        for a unique position

        """
        # LM: ... function NOT finished (TBF)
        # LM: ... since we are in devel this is too dangerous to keep
        # LM: ... commenting and raising warning
        # isin = [ss._InOut == "in" for ss in self.lStruct]
        # inside = self.isInside(np.r_[r, z, phi], In="(R,Z,Phi)", log="any")

        # distRZ, indStruct = self._get_phithetaproj_dist(
        #     refpt=np.r_[r, z], ntheta=ntheta, nphi=nphi, theta=theta, phi=phi
        # )
        # lSlim = [ss for ss in self.lStruct if ss.noccur > 0]
        # distPhi = r * np.min([np.min(np.abs(phi - ss.Lim)) for ss in lSlim])
        # if inside:
        #     return min(distRZ, distPhi)
        # else:
        #     return -min(distRZ, distPhi)
        warnings.warn("FUNCTION NOT DEFINED")
        return

    # Method handling reflections

    def _reflect_Types(self, indout=None, Type=None, nRays=None):
        """ Return an array indicating the Type of reflection for each LOS

        Return a (nRays,) np.ndarray of int indices, each index corresponds to:
            - 0: specular reflections
            - 1: diffusive reflections
            - 2: ccube reflections (corner cube)

        If indout is provided, the Types are computed according to the
        information stored in each corresponding Struct

        If Type is provided, the Type is forced (user-defined) for all LOS

        """
        if Type is not None:
            assert Type in ["specular", "diffusive", "ccube"]
            Types = np.full((nRays,), _DREFLECT[Type], dtype=int)
        else:
            Types = self.get_reflections(indout)[0]
        return Types

    def _reflect_geom(self, u=None, vperp=None, indout=None, Type=None):
        assert u.shape == vperp.shape and u.shape[0] == 3
        if indout is not None:
            assert indout.shape == (3, u.shape[1])

        # Get Types of relection for each Ray
        Types = self._reflect_Types(indout=indout, Type=Type, nRays=u.shape[1])

        # Deduce u2
        u2 = Struct._get_reflections_ufromTypes(u, vperp, Types)
        return u2, Types

    def plot(
        self,
        lax=None,
        proj="all",
        element="P",
        dLeg=_def.TorLegd,
        indices=False,
        Lim=None,
        Nstep=None,
        draw=True,
        fs=None,
        wintit=None,
        tit=None,
        Test=True,
    ):
        assert tit in [None, False] or isinstance(tit, str)
        vis = self.get_visible()
        lStruct, lS = self.lStruct, []
        for ii in range(0, self._dStruct["nObj"]):
            if vis[ii]:
                lS.append(lStruct[ii])

        if tit is None:
            tit = self.Id.Name
        lax = _plot.Struct_plot(
            lS,
            lax=lax,
            proj=proj,
            element=element,
            Lim=Lim,
            Nstep=Nstep,
            dLeg=dLeg,
            draw=draw,
            fs=fs,
            indices=indices,
            wintit=wintit,
            tit=tit,
            Test=Test,
        )
        return lax

    def plot_sino(
        self,
        ax=None,
        dP=None,
        Ang=_def.LOSImpAng,
        AngUnit=_def.LOSImpAngUnit,
        Sketch=True,
        dLeg=_def.TorLegd,
        draw=True,
        fs=None,
        wintit=None,
        tit=None,
        Test=True,
    ):

        msg = "Set the sino params before plotting !"
        msg += "\n    => run self.set_sino(...)"
        assert self.dsino["RefPt"] is not None, msg
        assert tit in [None, False] or isinstance(tit, str)
        # Check uniformity of sinogram parameters
        for ss in self.lStruct:
            msg = "{0} {1} has different".format(ss.Id.Cls, ss.Id.Name)
            msgf = "\n    => run self.set_sino(...)"
            msg0 = msg + " sino RefPt" + msgf
            assert np.allclose(self.dsino["RefPt"], ss.dsino["RefPt"]), msg0
            msg1 = msg + " sino nP" + msgf
            assert self.dsino["nP"] == ss.dsino["nP"], msg1

        if tit is None:
            tit = self.Id.Name

        vis = self.get_visible()
        lS = self.lStruct
        lS = [lS[ii] for ii in range(0, self._dStruct["nObj"]) if vis[ii]]

        ax = _plot.Plot_Impact_PolProjPoly(
            lS,
            ax=ax,
            Ang=Ang,
            AngUnit=AngUnit,
            Sketch=Sketch,
            dP=dP,
            dLeg=dLeg,
            draw=draw,
            fs=fs,
            tit=tit,
            wintit=wintit,
            Test=Test,
        )
        return ax

    @classmethod
    def from_svg(
        cls,
        pfe,
        res=None,
        point_ref1=None,
        point_ref2=None,
        length_ref=None,
        r0=None,
        z0=None,
        scale=None,
        Exp=None,
        Name=None,
        shot=None,
        Type=None,
        SavePath=os.path.abspath("./"),
        verb=None,
        returnas=None,
    ):
        """ Build a config from a svg file (Inkscape)

        The svg shall have only:
            - closed polygons (possibly inc. Bezier curves)
            - an optional unique 2-points straight line (non-closed)
              used for auto-scaling

        If Beziers curves are included, they will be discretized according to
        resolution parameter res (absolute maximum tolerated distance between
        points)

        All closed polygons will be interpreted as:
            - a Ves instance if it has no fill color
            - a PFC instance if it has a fill color
        The names are derived from Inkscape objects id

        The coordinates are extracted from the svg
        They can be rescaled either:
            - automatically:
                scaling computed from the unique straight line
                and from the corresponding 2 points real-life coordinates
                provided by the user as 2 iterables (list, arrays or tuples)
                of len() = 2 (point_ref1 and point_ref2)
                Alternatively a single point (point_ref1) and the length_ref
                of the line can be provided
            - forcefully:
                the origin (r0, z0) and a common scaling factor (scale) are
                provided by the user

        The result Config instance must have a Name and be associated to an
        experiment (Exp).

        """
        # Check inputs
        if returnas is None:
            returnas = object
        if returnas not in [object, dict]:
            msg = (
                "Arg returnas must be either:"
                + "\t- 'object': return Config instance\n"
                + "\t- 'dict' : return a dict with polygon, cls, color"
            )
            raise Exception(msg)

        # Extract polygon from file and check
        dpath = _comp.get_paths_from_svg(
            pfe=pfe, res=res,
            point_ref1=point_ref1, point_ref2=point_ref2,
            length_ref=length_ref,
            r0=r0, z0=z0, scale=scale,
            verb=verb,
        )

        if len(dpath) == 0:
            msg = "No Struct found in {}".format(pfe)
            raise Exception(msg)

        if returnas is dict:
            return dpath

        else:
            derr = {}
            lstruct = []
            for k0, v0 in dpath.items():
                clss = Ves if v0['cls'] == 'Ves' else PFC
                try:
                    lstruct.append(
                        clss(
                            Name=k0, Poly=v0['poly'],
                            color=v0['color'], Exp=Exp,
                        )
                    )
                except Exception as err:
                    derr[k0] = str(err)

            if len(derr) > 0:
                lerr = [
                    '\n\t- {}: {}'.format(k0, v0) for k0, v0 in derr.items()
                ]
                msg = (
                    "\nThe following Struct could not be created:\n"
                    + '\n'.join(lerr)
                )
                warnings.warn(msg)

            SavePath = os.path.abspath(SavePath)
            return cls(
                Name=Name,
                Exp=Exp,
                shot=shot,
                Type=Type,
                lStruct=lstruct,
                SavePath=SavePath,
            )

    def save_to_imas(
        self,
        shot=None,
        run=None,
        refshot=None,
        refrun=None,
        user=None,
        database=None,
        version=None,
        occ=None,
        dryrun=False,
        verb=True,
        description_2d=None,
    ):
        import tofu.imas2tofu as _tfimas

        _tfimas._save_to_imas(
            self,
            tfversion=__version__,
            shot=shot,
            run=run,
            refshot=refshot,
            refrun=refrun,
            user=user,
            database=database,
            version=version,
            occ=occ,
            dryrun=dryrun,
            verb=verb,
            description_2d=description_2d,
        )

    def get_kwdargs_LOS_isVis(self):

        lS = self.lStruct

        # -- Getting "vessels" or IN structures -------------------------------
        lSIn = [ss for ss in lS if ss._InOut == "in"]
        if len(lSIn) == 0:
            msg = "self.config must have at least a StructIn subclass !"
            assert len(lSIn) > 0, msg
        elif len(lSIn) > 1:
            S = lSIn[np.argmin([ss.dgeom["Surf"] for ss in lSIn])]
        else:
            S = lSIn[0]

        # ... and its poly, limts, type, etc.
        VPoly = S.Poly_closed
        VVIn = S.dgeom["VIn"]
        if np.size(np.shape(S.Lim)) > 1:
            Lim = np.asarray([S.Lim[0][0], S.Lim[0][1]])
        else:
            Lim = S.Lim
        VType = self.Id.Type

        # -- Getting OUT structures -------------------------------------------
        lS = [ss for ss in lS if ss._InOut == "out"]

        if len(lS) == 0:

            lSLim, lSnLim = None, None
            num_lim_structs, num_tot_structs = 0, 0
            lSPolyx, lSPolyy = None, None
            lSVInx, lSVIny = None, None
            lsnvert = None

        else:

            # Lims
            lSLim = [ss.Lim for ss in lS]
            lSnLim = np.array([ss.noccur for ss in lS])

            # Nb of structures and of structures inc. Lims (toroidal occurence)
            num_lim_structs = len(lS)
            num_tot_structs = int(np.sum([max(1, ss.noccur) for ss in lS]))

            # build concatenated C-contiguous arrays of x and y coordinates
            lSPolyx = np.concatenate([ss.Poly_closed[0, :] for ss in lS])
            lSPolyy = np.concatenate([ss.Poly_closed[1, :] for ss in lS])
            lSVInx = np.concatenate([ss.dgeom['VIn'][0, :] for ss in lS])
            lSVIny = np.concatenate([ss.dgeom['VIn'][1, :] for ss in lS])

            # lsnvert = cumulated number of points in the poly of each Struct
            lsnvert = np.cumsum([
                ss.Poly_closed[0].size for ss in lS],
                dtype=int,
            )

        # Now setting keyword arguments:
        dkwd = dict(
            ves_poly=VPoly,
            ves_norm=VVIn,
            ves_lims=Lim,
            nstruct_tot=num_tot_structs,
            nstruct_lim=num_lim_structs,
            lstruct_polyx=lSPolyx,
            lstruct_polyy=lSPolyy,
            lstruct_lims=lSLim,
            lstruct_nlim=lSnLim,
            lstruct_normx=lSVInx,
            lstruct_normy=lSVIny,
            lnvert=lsnvert,
            ves_type=VType,
            rmin=-1,
            forbid=True,
            eps_uz=1.0e-6,
            eps_vz=1.0e-9,
            eps_a=1.0e-9,
            eps_b=1.0e-9,
            eps_plane=1.0e-9,
            test=True,
        )
        return dkwd

    def calc_solidangle_particle(
        self,
        pts=None,
        traj=None,
        rad=None,
        approx=None,
        aniso=None,
        block=None,
    ):
        """ Compute the solid angle subtended by a particle along a trajectory

        The particle has radius r, and trajectory (array of points) traj
        It is observed from pts (array of points)
        Takes into account blocking of the field of view by structural elements

        traj and pts are (3, N) and (3, M) arrays of cartesian coordinates

        approx = True => use approximation
        aniso = True => return also unit vector of emission
        block = True consider LOS collisions (with Ves, Struct...)

        if block:
            config used for LOS collisions

        Parameters
        ----------
        traj:       np.ndarray
            Array of (3, N) pts coordinates (X, Y, Z) representing the particle
            positions
        pts:        np.ndarray
            Array of (3, M) pts coordinates (X, Y, Z) representing points from
            which the particle is observed
        rad:        float / np.ndarray
            Unique of multiple values for the radius of the spherical particle
                if multiple, rad is a np.ndarray of shape (N,)
        approx:     None / bool
            Flag indicating whether to compute the solid angle using a
            1st-order series development (in which case the solid angle becomes
            proportional to the radius of the particle, see Notes_Upgrades/)
        aniso:      None / bool
            Flag indicating whether to consider anisotropic emissivity,
            meaning the routine must also compute and return the unit vector
            directing the flux from each pts to each position on the trajectory
        block:      None / bool
            Flag indicating whether to check for vignetting by structural
            elements provided by config

        Return:
        -------
        sang: np.ndarray
            (N, M) Array of floats, solid angles

        """
        return _comp_solidangles.calc_solidangle_particle(
            pts=pts,
            traj=traj,
            rad=rad,
            config=self,
            approx=approx,
            aniso=aniso,
            block=block,
        )

"""
###############################################################################
###############################################################################
                        Rays-derived classes and functions
###############################################################################
"""


class Rays(utils.ToFuObject):
    """ Parent class of rays (ray-tracing), LOS, CamLOS1D and CamLOS2D

    Focused on optimizing the computation time for many rays.

    Each ray is defined by a starting point (D) and a unit vector(u).
    If a vessel (Ves) and structural elements (LStruct) are provided,
    the intersection points are automatically computed.

    Methods for plootting, computing synthetic signal are provided.

    Parameters
    ----------
    Id :            str  / :class:`~tofu.pathfile.ID`
        A name string or a :class:`~tofu.pathfile.ID` to identify this
        instance,
        if a string is provided, it is fed to :class:`~tofu.pathfile.ID`
    Du :            iterable
        Iterable of len=2, containing 2 np.ndarrays represnting, for N rays:
            - Ds: a (3,N) array of the (X,Y,Z) coordinates of starting points
            - us: a (3,N) array of the (X,Y,Z) coordinates of the unit vectors
    Ves :           None / :class:`~tofu.geom.Ves`
        A :class:`~tofu.geom.Ves` instance to be associated to the rays
    LStruct:        None / :class:`~tofu.geom.Struct` / list
        A :class:`~tofu.geom.Struct` instance or list of such, for obstructions
    Sino_RefPt :    None / np.ndarray
        Iterable of len=2 with the coordinates of the sinogram reference point
            - (R,Z) coordinates if the vessel is of Type 'Tor'
            - (Y,Z) coordinates if the vessel is of Type 'Lin'
    Exp        :    None / str
        Experiment to which the LOS belongs:
            - if both Exp and Ves are provided: Exp==Ves.Id.Exp
            - if Ves is provided but not Exp: Ves.Id.Exp is used
    Diag       :    None / str
        Diagnostic to which the LOS belongs
    shot       :    None / int
        Shot number from which this LOS is valid
    SavePath :      None / str
        If provided, default saving path of the object

    """

    # Fixed (class-wise) dictionary of default properties
    _ddef = {
        "Id": {
            "shot": 0,
            "include": [
                "Mod",
                "Cls",
                "Exp",
                "Diag",
                "Name",
                "shot",
                "version",
            ],
        },
        "dgeom": {"Type": "Tor", "Lim": [], "arrayorder": "C"},
        "dsino": {},
        "dmisc": {"color": "k"},
    }
    _dplot = {
        "cross": {
            "Elt": "P",
            "dP": {"color": "k", "lw": 2},
            "dI": {"color": "k", "ls": "--", "m": "x", "ms": 8, "mew": 2},
            "dBs": {"color": "b", "ls": "--", "m": "x", "ms": 8, "mew": 2},
            "dBv": {"color": "g", "ls": "--", "m": "x", "ms": 8, "mew": 2},
            "dVect": {"color": "r", "scale": 10},
        },
        "hor": {
            "Elt": "P",
            "dP": {"color": "k", "lw": 2},
            "dI": {"color": "k", "ls": "--"},
            "dBs": {"color": "b", "ls": "--"},
            "dBv": {"color": "g", "ls": "--"},
            "Nstep": 50,
        },
        "3d": {
            "Elt": "P",
            "dP": {
                "color": (0.8, 0.8, 0.8, 1.0),
                "rstride": 1,
                "cstride": 1,
                "linewidth": 0.0,
                "antialiased": False,
            },
            "Lim": None,
            "Nstep": 50,
        },
    }

    _dcases = {
        "A": {"type": tuple, "lk": []},
        "B": {"type": dict, "lk": ["D", "u"]},
        "C": {"type": dict, "lk": ["D", "pinhole"]},
        "D": {"type": dict, "lk": ["pinhole", "F", "nIn", "e1", "x1"]},
        "E": {"type": dict, "lk": ["pinhole", "F", "nIn", "e1", "l1", "n1"]},
        "F": {"type": dict, "lk": ["pinhole", "F", "angles", "x1"]},
        "G": {"type": dict, "lk": ["pinhole", "F", "angles", "l1", "n1"]},
    }

    _method = "optimized"

    # Does not exist beofre Python 3.6 !!!
    def __init_subclass__(cls, color="k", **kwdargs):
        # Python 2
        super(Rays, cls).__init_subclass__(**kwdargs)
        # Python 3
        # super().__init_subclass__(**kwdargs)
        cls._ddef = copy.deepcopy(Rays._ddef)
        cls._dplot = copy.deepcopy(Rays._dplot)
        cls._set_color_ddef(color)
        if cls._is2D():
            cls._dcases["D"]["lk"] += ["e2", "x2"]
            cls._dcases["E"]["lk"] += ["e2", "l2", "n2"]
            cls._dcases["F"]["lk"] += ["x2"]
            cls._dcases["G"]["lk"] += ["l2", "n2"]

    @classmethod
    def _set_color_ddef(cls, color):
        cls._ddef['dmisc']['color'] = mpl.colors.to_rgba(color)

    def __init__(self, dgeom=None, lOptics=None, Etendues=None, Surfaces=None,
                 config=None, dchans=None, dX12='geom',
                 Id=None, Name=None, Exp=None, shot=None, Diag=None,
                 sino_RefPt=None, fromdict=None, sep=None, method='optimized',
                 SavePath=os.path.abspath('./'), color=None):

        # Create a dplot at instance level
        self._dplot = copy.deepcopy(self.__class__._dplot)

        # Extra-early fix for Exp
        # Workflow to be cleaned up later ?
        if Exp is None and config is not None:
            Exp = config.Id.Exp

        kwdargs = locals()
        del kwdargs["self"]
        # super()
        super(Rays, self).__init__(**kwdargs)

    def _reset(self):
        # super()
        super(Rays, self)._reset()
        self._dgeom = dict.fromkeys(self._get_keys_dgeom())
        if self._is2D():
            self._dX12 = dict.fromkeys(self._get_keys_dX12())
        self._dOptics = dict.fromkeys(self._get_keys_dOptics())
        self._dconfig = dict.fromkeys(self._get_keys_dconfig())
        self._dsino = dict.fromkeys(self._get_keys_dsino())
        self._dchans = dict.fromkeys(self._get_keys_dchans())
        self._dmisc = dict.fromkeys(self._get_keys_dmisc())
        # self._dplot = copy.deepcopy(self.__class__._ddef['dplot'])

    @classmethod
    def _checkformat_inputs_Id(
        cls,
        Id=None,
        Name=None,
        Exp=None,
        shot=None,
        Diag=None,
        include=None,
        **kwdargs
    ):
        if Id is not None:
            assert isinstance(Id, utils.ID)
            Name, Exp, shot, Diag = Id.Name, Id.Exp, Id.shot, Id.Diag
        if shot is None:
            shot = cls._ddef["Id"]["shot"]
        if include is None:
            include = cls._ddef["Id"]["include"]

        dins = {
            "Name": {"var": Name, "cls": str},
            "Exp": {"var": Exp, "cls": str},
            "Diag": {"var": Diag, "cls": str},
            "shot": {"var": shot, "cls": int},
            "include": {"var": include, "listof": str},
        }
        dins, err, msg = cls._check_InputsGeneric(dins, tab=0)
        if err:
            raise Exception(msg)
        kwdargs.update(
            {
                "Name": Name,
                "Exp": Exp,
                "shot": shot,
                "Diag": Diag,
                "include": include,
            }
        )
        return kwdargs

    ###########
    # Get largs
    ###########

    @staticmethod
    def _get_largs_dgeom(sino=True):
        largs = ["dgeom", "Etendues", "Surfaces"]
        if sino:
            lsino = Rays._get_largs_dsino()
            largs += ["sino_{0}".format(s) for s in lsino]
        return largs

    @staticmethod
    def _get_largs_dX12():
        largs = ["dX12"]
        return largs

    @staticmethod
    def _get_largs_dOptics():
        largs = ["lOptics"]
        return largs

    @staticmethod
    def _get_largs_dconfig():
        largs = ["config"]
        return largs

    @staticmethod
    def _get_largs_dsino():
        largs = ["RefPt"]
        return largs

    @staticmethod
    def _get_largs_dchans():
        largs = ["dchans"]
        return largs

    @staticmethod
    def _get_largs_dmisc():
        largs = ["color"]
        return largs

    ###########
    # Get check and format inputs
    ###########

    def _checkformat_inputs_dES(self, val=None):
        if val is not None:
            C0 = type(val) in [int, float, np.int64, np.float64]
            C1 = hasattr(val, "__iter__")
            assert C0 or C1
            if C0:
                val = np.asarray([val], dtype=float)
            else:
                val = np.asarray(val, dtype=float).ravel()
                assert val.size == self._dgeom["nRays"]
        return val

    def _checkformat_inputs_dgeom(self, dgeom=None):
        assert dgeom is not None
        assert isinstance(dgeom, tuple) or isinstance(dgeom, dict)
        lC = [k for k in self._dcases.keys()
              if (isinstance(dgeom, self._dcases[k]['type'])
                  and all([kk in dgeom.keys()  # noqa
                           for kk in self._dcases[k]['lk']]))]
        if not len(lC) == 1:
            lstr = [v['lk'] for v in self._dcases.values()]
            msg = "Arg dgeom must be either:\n"
            msg += "  - dict with keys:\n"
            msg += "\n    - " + "\n    - ".join(lstr)
            msg += "  - tuple of len()==2 containing (D,u)"
            raise Exception(msg)
        case = lC[0]

        def _checkformat_Du(arr, name):
            arr = np.asarray(arr, dtype=float)
            msg = "Arg %s must be an iterable convertible into either:" % name
            msg += "\n    - a 1D np.ndarray of size=3"
            msg += "\n    - a 2D np.ndarray of shape (3,N)"
            assert arr.ndim in [1, 2], msg
            if arr.ndim == 1:
                assert arr.size == 3, msg
                arr = arr.reshape((3, 1))
            else:
                assert 3 in arr.shape, msg
                if arr.shape[0] != 3:
                    arr = arr.T
            arr = np.ascontiguousarray(arr)
            return arr

        if case in ["A", "B"]:
            D = dgeom[0] if case == "A" else dgeom["D"]
            u = dgeom[1] if case == "A" else dgeom["u"]
            D = _checkformat_Du(D, "D")
            u = _checkformat_Du(u, "u")
            # Normalize u
            u = u / np.sqrt(np.sum(u ** 2, axis=0))[np.newaxis, :]
            nD, nu = D.shape[1], u.shape[1]
            C0 = nD == 1 and nu > 1
            C1 = nD > 1 and nu == 1
            C2 = nD == nu
            msg = "The number of rays is ambiguous from D and u shapes !"
            assert C0 or C1 or C2, msg
            nRays = max(nD, nu)
            dgeom = {"D": D, "u": u, "isImage": False}

        elif case == 'C':
            D = _checkformat_Du(dgeom['D'], 'D')
            dins = {'pinhole': {'var': dgeom['pinhole'], 'vectnd': 3}}
            dins, err, msg = self._check_InputsGeneric(dins)
            if err:
                raise Exception(msg)
            pinhole = dins["pinhole"]["var"]
            dgeom = {"D": D, "pinhole": pinhole, "isImage": False}
            nRays = D.shape[1]

        else:
            dins = {
                "pinhole": {"var": dgeom["pinhole"], "vectnd": 3},
                "F": {"var": dgeom["F"], "int2float": None},
            }
            if case in ["D", "E"]:
                dins["nIn"] = {"var": dgeom["nIn"], "unitvectnd": 3}
                dins["e1"] = {"var": dgeom["e1"], "unitvectnd": 3}
                if "e2" in dgeom.keys():
                    dins["e2"] = {"var": dgeom["e2"], "unitvectnd": 3}
            else:
                dins["angles"] = {"var": dgeom["angles"], "vectnd": 3}

            if case in ["D", "F"]:
                dins["x1"] = {"var": dgeom["x1"], "vectnd": None}
                if "x2":
                    dins["x2"] = {"var": dgeom["x2"], "vectnd": None}
            else:
                dins["l1"] = {"var": dgeom["l1"], "int2float": None}
                dins["n1"] = {"var": dgeom["n1"], "float2int": None}
                if "l2" in dgeom.keys():
                    dins["l2"] = {"var": dgeom["l2"], "int2float": None}
                    dins["n2"] = {"var": dgeom["n2"], "float2int": None}

            dins, err, msg = self._check_InputsGeneric(dins)
            if err:
                raise Exception(msg)
            dgeom = {"dX12": {}}
            for k in dins.keys():
                if k == "pinhole":
                    dgeom[k] = dins[k]["var"]
                else:
                    dgeom["dX12"][k] = dins[k]["var"]
            if case in ["E", "G"]:
                x1 = dgeom["dX12"]["l1"] * np.linspace(
                    -0.5, 0.5, dgeom["dX12"]["n1"], end_point=True
                )
                dgeom["dX12"]["x1"] = x1
                if self._is2D():
                    x2 = dgeom["dX12"]["l2"] * np.linspace(
                        -0.5, 0.5, dgeom["dX12"]["n2"], end_point=True
                    )
                    dgeom["dX12"]["x2"] = x2
            if self._is2D():
                nRays = dgeom["dX12"]["n1"] * dgeom["dX12"]["n2"]
                ind1, ind2, indr = self._get_ind12r_n12(
                    n1=dgeom["dX12"]["n1"], n2=dgeom["dX12"]["n2"]
                )
                dgeom["dX12"]["ind1"] = ind1
                dgeom["dX12"]["ind2"] = ind2
                dgeom["dX12"]["indr"] = indr
                dgeom["isImage"] = True
            else:
                nRays = dgeom["dX12"]["n1"]
                dgeom["isImage"] = False
        dgeom.update({"case": case, "nRays": nRays})
        return dgeom

    def _checkformat_dX12(self, dX12=None):
        lc = [
            dX12 is None,
            dX12 == "geom" or dX12 == {"from": "geom"},
            isinstance(dX12, dict),
        ]
        if not np.sum(lc) == 1:
            msg = "dX12 must be either:\n"
            msg += "    - None\n"
            msg += "    - 'geom' : will be derived from the 3D geometry\n"
            msg += "    - dict : containing {'x1'  : array of coords.,\n"
            msg += "                         'x2'  : array of coords.,\n"
            msg += "                         'ind1': array of int indices,\n"
            msg += "                         'ind2': array of int indices}"
            raise Exception(msg)

        if lc[1]:
            ls = self._get_keys_dX12()
            c0 = isinstance(self._dgeom["dX12"], dict)
            c1 = c0 and all([ss in self._dgeom["dX12"].keys() for ss in ls])
            c2 = c1 and all([self._dgeom["dX12"][ss] is not None for ss in ls])
            if not c2:
                msg = "dX12 is not provided as input (dX12 = None)\n"
                msg += "  => self._dgeom['dX12'] (computed) used as fallback\n"
                msg += "    - It should have non-None keys: %s\n" % str(
                    list(ls)
                )
                msg += "    - it is:\n%s" % str(self._dgeom["dX12"])
                raise Exception(msg)
            dX12 = {"from": "geom"}

        if lc[2]:
            ls = ["x1", "x2", "ind1", "ind2"]
            assert all([ss in dX12.keys() for ss in ls])
            x1 = np.asarray(dX12["x1"]).ravel()
            x2 = np.asarray(dX12["x2"]).ravel()
            n1, n2 = x1.size, x2.size
            ind1, ind2, indr = self._get_ind12r_n12(
                ind1=dX12["ind1"], ind2=dX12["ind2"], n1=n1, n2=n2
            )
            dX12 = {
                "x1": x1,
                "x2": x2,
                "n1": n1,
                "n2": n2,
                "ind1": ind1,
                "ind2": ind2,
                "indr": indr,
                "from": "self",
            }
        return dX12

    @staticmethod
    def _checkformat_dOptics(lOptics=None):
        if lOptics is None:
            lOptics = []
        assert type(lOptics) is list
        lcls = ["Apert3D", "Cryst2D"]
        nOptics = len(lOptics)
        for ii in range(0, nOptics):
            assert lOptics[ii].__class__.__name__ in lcls
        return lOptics

    @staticmethod
    def _checkformat_inputs_dconfig(config=None):
        # Check config has proper class
        if not isinstance(config, Config):
            msg = ("Arg config must be a Config instance!\n"
                   + "\t- expected: {}".format(str(Config))
                   + "\t- provided: {}".format(str(config.__class__)))
            raise Exception(msg)

        # Check all structures
        lS = config.lStruct
        lC = [hasattr(ss, "_InOut") and ss._InOut in ["in", "out"]
              for ss in lS]
        if not all(lC):
            msg = "All Struct in config must have self._InOut in ['in','out']"
            raise Exception(msg)

        # Check there is at least one struct which is a subclass of StructIn
        lSIn = [ss for ss in lS if ss._InOut == "in"]
        if len(lSIn) == 0:
            lclsnames = ['{}; {}'.format(ss.Id.Name, ss.Id.Cls, ss._InOut)
                         for ss in lS]
            msg = ("Config {} is missing a StructIn!\n".format(config.Id.Name)
                   + "\t- " + "\n\t- ".join(lclsnames))
            raise Exception(msg)

        # Add 'compute' parameter if not present
        if "compute" not in config._dextraprop["lprop"]:
            config = config.copy()
            config.add_extraprop("compute", True)
        return config

    def _checkformat_inputs_dsino(self, RefPt=None):
        assert RefPt is None or hasattr(RefPt, "__iter__")
        if RefPt is not None:
            RefPt = np.asarray(RefPt, dtype=float).flatten()
            assert RefPt.size == 2, "RefPt must be of size=2 !"
        return RefPt

    def _checkformat_inputs_dchans(self, dchans=None):
        assert dchans is None or isinstance(dchans, dict)
        if dchans is None:
            dchans = {}
        for k in dchans.keys():
            arr = np.asarray(dchans[k]).ravel()
            assert arr.size == self._dgeom["nRays"]
            dchans[k] = arr
        return dchans

    @classmethod
    def _checkformat_inputs_dmisc(cls, color=None):
        if color is None:
            color = mpl.colors.to_rgba(cls._ddef["dmisc"]["color"])
        assert mpl.colors.is_color_like(color)
        return tuple(mpl.colors.to_rgba(color))

    ###########
    # Get keys of dictionnaries
    ###########

    @staticmethod
    def _get_keys_dgeom():
        lk = [
            "D",
            "u",
            "pinhole",
            "nRays",
            "kIn",
            "kOut",
            "PkIn",
            "PkOut",
            "vperp",
            "indout",
            "indStruct",
            "kRMin",
            "PRMin",
            "RMin",
            "isImage",
            "Etendues",
            "Surfaces",
            "dX12",
            "dreflect",
            "move",
            "move_param",
            "move_kwdargs",
        ]
        return lk

    @staticmethod
    def _get_keys_dX12():
        lk = ["x1", "x2", "n1", "n2", "ind1", "ind2", "indr"]
        return lk

    @staticmethod
    def _get_keys_dOptics():
        lk = ["lorder", "lCls", "nObj", "dObj"]
        return lk

    @staticmethod
    def _get_keys_dsino():
        lk = ["RefPt", "k", "pts", "theta", "p", "phi"]
        return lk

    @staticmethod
    def _get_keys_dconfig():
        lk = ["config"]
        return lk

    @staticmethod
    def _get_keys_dchans():
        lk = []
        return lk

    @staticmethod
    def _get_keys_dmisc():
        lk = ["color"]
        return lk

    ###########
    # _init
    ###########

    def _init(
        self,
        dgeom=None,
        config=None,
        Etendues=None,
        Surfaces=None,
        sino_RefPt=None,
        dchans=None,
        method="optimized",
        **kwargs
    ):
        if method is not None:
            self._method = method
        kwdargs = locals()
        kwdargs.update(**kwargs)
        largs = self._get_largs_dgeom(sino=True)
        kwdgeom = self._extract_kwdargs(kwdargs, largs)
        largs = self._get_largs_dconfig()
        kwdconfig = self._extract_kwdargs(kwdargs, largs)
        largs = self._get_largs_dchans()
        kwdchans = self._extract_kwdargs(kwdargs, largs)
        largs = self._get_largs_dOptics()
        kwdOptics = self._extract_kwdargs(kwdargs, largs)
        largs = self._get_largs_dmisc()
        kwdmisc = self._extract_kwdargs(kwdargs, largs)
        self.set_dconfig(calcdgeom=False, **kwdconfig)
        self._set_dgeom(sino=True, **kwdgeom)
        if self._is2D():
            kwdX12 = self._extract_kwdargs(kwdargs, self._get_largs_dX12())
            self.set_dX12(**kwdX12)
        self._set_dOptics(**kwdOptics)
        self.set_dchans(**kwdchans)
        self._set_dmisc(**kwdmisc)
        self._dstrip["strip"] = 0

    ###########
    # set dictionaries
    ###########

    def set_dconfig(self, config=None, calcdgeom=True):
        config = self._checkformat_inputs_dconfig(config)
        self._dconfig["Config"] = config.copy()
        if calcdgeom:
            self.compute_dgeom()

    def _update_dgeom_from_TransRotFoc(self, val, key="x"):
        # To be finished for 1.4.1
        raise Exception("Not coded yet !")
        # assert False, "Not implemented yet, for future versions"
        # if key in ['x','y','z']:
        # if key == 'x':
        # trans = np.r_[val,0.,0.]
        # elif key == 'y':
        # trans = np.r_[0.,val,0.]
        # else:
        # trans = np.r_[0.,0.,val]
        # if self._dgeom['pinhole'] is not None:
        # self._dgeom['pinhole'] += trans
        # self._dgeom['D'] += trans[:,np.newaxis]
        # if key in ['nIn','e1','e2']:
        # if key == 'nIn':
        # e1 = (np.cos(val)*self._dgeom['dX12']['e1']
        # + np.sin(val)*self._dgeom['dX12']['e2'])
        # e2 = (np.cos(val)*self._dgeom['dX12']['e2']
        # - np.sin(val)*self._dgeom['dX12']['e1'])
        # self._dgeom['dX12']['e1'] = e1
        # self._dgeom['dX12']['e2'] = e2
        # elif key == 'e1':
        # nIn = (np.cos(val)*self._dgeom['dX12']['nIn']
        # + np.sin(val)*self._dgeom['dX12']['e2'])
        # e2 = (np.cos(val)*self._dgeom['dX12']['e2']
        # - np.sin(val)*self._dgeom['dX12']['nIn'])
        # self._dgeom['dX12']['nIn'] = nIn
        # self._dgeom['dX12']['e2'] = e2
        # else:
        # nIn = (np.cos(val)*self._dgeom['dX12']['nIn']
        # + np.sin(val)*self._dgeom['dX12']['e1'])
        # e1 = (np.cos(val)*self._dgeom['dX12']['e1']
        # - np.sin(val)*self._dgeom['dX12']['nIn'])
        # self._dgeom['dX12']['nIn'] = nIn
        # self._dgeom['dX12']['e1'] = e1
        # if key == 'F':
        # self._dgeom['F'] += val

    @classmethod
    def _get_x12_fromflat(cls, X12):
        x1, x2 = np.unique(X12[0, :]), np.unique(X12[1, :])
        n1, n2 = x1.size, x2.size
        if n1 * n2 != X12.shape[1]:
            tol = np.linalg.norm(np.diff(X12[:, :2], axis=1)) / 100.0
            tolmag = int(np.log10(tol)) - 1
            x1 = np.unique(np.round(X12[0, :], -tolmag))
            x2 = np.unique(np.round(X12[1, :], -tolmag))
            ind1 = np.digitize(X12[0, :], 0.5 * (x1[1:] + x1[:-1]))
            ind2 = np.digitize(X12[1, :], 0.5 * (x2[1:] + x2[:-1]))
            ind1u, ind2u = np.unique(ind1), np.unique(ind2)
            x1 = np.unique([np.mean(X12[0, ind1 == ii]) for ii in ind1u])
            x2 = np.unique([np.mean(X12[1, ind2 == ii]) for ii in ind2u])
        n1, n2 = x1.size, x2.size

        if n1 * n2 != X12.shape[1]:
            msg = "The provided X12 array does not seem to correspond to"
            msg += "a n1 x n2 2D matrix, even within tolerance\n"
            msg += "  n1*n2 = %s x %s = %s\n" % (
                str(n1),
                str(n2),
                str(n1 * n2),
            )
            msg += "  X12.shape = %s" % str(X12.shape)
            raise Exception(msg)

        ind1 = np.digitize(X12[0, :], 0.5 * (x1[1:] + x1[:-1]))
        ind2 = np.digitize(X12[1, :], 0.5 * (x2[1:] + x2[:-1]))
        ind1, ind2, indr = cls._get_ind12r_n12(
            ind1=ind1, ind2=ind2, n1=n1, n2=n2
        )
        return x1, x2, n1, n2, ind1, ind2, indr

    def _complete_dX12(self, dgeom):

        # Test if unique starting point
        if dgeom["case"] in ["A", "B", "C"]:
            # Test if pinhole
            if dgeom['D'].shape[1] == 1 and dgeom['nRays'] > 1:
                dgeom['pinhole'] = dgeom['D'].ravel()
            elif dgeom['case'] in ['A', 'B']:
                u = dgeom['u'][:, 0:1]
                sca2 = np.sum(dgeom['u'][:, 1:]*u, axis=0)**2
                if np.all(sca2 < 1.0 - 1.e-9):
                    DDb = dgeom['D'][:, 1:]-dgeom['D'][:, 0:1]
                    k = np.sum(DDb*(u - np.sqrt(sca2)*dgeom['u'][:, 1:]),
                               axis=0)
                    k = k / (1.0-sca2)
                    if k[0] > 0 and np.allclose(k, k[0], atol=1.e-3,
                                                rtol=1.e-6):
                        pinhole = dgeom['D'][:, 0] + k[0]*u[:, 0]
                        dgeom['pinhole'] = pinhole

            if np.any(np.isnan(dgeom['D'])):
                msg = ("Some LOS have nan as starting point !\n"
                       + "The geometry may not be provided !")
                raise Exception(msg)

            # Test if all D are on a common plane or line
            va = dgeom["D"] - dgeom["D"][:, 0:1]

            # critetrion of unique D
            crit = np.sqrt(np.sum(va ** 2, axis=0))
            if np.sum(crit) < 1.0e-9:
                if self._is2D():
                    msg = "2D camera but dgeom cannot be obtained !\n"
                    msg += "  crit = %s\n" % str(crit)
                    msg += "  dgeom = %s" % str(dgeom)
                    raise Exception(msg)
                return dgeom

            # To avoid ||v0|| = 0
            if crit[1] > 1.0e-12:
                # Take first one by default to ensure square grid for CamLOS2D
                ind0 = 1
            else:
                ind0 = np.nanargmax(crit)
            v0 = va[:, ind0]
            v0 = v0 / np.linalg.norm(v0)
            indok = np.nonzero(crit > 1.0e-12)[0]
            van = np.full(va.shape, np.nan)
            van[:, indok] = va[:, indok] / crit[None, indok]
            vect2 = (
                (van[1, :] * v0[2] - van[2, :] * v0[1]) ** 2
                + (van[2, :] * v0[0] - van[0, :] * v0[2]) ** 2
                + (van[0, :] * v0[1] - van[1, :] * v0[0]) ** 2
            )
            # Don't forget that vect2[0] is nan
            if np.all(vect2[indok] < 1.0e-9):
                # All D are aligned
                e1 = v0
                x1 = np.sum(va * e1[:, np.newaxis], axis=0)
                if dgeom["pinhole"] is not None:
                    kref = -np.sum((dgeom["D"][:, 0] - dgeom["pinhole"]) * e1)
                    x1 = x1 - kref
                # l1 = np.nanmax(x1) - np.nanmin(x1)
                if dgeom["dX12"] is None:
                    dgeom["dX12"] = {}
                dgeom["dX12"].update({"e1": e1, "x1": x1, "n1": x1.size})

            elif self._is2D():
                ind = np.nanargmax(vect2)
                v1 = van[:, ind]
                nn = np.cross(v0, v1)
                nn = nn / np.linalg.norm(nn)
                scaabs = np.abs(np.sum(nn[:, np.newaxis] * va, axis=0))
                if np.all(scaabs < 1.0e-9):
                    # All D are in a common plane, but not aligned
                    # check nIn orientation
                    sca = np.sum(self.u * nn[:, np.newaxis], axis=0)
                    lc = [np.all(sca >= 0.0), np.all(sca <= 0.0)]

                    assert any(lc)
                    nIn = nn if lc[0] else -nn
                    e1 = v0
                    e2 = v1
                    if np.sum(np.cross(e1, nIn) * e2) < 0.0:
                        e2 = -e2
                    if np.abs(e1[2]) > np.abs(e2[2]):
                        # Try to set e2 closer to ez if possible
                        e1, e2 = -e2, e1

                    if dgeom["dX12"] is None:
                        dgeom["dX12"] = {}
                    dgeom["dX12"].update({"nIn": nIn, "e1": e1, "e2": e2})

                    # Test binning
                    if dgeom["pinhole"] is not None:
                        k1ref = -np.sum(
                            (dgeom["D"][:, 0] - dgeom["pinhole"]) * e1
                        )
                        k2ref = -np.sum(
                            (dgeom["D"][:, 0] - dgeom["pinhole"]) * e2
                        )
                    else:
                        k1ref, k2ref = 0.0, 0.0
                    x12 = np.array(
                        [
                            np.sum(va * e1[:, np.newaxis], axis=0) - k1ref,
                            np.sum(va * e2[:, np.newaxis], axis=0) - k2ref,
                        ]
                    )
                    try:
                        out_loc = self._get_x12_fromflat(x12)
                        x1, x2, n1, n2, ind1, ind2, indr = out_loc
                        dgeom["dX12"].update(
                            {
                                "x1": x1,
                                "x2": x2,
                                "n1": n1,
                                "n2": n2,
                                "ind1": ind1,
                                "ind2": ind2,
                                "indr": indr,
                            }
                        )
                        dgeom["isImage"] = True

                    except Exception as err:
                        msg = str(err)
                        msg += "\n  nIn = %s" % str(nIn)
                        msg += "\n  e1 = %s" % str(e1)
                        msg += "\n  e2 = %s" % str(e2)
                        msg += "\n  k1ref, k2ref = %s, %s" % (
                            str(k1ref),
                            str(k2ref),
                        )
                        msg += "\n  va = %s" % str(va)
                        msg += "\n  x12 = %s" % str(x12)
                        warnings.warn(msg)

        else:
            if dgeom["case"] in ["F", "G"]:
                # Get unit vectors from angles
                msg = "Not implemented yet, angles will be available for 1.4.1"
                raise Exception(msg)

            # Get D and x12 from x1, x2
            x12 = np.array(
                [
                    dgeom["dX12"]["x1"][dgeom["dX12"]["ind1"]],
                    dgeom["dX12"]["x2"][dgeom["dX12"]["ind2"]],
                ]
            )
            D = dgeom["pinhole"] - dgeom["F"] * dgeom["dX12"]["nIn"]
            D = (
                D[:, np.newaxis]
                + x12[0, :] * dgeom["dX12"]["e1"]
                + x12[1, :] * dgeom["dX12"]["e2"]
            )
            dgeom["D"] = D
        return dgeom

    def _prepare_inputs_kInOut(self, D=None, u=None, indStruct=None):

        # Prepare input: D, u
        if D is None:
            D = np.ascontiguousarray(self.D)
        else:
            D = np.ascontiguousarray(D)
        if u is None:
            u = np.ascontiguousarray(self.u)
        else:
            u = np.ascontiguousarray(u)
        assert D.shape == u.shape

        # Get reference: lS
        if indStruct is None:
            indIn, indOut = self.get_indStruct_computeInOut(unique_In=True)
            indStruct = np.r_[indIn, indOut]
        else:
            indIn = [
                ii for ii in indStruct
                if self.config.lStruct[ii]._InOut == "in"
            ]
            if len(indIn) > 1:
                ind = np.argmin([
                    self.config.lStruct[ii].dgeom['Surf']
                    for ii in indIn
                ])
                indStruct = [ii for ii in indStruct
                             if ii not in indIn or ii == ind]
                indIn = [indIn[ind]]
            indOut = [
                ii for ii in indStruct
                if self.config.lStruct[ii]._InOut == "out"
            ]

        if len(indIn) == 0:
            msg = "self.config must have at least a StructIn subclass !"
            raise Exception(msg)

        S = self.config.lStruct[indIn[0]]
        VPoly = S.Poly_closed
        VVIn = S.dgeom["VIn"]
        largs = [D, u, VPoly, VVIn]

        lS = [self.config.lStruct[ii] for ii in indOut]
        if self._method == "ref":

            Lim = S.Lim
            nLim = S.noccur
            VType = self.config.Id.Type

            lSPoly, lSVIn, lSLim, lSnLim = [], [], [], []
            for ss in lS:
                lSPoly.append(ss.Poly_closed)
                lSVIn.append(ss.dgeom["VIn"])
                lSLim.append(ss.Lim)
                lSnLim.append(ss.noccur)
            dkwd = dict(
                Lim=Lim,
                nLim=nLim,
                LSPoly=lSPoly,
                LSLim=lSLim,
                lSnLim=lSnLim,
                LSVIn=lSVIn,
                VType=VType,
                RMin=None,
                Forbid=True,
                EpsUz=1.0e-6,
                EpsVz=1.0e-9,
                EpsA=1.0e-9,
                EpsB=1.0e-9,
                EpsPlane=1.0e-9,
                Test=True,
            )

        elif self._method == "optimized":

            if np.size(np.shape(S.Lim)) > 1:
                Lim = np.asarray([S.Lim[0][0], S.Lim[0][1]])
            else:
                Lim = S.Lim
            nLim = S.noccur
            VType = self.config.Id.Type

            lSPolyx, lSVInx = [], []
            lSPolyy, lSVIny = [], []
            lSLim, lSnLim = [], []
            lsnvert = []
            num_tot_structs = 0
            num_lim_structs = 0
            for ss in lS:
                lp = ss.Poly_closed[0]
                [lSPolyx.append(item) for item in lp]
                lp = ss.Poly_closed[1]
                [lSPolyy.append(item) for item in lp]
                lp = ss.dgeom["VIn"][0]
                [lSVInx.append(item) for item in lp]
                lp = ss.dgeom["VIn"][1]
                [lSVIny.append(item) for item in lp]
                lSLim.append(ss.Lim)
                lSnLim.append(ss.noccur)
                if len(lsnvert) == 0:
                    lsnvert.append(len(ss.Poly_closed[0]))
                else:
                    lsnvert.append(
                        len(ss.Poly_closed[0]) + lsnvert[num_lim_structs - 1]
                    )
                num_lim_structs += 1
                if ss.Lim is None or len(ss.Lim) == 0:
                    num_tot_structs += 1
                else:
                    num_tot_structs += len(ss.Lim)

            lsnvert = np.asarray(lsnvert, dtype=int)
            lSPolyx = np.asarray(lSPolyx)
            lSPolyy = np.asarray(lSPolyy)
            lSVInx = np.asarray(lSVInx)
            lSVIny = np.asarray(lSVIny)

            dkwd = dict(ves_lims=Lim,
                        nstruct_tot=num_tot_structs,
                        nstruct_lim=num_lim_structs,
                        lstruct_polyx=lSPolyx,
                        lstruct_polyy=lSPolyy,
                        lstruct_lims=lSLim,
                        lstruct_nlim=np.asarray(lSnLim, dtype=int),
                        lstruct_normx=lSVInx,
                        lstruct_normy=lSVIny,
                        lnvert=lsnvert,
                        ves_type=VType,
                        rmin=-1, forbid=True, eps_uz=1.e-6, eps_vz=1.e-9,
                        eps_a=1.e-9, eps_b=1.e-9, eps_plane=1.e-9, test=True)

        return indStruct, largs, dkwd

    def _compute_kInOut(self, largs=None, dkwd=None, indStruct=None):

        # Prepare inputs
        if largs is None:
            indStruct, largs, dkwd = self._prepare_inputs_kInOut(
                indStruct=indStruct
            )
        else:
            assert dkwd is not None
            assert indStruct is not None

        if self._method == "ref":
            # call the dedicated function
            out = _GG.SLOW_LOS_Calc_PInOut_VesStruct(*largs, **dkwd)
            # Currently computes and returns too many things
            PIn, POut, kIn, kOut, VperpIn, vperp, IIn, indout = out
        elif self._method == "optimized":
            # call the dedicated function
            out = _GG.LOS_Calc_PInOut_VesStruct(*largs, **dkwd)
            # Currently computes and returns too many things
            kIn, kOut, vperp, indout = out
        else:
            pass

        # Make sure indices refer to lStruct
        indout[0, :] = indStruct[indout[0, :]]
        return kIn, kOut, vperp, indout, indStruct

    def compute_dgeom(self, extra=True, show_debug_plot=True):
        """ Compute dictionnary of geometrical attributes (dgeom)

        Parameters
        ----------
        show_debug_plot:    bool
            In case some lines of sight have no visibility inside the tokamak,
            they will be considered invalid. tofu will issue a warning with
            their indices and if show_debug_plot is True, try to plot a 3d
            figure to help understand why these los have no visibility
        """
        # Can only be computed if config if provided
        if self._dconfig["Config"] is None:
            msg = "Attribute dgeom cannot be computed without a config!"
            warnings.warn(msg)
            return

        # dX12
        if self._dgeom["nRays"] > 1:
            self._dgeom = self._complete_dX12(self._dgeom)

        # Perform computation of kIn and kOut
        kIn, kOut, vperp, indout, indStruct = self._compute_kInOut()

        # Check for LOS that have no visibility inside the plasma domain (nan)
        ind = np.isnan(kIn)
        kIn[ind] = 0.0
        ind = np.isnan(kOut) | np.isinf(kOut)
        if np.any(ind):
            msg = ("Some LOS have no visibility inside the plasma domain!\n"
                   + "Nb. of LOS concerned: {} / {}\n".format(ind.sum(),
                                                              kOut.size)
                   + "Indices of LOS ok:\n"
                   + repr((~ind).nonzero()[0])
                   + "\nIndices of LOS with no visibility:\n"
                   + repr(ind.nonzero()[0]))
            if show_debug_plot is True:
                PIn = self.D[:, ind] + kIn[None, ind] * self.u[:, ind]
                POut = self.D[:, ind] + kOut[None, ind] * self.u[:, ind]
                msg2 = ("\n\tD = {}\n".format(self.D[:, ind])
                        + "\tu = {}\n".format(self.u[:, ind])
                        + "\tPIn = {}\n".format(PIn)
                        + "\tPOut = {}".format(POut))
                warnings.warn(msg2)
                # plot 3d debug figure
                # _plot._LOS_calc_InOutPolProj_Debug(
                # self.config,
                # self.D[:, ind],
                # self.u[:, ind],
                # PIn,
                # POut,
                # nptstot=kOut.size,
                # Lim=[np.pi / 4.0, 2.0 * np.pi / 4],
                # Nstep=50,
                # )
            kOut[ind] = np.nan
            raise Exception(msg)

        # Handle particular cases with kIn > kOut
        ind = np.zeros(kIn.shape, dtype=bool)
        ind[~np.isnan(kOut)] = True
        ind[ind] = kIn[ind] > kOut[ind]
        kIn[ind] = 0.0

        # Update dgeom
        dd = {
            "kIn": kIn,
            "kOut": kOut,
            "vperp": vperp,
            "indout": indout,
            "indStruct": indStruct,
        }
        self._dgeom.update(dd)

        # Run extra computations
        if extra:
            self._compute_dgeom_kRMin()
            self._compute_dgeom_extra1()

    def _compute_dgeom_kRMin(self):
        # Get RMin if Type is Tor
        if self.config.Id.Type == "Tor":
            kRMin = np.atleast_1d(
                _comp.LOS_PRMin(
                    self.D, self.u, kOut=self.kOut, Eps=1.0e-12, squeeze=True
                )
            )
        else:
            kRMin = None
        self._dgeom.update({"kRMin": kRMin})

    def _compute_dgeom_extra1(self):
        if self._dgeom["kRMin"] is not None:
            PRMin = self.D + self._dgeom["kRMin"][None, :] * self.u
            RMin = np.hypot(PRMin[0, :], PRMin[1, :])
        else:
            PRMin, RMin = None, None
        PkIn = self.D + self._dgeom["kIn"][np.newaxis, :] * self.u
        PkOut = self.D + self._dgeom["kOut"][np.newaxis, :] * self.u
        dd = {"PkIn": PkIn, "PkOut": PkOut, "PRMin": PRMin, "RMin": RMin}
        self._dgeom.update(dd)

    def _compute_dgeom_extra2D(self):
        if "2d" not in self.Id.Cls.lower():
            return
        D, u = self.D, self.u
        C = np.nanmean(D, axis=1)
        CD0 = D[:, :-1] - C[:, np.newaxis]
        CD1 = D[:, 1:] - C[:, np.newaxis]
        cross = np.array(
            [
                CD1[1, 1:] * CD0[2, :-1] - CD1[2, 1:] * CD0[1, :-1],
                CD1[2, 1:] * CD0[0, :-1] - CD1[0, 1:] * CD0[2, :-1],
                CD1[0, 1:] * CD0[1, :-1] - CD1[1, 1:] * CD0[0, :-1],
            ]
        )
        crossn2 = np.sum(cross ** 2, axis=0)
        if np.all(np.abs(crossn2) < 1.0e-12):
            msg = "Is %s really a 2D camera ? (LOS aligned?)" % self.Id.Name
            warnings.warn(msg)
        cross = cross[:, np.nanargmax(crossn2)]
        cross = cross / np.linalg.norm(cross)
        nIn = cross if np.sum(cross * np.nanmean(u, axis=1)) > 0.0 else -cross

        # Find most relevant e1 (for pixels alignment), without a priori info
        D0D = D - D[:, 0][:, np.newaxis]
        dist = np.sqrt(np.sum(D0D ** 2, axis=0))
        dd = np.min(dist[1:])
        e1 = (D[:, 1] - D[:, 0]) / np.linalg.norm(D[:, 1] - D[:, 0])
        crossbis = np.sqrt(
            (D0D[1, :] * e1[2] - D0D[2, :] * e1[1]) ** 2
            + (D0D[2, :] * e1[0] - D0D[0, :] * e1[2]) ** 2
            + (D0D[0, :] * e1[1] - D0D[1, :] * e1[0]) ** 2
        )
        D0D = D0D[:, crossbis < dd / 3.0]
        sca = np.sum(D0D * e1[:, np.newaxis], axis=0)
        e1 = D0D[:, np.argmax(np.abs(sca))]
        try:
            import tofu.geom.utils as geom_utils
        except Exception:
            from . import utils as geom_utils

        nIn, e1, e2 = geom_utils.get_nIne1e2(C, nIn=nIn, e1=e1)
        if np.abs(np.abs(nIn[2]) - 1.0) > 1.0e-12:
            if np.abs(e1[2]) > np.abs(e2[2]):
                e1, e2 = e2, e1
        e2 = e2 if e2[2] > 0.0 else -e2
        self._dgeom.update({"C": C, "nIn": nIn, "e1": e1, "e2": e2})

    def set_Etendues(self, val):
        val = self._checkformat_inputs_dES(val)
        self._dgeom["Etendues"] = val

    def set_Surfaces(self, val):
        val = self._checkformat_inputs_dES(val)
        self._dgeom["Surfaces"] = val

    def _set_dgeom(
        self,
        dgeom=None,
        Etendues=None,
        Surfaces=None,
        sino_RefPt=None,
        extra=True,
        sino=True,
    ):
        dgeom = self._checkformat_inputs_dgeom(dgeom=dgeom)
        self._dgeom.update(dgeom)
        self.compute_dgeom(extra=extra)
        self.set_Etendues(Etendues)
        self.set_Surfaces(Surfaces)
        if sino:
            self.set_dsino(sino_RefPt)

    def set_dX12(self, dX12=None):
        dX12 = self._checkformat_dX12(dX12)
        self._dX12.update(dX12)

    def _compute_dsino_extra(self):
        if self._dsino["k"] is not None:
            pts = self.D + self._dsino["k"][np.newaxis, :] * self.u
            R = np.hypot(pts[0, :], pts[1, :])
            DR = R - self._dsino["RefPt"][0]
            DZ = pts[2, :] - self._dsino["RefPt"][1]
            p = np.hypot(DR, DZ)
            theta = np.arctan2(DZ, DR)
            ind = theta < 0
            p[ind] = -p[ind]
            theta[ind] = -theta[ind]
            phipts = np.arctan2(pts[1, :], pts[0, :])
            etheta = np.array(
                [
                    np.cos(phipts) * np.cos(theta),
                    np.sin(phipts) * np.cos(theta),
                    np.sin(theta),
                ]
            )
            phi = np.arccos(np.abs(np.sum(etheta * self.u, axis=0)))
            dd = {"pts": pts, "p": p, "theta": theta, "phi": phi}
            self._dsino.update(dd)

    def set_dsino(self, RefPt=None, extra=True):
        RefPt = self._checkformat_inputs_dsino(RefPt=RefPt)
        self._dsino.update({"RefPt": RefPt})
        VType = self.config.Id.Type
        if RefPt is not None:
            self._dconfig["Config"].set_dsino(RefPt=RefPt)
            kOut = np.copy(self._dgeom["kOut"])
            kOut[np.isnan(kOut)] = np.inf
            try:
                out = _GG.LOS_sino(
                    self.D, self.u, RefPt, kOut, Mode="LOS", VType=VType
                )
                Pt, k, r, Theta, p, theta, Phi = out
                self._dsino.update({"k": k})
            except Exception as err:
                msg = str(err)
                msg += "\nError while computing sinogram !"
                raise Exception(msg)
        if extra:
            self._compute_dsino_extra()

    def _set_dOptics(self, lOptics=None):
        lOptics = self._checkformat_dOptics(lOptics=lOptics)
        self._set_dlObj(lOptics, din=self._dOptics)

    def set_dchans(self, dchans=None):
        dchans = self._checkformat_inputs_dchans(dchans)
        self._dchans = dchans

    def _set_color(self, color=None):
        color = self._checkformat_inputs_dmisc(color=color)
        self._dmisc["color"] = color
        self._dplot["cross"]["dP"]["color"] = color
        self._dplot["hor"]["dP"]["color"] = color
        self._dplot["3d"]["dP"]["color"] = color

    def _set_dmisc(self, color=None):
        self._set_color(color)

    ###########
    # Reflections
    ###########

    def get_reflections_as_cam(self, Type=None, Name=None, nb=None):
        """ Return a camera made of reflected LOS

        Reflected LOS can be of 3 types:
            - 'speculiar':  standard mirror-like reflection
            - 'diffusive':  random reflection
            - 'ccube':      corner-cube reflection (ray goes back its way)

        As opposed to self.add_reflections(), the reflected rays are
        return as an independent camera (CamLOS1D)

        """
        # Check inputs
        if nb is None:
            nb = 1
        nb = int(nb)
        assert nb > 0
        if Name is None:
            Name = self.Id.Name + "_Reflect%s" % str(Type)
        clas = Rays if self.__class__.__name__ == Rays else CamLOS1D

        # Run first iteration
        Types = np.full((nb, self.nRays), 0, dtype=int)
        Ds = self.D + (self._dgeom["kOut"][None, :] - 1.0e-12) * self.u
        us, Types[0, :] = self.config._reflect_geom(
            u=self.u,
            vperp=self._dgeom["vperp"],
            indout=self._dgeom["indout"],
            Type=Type,
        )
        lcam = [
            clas(
                dgeom=(Ds, us),
                config=self.config,
                Exp=self.Id.Exp,
                Diag=self.Id.Diag,
                Name=Name,
                shot=self.Id.shot,
            )
        ]
        if nb == 1:
            return lcam[0], Types[0, :]

        indStruct, largs, dkwd = self._prepare_inputs_kInOut(
            D=Ds, u=us, indStruct=self._dgeom["indStruct"]
        )
        outi = self._compute_kInOut(
            largs=largs, dkwd=dkwd, indStruct=indStruct
        )
        kouts, vperps, indouts = outi[1:-1]

        # Run other iterations
        for ii in range(1, nb):
            Ds = Ds + (kouts[None, :] - 1.0e-12) * us
            us, Types[ii, :] = self.config._reflect_geom(
                u=us, vperp=vperps, indout=indouts, Type=Type
            )
            outi = self._compute_kInOut(
                largs=[Ds, us, largs[2], largs[3]],
                dkwd=dkwd,
                indStruct=indStruct,
            )
            kouts, vperps, indouts = outi[1:-1]
            lcam.append(
                clas(
                    dgeom=(Ds, us),
                    config=self.config,
                    Exp=self.Id.Exp,
                    Diag=self.Id.Diag,
                    Name=Name,
                    shot=self.Id.shot,
                )
            )
        return lcam, Types

    def add_reflections(self, Type=None, nb=None):
        """ Add relfected LOS to the camera

        Reflected LOS can be of 3 types:
            - 'speculiar':  standard mirror-like reflection
            - 'diffusive':  random reflection
            - 'ccube':      corner-cube reflection (ray goes back its way)

        As opposed to self.get_reflections_as_cam(), the reflected rays are
        stored in the camera object

        """

        # Check inputs
        if nb is None:
            nb = 1
        nb = int(nb)
        assert nb > 0

        # Prepare output
        nRays = self.nRays
        Types = np.full((nRays, nb), 0, dtype=int)
        Ds = np.full((3, nRays, nb), np.nan, dtype=float)
        us = np.full((3, nRays, nb), np.nan, dtype=float)
        kouts = np.full((nRays, nb), np.nan, dtype=float)
        indouts = np.full((3, nRays, nb), 0, dtype=int)
        vperps = np.full((3, nRays, nb), np.nan, dtype=float)

        # Run first iteration
        Ds[:, :, 0] = (
            self.D + (self._dgeom["kOut"][None, :] - 1.0e-12) * self.u
        )
        us[:, :, 0], Types[:, 0] = self.config._reflect_geom(
            u=self.u,
            vperp=self._dgeom["vperp"],
            indout=self._dgeom["indout"],
            Type=Type,
        )
        indStruct, largs, dkwd = self._prepare_inputs_kInOut(
            D=Ds[:, :, 0], u=us[:, :, 0], indStruct=self._dgeom["indStruct"]
        )
        outi = self._compute_kInOut(
            largs=largs, dkwd=dkwd, indStruct=indStruct
        )
        kouts[:, 0], vperps[:, :, 0], indouts[:, :, 0] = outi[1:-1]

        # Run other iterations
        for ii in range(1, nb):
            Dsi = (
                Ds[:, :, ii - 1]
                + (kouts[None, :, ii - 1] - 1.0e-12) * us[:, :, ii - 1]
            )
            usi, Types[:, ii] = self.config._reflect_geom(
                u=us[:, :, ii - 1],
                vperp=vperps[:, :, ii - 1],
                indout=indouts[:, :, ii - 1],
                Type=Type,
            )
            outi = self._compute_kInOut(
                largs=[Dsi, usi, largs[2], largs[3]],
                dkwd=dkwd,
                indStruct=indStruct,
            )
            kouts[:, ii], vperps[:, :, ii], indouts[:, :, ii] = outi[1:-1]
            Ds[:, :, ii], us[:, :, ii] = Dsi, usi

        self._dgeom["dreflect"] = {
            "nb": nb,
            "Type": Type,
            "Types": Types,
            "Ds": Ds,
            "us": us,
            "kouts": kouts,
            "indouts": indouts,
        }

    ###########
    # strip dictionaries
    ###########

    def _strip_dgeom(self, strip=0):
        if self._dstrip["strip"] == strip:
            return

        if strip < self._dstrip["strip"]:
            # Reload
            if self._dstrip["strip"] == 1:
                self._compute_dgeom_extra1()
            elif self._dstrip["strip"] >= 2 and strip == 1:
                self._compute_dgeom_kRMin()
            elif self._dstrip["strip"] >= 2 and strip == 0:
                self._compute_dgeom_kRMin()
                self._compute_dgeom_extra1()
        else:
            # strip
            if strip == 1:
                lkeep = [
                    "D",
                    "u",
                    "pinhole",
                    "nRays",
                    "kIn",
                    "kOut",
                    "vperp",
                    "indout",
                    "indStruct",
                    "kRMin",
                    "Etendues",
                    "Surfaces",
                    "isImage",
                    "dX12",
                    "dreflect",
                    "move",
                    "move_param",
                    "move_kwdargs",
                ]
                utils.ToFuObject._strip_dict(self._dgeom, lkeep=lkeep)
            elif self._dstrip["strip"] <= 1 and strip >= 2:
                lkeep = [
                    "D",
                    "u",
                    "pinhole",
                    "nRays",
                    "kIn",
                    "kOut",
                    "vperp",
                    "indout",
                    "indStruct",
                    "Etendues",
                    "Surfaces",
                    "isImage",
                    "dX12",
                    "dreflect",
                    "move",
                    "move_param",
                    "move_kwdargs",
                ]
                utils.ToFuObject._strip_dict(self._dgeom, lkeep=lkeep)

    def _strip_dconfig(self, strip=0, force=False, verb=True):
        if self._dstrip["strip"] == strip:
            return

        if strip < self._dstrip["strip"]:
            if self._dstrip["strip"] == 4:
                pfe = self._dconfig["Config"]
                try:
                    self._dconfig["Config"] = utils.load(pfe, verb=verb)
                except Exception as err:
                    msg = str(err)
                    msg += "\n    type(pfe) = {0}".format(str(type(pfe)))
                    msg += "\n    self._dstrip['strip'] = {0}".format(
                        self._dstrip["strip"]
                    )
                    msg += "\n    strip = {0}".format(strip)
                    raise Exception(msg)

            self._dconfig["Config"].strip(strip, verb=verb)
        else:
            if strip == 4:
                path, name = self.config.Id.SavePath, self.config.Id.SaveName
                # --- Check !
                lf = os.listdir(path)
                lf = [
                    ff for ff in lf if all([s in ff for s in [name, ".npz"]])
                ]
                exist = len(lf) == 1
                # ----------
                pathfile = os.path.join(path, name) + ".npz"
                if not exist:
                    msg = """BEWARE:
                        You are about to delete the Config object
                        Only the path/name to saved a object will be kept

                        But it appears that the following object has no
                        saved file where specified (obj.Id.SavePath)
                        Thus it won't be possible to retrieve it
                        (unless available in the current console:"""
                    msg += "\n    - {0}".format(pathfile)
                    if force:
                        warnings.warn(msg)
                    else:
                        raise Exception(msg)
                self._dconfig["Config"] = pathfile

            else:
                self._dconfig["Config"].strip(strip, verb=verb)

    def _strip_dsino(self, strip=0):
        if self._dstrip["strip"] == strip:
            return

        if strip < self._dstrip["strip"]:
            if strip <= 1 and self._dsino["k"] is not None:
                self._compute_dsino_extra()
        else:
            if self._dstrip["strip"] <= 1:
                utils.ToFuObject._strip_dict(self._dsino, lkeep=["RefPt", "k"])

    def _strip_dmisc(self, lkeep=["color"]):
        utils.ToFuObject._strip_dict(self._dmisc, lkeep=lkeep)

    ###########
    # _strip and get/from dict
    ###########

    @classmethod
    def _strip_init(cls):
        cls._dstrip["allowed"] = [0, 1, 2, 3, 4]
        nMax = max(cls._dstrip["allowed"])
        doc = """
                 1: dgeom w/o pts + config.strip(1)
                 2: dgeom w/o pts + config.strip(2) + dsino empty
                 3: dgeom w/o pts + config.strip(3) + dsino empty
                 4: dgeom w/o pts + config=pathfile + dsino empty
                 """
        doc = utils.ToFuObjectBase.strip.__doc__.format(doc, nMax)
        cls.strip.__doc__ = doc

    def strip(self, strip=0, verb=True):
        # super()
        super(Rays, self).strip(strip=strip, verb=verb)

    def _strip(self, strip=0, verb=True):
        self._strip_dconfig(strip=strip, verb=verb)
        self._strip_dgeom(strip=strip)
        self._strip_dsino(strip=strip)

    def _to_dict(self):
        dout = {
            "dconfig": {"dict": self._dconfig, "lexcept": None},
            "dgeom": {"dict": self.dgeom, "lexcept": None},
            "dchans": {"dict": self.dchans, "lexcept": None},
            "dsino": {"dict": self.dsino, "lexcept": None},
        }
        if self._is2D():
            dout["dX12"] = {"dict": self._dX12, "lexcept": None}
        return dout

    @classmethod
    def _checkformat_fromdict_dconfig(cls, dconfig):
        if dconfig["Config"] is None:
            return None
        if type(dconfig["Config"]) is dict:
            dconfig["Config"] = Config(fromdict=dconfig["Config"])
        lC = [
            isinstance(dconfig["Config"], Config),
            type(dconfig["Config"]) is str,
        ]
        assert any(lC)

    def _from_dict(self, fd):
        self._checkformat_fromdict_dconfig(fd["dconfig"])

        self._dconfig.update(**fd["dconfig"])
        self._dgeom.update(**fd["dgeom"])
        self._dsino.update(**fd["dsino"])
        if "dchans" in fd.keys():
            self._dchans.update(**fd["dchans"])
        if self._is2D():
            self._dX12.update(**fd["dX12"])


    ###########
    # properties
    ###########

    @property
    def dgeom(self):
        return self._dgeom

    @property
    def dchans(self):
        return self._dchans

    @property
    def dsino(self):
        return self._dsino

    @property
    def lOptics(self):
        return [self._dOptics['dobj'][k0][k1]
                for (k0, k1) in map(lambda x: str.split(x, '_'),
                                    self._dOptics['lorder'])]

    @property
    def isPinhole(self):
        c0 = "pinhole" in self._dgeom.keys()
        return c0 and self._dgeom["pinhole"] is not None

    @property
    def isInPoloidalPlane(self):
        phiD = np.arctan2(self.D[1, :], self.D[0, :])
        if self.nRays > 1 and not np.allclose(phiD[0], phiD[1:]):
            return False
        phiD = phiD[0]
        ephi = np.array([-np.sin(phiD), np.cos(phiD), 0.])[:, None]
        return np.allclose(np.sum(self.u*ephi, axis=0), 0.)

    @property
    def nRays(self):
        return self._dgeom["nRays"]

    @property
    def D(self):
        if self._dgeom["D"].shape[1] < self._dgeom["nRays"]:
            D = np.tile(self._dgeom["D"], self._dgeom["nRays"])
        else:
            D = self._dgeom["D"]
        return D

    @property
    def u(self):
        if self._dgeom['u'] is not None \
          and self._dgeom['u'].shape[1] == self._dgeom['nRays']:
            u = self._dgeom['u']
        elif self.isPinhole:
            u = self._dgeom['pinhole'][:, None] - self._dgeom['D']
            u = u / np.sqrt(np.sum(u**2, axis=0))[None, :]
        elif self._dgeom['u'].shape[1] < self._dgeom['nRays']:
            u = np.tile(self._dgeom['u'], self._dgeom['nRays'])
        return u

    @property
    def pinhole(self):
        if self._dgeom["pinhole"] is None:
            msg = "This is not a pinhole camera => pinhole is None"
            warnings.warn(msg)
        return self._dgeom["pinhole"]

    @property
    def config(self):
        return self._dconfig["Config"]

    @property
    def Etendues(self):
        if self._dgeom["Etendues"] is None:
            E = None
        elif self._dgeom["Etendues"].size == self._dgeom["nRays"]:
            E = self._dgeom["Etendues"]
        elif self._dgeom["Etendues"].size == 1:
            E = np.repeat(self._dgeom["Etendues"], self._dgeom["nRays"])
        else:
            msg = "Stored Etendues is not conform !"
            raise Exception(msg)
        return E

    @property
    def Surfaces(self):
        if self._dgeom["Surfaces"] is None:
            S = None
        elif self._dgeom["Surfaces"].size == self._dgeom["nRays"]:
            S = self._dgeom["Surfaces"]
        elif self._dgeom["Surfaces"].size == 1:
            S = np.repeat(self._dgeom["Surfaces"], self._dgeom["nRays"])
        else:
            msg = "Stored Surfaces not conform !"
            raise Exception(msg)
        return S

    @property
    def kIn(self):
        return self._dgeom["kIn"]

    @property
    def kOut(self):
        return self._dgeom["kOut"]

    @property
    def kMin(self):
        if self.isPinhole:
            kMin = self._dgeom["pinhole"][:, np.newaxis] - self._dgeom["D"]
            kMin = np.sqrt(np.sum(kMin ** 2, axis=0))
        else:
            kMin = 0.0
        return kMin

    @classmethod
    def _is2D(cls):
        c0 = "2d" in cls.__name__.lower()
        return c0

    @classmethod
    def _isLOS(cls):
        c0 = "los" in cls.__name__.lower()
        return c0

    ###########
    # Movement methods
    ###########

    def _update_or_copy(self, D, u, pinhole=None,
                        return_copy=None,
                        name=None, diag=None, dchans=None):
        if return_copy is None:
            return_copy = _RETURN_COPY
        if self.isPinhole is True:
            dgeom = {'pinhole': pinhole,
                     'D': D}
        else:
            dgeom = (D, u)
        if return_copy is True:
            if name is None:
                name = self.Id.Name + 'copy'
            if diag is None:
                diag = self.Id.Diag
            if dchans is None:
                dchans = self.dchans
            return self.__class__(dgeom=dgeom,
                                  lOptics=self.lOptics,
                                  Etendues=self.Etendues,
                                  Surfaces=self.Surfaces,
                                  config=self.config,
                                  sino_RefPt=self._dsino['RefPt'],
                                  color=self._dmisc['color'],
                                  dchans=dchans,
                                  Exp=self.Id.Exp,
                                  Diag=diag,
                                  Name=name,
                                  shot=self.Id.shot,
                                  SavePath=self.Id.SavePath)
        else:
            dgeom0 = ((self.D, self.pinhole)
                      if self.isPinhole is True else (self.D, self.u))
            try:
                self._set_dgeom(dgeom=dgeom,
                                Etendues=self.Etendues,
                                Surfaces=self.Surfaces,
                                sino_RefPt=self._dsino['RefPt'],
                                extra=True,
                                sino=True)
            except Exception as err:
                # Make sure instance does not move
                self._set_dgeom(dgeom=dgeom0,
                                Etendues=self.Etendues,
                                Surfaces=self.Surfaces,
                                sino_RefPt=self._dsino['RefPt'],
                                extra=True,
                                sino=True)
                msg = (str(err)
                       + "\nAn exception occured during updating\n"
                       + "  => instance unmoved")
                raise Exception(msg)

    def _rotate_DPinholeu(self, func, **kwdargs):
        pinhole, u = None, None
        if self.isPinhole is True:
            D = np.concatenate((self.D, self._dgeom['pinhole'][:, None]),
                               axis=1)
            D = func(pts=D, **kwdargs)
            D, pinhole = D[:, :-1], D[:, -1]
        elif 'rotate' in func.__name__:
            D, u = func(pts=self.D, vect=self.u, **kwdargs)
        else:
            D = func(pts=self.D, **kwdargs)
            u = self.u
        return D, pinhole, u

    def translate_in_cross_section(self, distance=None, direction_rz=None,
                                   phi=None,
                                   return_copy=None,
                                   diag=None, name=None, dchans=None):
        """ Translate the instance in the cross-section """
        if phi is None:
            if self.isInPoloidalPlane:
                phi = np.arctan2(*self.D[1::-1, 0])
            elif self.isPinhole:
                phi = np.arctan2(*self._dgeom['pinhole'][1::-1])
            else:
                msg = ("Instance not associated to a specific poloidal plane\n"
                       + "\tPlease specify which poloidal plane (phi) to use")
                raise Exception(msg)
        D, pinhole, u = self._rotate_DPinholeu(
            self._translate_pts_poloidal_plane,
            phi=phi, direction_rz=direction_rz, distance=distance)
        return self._update_or_copy(D, u, pinhole,
                                    return_copy=return_copy,
                                    diag=diag, name=name, dchans=dchans)

    def translate_3d(self, distance=None, direction=None,
                     return_copy=None,
                     diag=None, name=None, dchans=None):
        """ Translate the instance in provided direction """
        D, pinhole, u = self._rotate_DPinholeu(
            self._translate_pts_3d,
            direction=direction, distance=distance)
        return self._update_or_copy(D, u, pinhole,
                                    return_copy=return_copy,
                                    diag=diag, name=name, dchans=dchans)

    def rotate_in_cross_section(self, angle=None, axis_rz=None,
                                phi=None,
                                return_copy=None,
                                diag=None, name=None, dchans=None):
        """ Rotate the instance in the cross-section """
        if phi is None:
            if self.isInPoloidalPlane:
                phi = np.arctan2(*self.D[1::-1, 0])
            elif self.isPinhole:
                phi = np.arctan2(*self._dgeom['pinhole'][1::-1])
            else:
                msg = ("Camera not associated to a specific poloidal plane\n"
                       + "\tPlease specify which poloidal plane (phi) to use")
                raise Exception(msg)
        D, pinhole, u = self._rotate_DPinholeu(
            self._rotate_pts_vectors_in_poloidal_plane,
            axis_rz=axis_rz, angle=angle, phi=phi)
        return self._update_or_copy(D, u, pinhole,
                                    return_copy=return_copy,
                                    diag=diag, name=name, dchans=dchans)

    def rotate_around_torusaxis(self, angle=None,
                                return_copy=None,
                                diag=None, name=None, dchans=None):
        """ Rotate the instance around the torus axis """
        if self.config is not None and self.config.Id.Type != 'Tor':
            msg = "Movement only available for Tor configurations!"
            raise Exception(msg)
        D, pinhole, u = self._rotate_DPinholeu(
            self._rotate_pts_vectors_around_torusaxis,
            angle=angle)
        return self._update_or_copy(D, u, pinhole,
                                    return_copy=return_copy,
                                    diag=diag, name=name, dchans=dchans)

    def rotate_around_3daxis(self, angle=None, axis=None,
                             return_copy=None,
                             diag=None, name=None, dchans=None):
        """ Rotate the instance around the provided 3d axis """
        D, pinhole, u = self._rotate_DPinholeu(
            self._rotate_pts_vectors_around_3daxis,
            axis=axis, angle=angle)
        return self._update_or_copy(D, u, pinhole,
                                    return_copy=return_copy,
                                    diag=diag, name=name, dchans=dchans)

    def set_move(self, move=None, param=None, **kwdargs):
        """ Set the default movement parameters

        A default movement can be set for the instance, it can be any of the
        pre-implemented movement (rotations or translations)
        This default movement is the one that will be called when using
        self.move()

        Specify the type of movement via the name of the method (passed as a
        str to move)

        Specify, for the geometry of the instance at the time of defining this
        default movement, the current value of the associated movement
        parameter (angle / distance). This is used to set an arbitrary
        difference for user who want to use absolute position values
        The desired incremental movement to be performed when calling self.move
        will be deduced by substracting the stored param value to the provided
        param value. Just set the current param value to 0 if you don't care
        about a custom absolute reference.

        kwdargs must be a parameters relevant to the chosen method (axis,
        direction...)

        e.g.:
            self.set_move(move='rotate_around_3daxis',
                          param=0.,
                          axis=([0.,0.,0.], [1.,0.,0.]))
            self.set_move(move='translate_3d',
                          param=0.,
                          direction=[0.,1.,0.])
        """
        move, param, kwdargs = self._checkformat_set_move(move, param, kwdargs)
        self._dgeom['move'] = move
        self._dgeom['move_param'] = param
        if isinstance(kwdargs, dict) and len(kwdargs) == 0:
            kwdargs = None
        self._dgeom['move_kwdargs'] = kwdargs

    def move(self, param):
        """ Set new position to desired param according to default movement

        Can only be used if default movement was set before
        See self.set_move()
        """
        param = self._move(param, dictname='_dgeom')
        self._dgeom['move_param'] = param

    ###########
    # public methods
    ###########

    def get_indStruct_computeInOut(self, unique_In=None):
        """ The indices of structures with compute = True

        The indidces refer to self.config.lStruct
            - The first array corresponds to Struct of type In
            - The second array corresponds to Struct of type Out
        """
        if unique_In is None:
            unique_In = False

        compute = self.config.get_compute()
        indIn = np.array([
            ii for ii, ss in enumerate(self.config.lStruct)
            if compute[ii] and ss._InOut == "in"
        ], dtype=int)
        if unique_In is True and indIn.size > 1:
            iind = np.argmin([
                self.config.lStruct[ii].dgeom['Surf'] for ii in indIn
            ])
            indIn = np.r_[indIn[iind]]

        indOut = np.array([
            ii for ii, ss in enumerate(self.config.lStruct)
            if compute[ii] and ss._InOut == "out"
        ], dtype=int)
        return indIn, indOut

    def _check_indch(self, ind, out=int):
        if ind is not None:
            ind = np.asarray(ind)
            assert ind.ndim == 1
            assert ind.dtype in [np.int64, np.bool_, int]
            if ind.dtype == np.bool_:
                assert ind.size == self.nRays
                if out is int:
                    indch = ind.nonzero()[0]
                else:
                    indch = ind
            else:
                assert np.max(ind) < self.nRays
                if out is bool:
                    indch = np.zeros((self.nRays,), dtype=bool)
                    indch[ind] = True
                else:
                    indch = ind
        else:
            if out is int:
                indch = np.arange(0, self.nRays)
            elif out is bool:
                indch = np.ones((self.nRays,), dtype=bool)
        return indch

    def select(self, key=None, val=None, touch=None, log="any", out=int):
        """ Return the indices of the rays matching selection criteria

        The criterion can be of two types:
            - a key found in self.dchans, with a matching value
            - a touch tuple (indicating which element in self.config is touched
                by the desired rays)

        Parameters
        ----------
        key :    None / str
            A key to be found in self.dchans
        val :   int / str / float / list of such
            The value to be matched
            If a list of values is provided, the behaviour depends on log
        log :   str
            A flag indicating which behaviour to use when val is a list
                - any : Returns indices of rays matching any value in val
                - all : Returns indices of rays matching all values in val
                - not : Returns indices of rays matching None of the val
        touch:  None / str / int / tuple
            Used if key is None
            Tuple that can be of len()=1, 2 or 3
            Tuple indicating you want the rays that are touching some specific
            elements of self.config:
                - touch[0] : str / int or list of such
                    str : a 'Cls_Name' string indicating the element
                    int : the index of the element in self.config.lStruct
                - touch[1] : int / list of int
                    Indices of the desired segments on the polygon
                    (i.e.: of the cross-section polygon of the above element)
                - touch[2] : int / list of int
                    Indices, if relevant, of the toroidal / linear unit
                    Only relevant when the element has noccur>1
            In this case only log='not' has an effect
        out :   str
            Flag indicating whether to return:
                - bool : a (nRays,) boolean array of indices
                - int :  a (N,) array of int indices (N=number of matching
                         rays)

        Returns
        -------
        ind :   np.ndarray
            The array of matching rays

        """
        assert out in [int, bool]
        assert log in ["any", "all", "not"]
        C = [key is None, touch is None]
        assert np.sum(C) >= 1
        if np.sum(C) == 2:
            ind = np.ones((self.nRays,), dtype=bool)
        else:
            if key is not None:
                assert type(key) is str and key in self._dchans.keys()
                ltypes = [str, int, float, np.int64, np.float64]
                C0 = type(val) in ltypes
                C1 = type(val) in [list, tuple, np.ndarray]
                assert C0 or C1
                if C0:
                    val = [val]
                else:
                    assert all([type(vv) in ltypes for vv in val])
                ind = np.vstack([self._dchans[key] == ii for ii in val])
                if log == "any":
                    ind = np.any(ind, axis=0)
                elif log == "all":
                    ind = np.all(ind, axis=0)
                else:
                    ind = ~np.any(ind, axis=0)

            elif touch is not None:
                lint = [int, np.int64]
                larr = [list, tuple, np.ndarray]
                touch = [touch] if not type(touch) is list else touch
                assert len(touch) in [1, 2, 3]

                def _check_touch(tt):
                    cS = type(tt) is str and len(tt.split("_")) == 2
                    c0 = type(tt) in lint
                    c1 = type(tt) in larr and len(tt) >= 0
                    c1 = c1 and all([type(t) in lint for t in tt])
                    return cS, c0, c1

                for ii in range(0, 3 - len(touch)):
                    touch.append([])

                ntouch = len(touch)
                assert ntouch == 3

                for ii in range(0, ntouch):
                    cS, c0, c1 = _check_touch(touch[ii])

                    if not (cS or c0 or c1):
                        msg = "Provided touch is not valid:\n" % touch
                        msg += "    - Provided: %s\n" % str(touch)
                        msg += "Please provide either:\n"
                        msg += "    - str in the form 'Cls_Name'\n"
                        msg += "    - int (index)\n"
                        msg += "    - array of int indices"
                        raise Exception(msg)

                    if cS:
                        k0, k1 = touch[ii].split("_")
                        lS = self.config.lStruct
                        ind = [
                            jj
                            for jj, ss in enumerate(lS)
                            if ss.Id.Cls == k0 and ss.Id.Name == k1
                        ]
                        assert len(ind) == 1
                        touch[ii] = [ind[0]]
                    elif c0:
                        touch[ii] = [touch[ii]]

                # Common part
                ind = np.zeros((ntouch, self.nRays), dtype=bool)
                for i in range(0, ntouch):
                    if len(touch[i]) == 0:
                        ind[i, :] = True
                    else:
                        for n in range(0, len(touch[i])):
                            ind[i, :] = np.logical_or(
                                ind[i, :],
                                self._dgeom["indout"][i, :] == touch[i][n],
                            )
                ind = np.all(ind, axis=0)
                if log == "not":
                    ind[:] = ~ind
        if out is int:
            ind = ind.nonzero()[0]
        return ind

    def get_subset(self, indch=None, Name=None):
        """ Return an instance which is a sub-set of the camera

        The subset is the same camera but with only the LOS selected by indch
        It can be assigned a new Name (str), or the same one (True)
        """
        if indch is None:
            return self
        else:

            indch = self._check_indch(indch)
            dd = self.to_dict()
            sep = [kk for kk in dd.keys()
                   if all([ss in kk for ss in ['dId', 'dall', 'Name']])][0]
            sep = sep[3]

            # Name
            assert Name in [None, True] or type(Name) is str
            if Name is True:
                pass
            elif type(Name) is str:
                dd[sep.join(['dId', 'dall', 'Name'])] = Name
            elif Name is None:
                dd[sep.join(['dId', 'dall', 'Name'])] += "-subset"

            # Resize all np.ndarrays
            for kk in dd.keys():
                vv = dd[kk]
                c0 = isinstance(vv, np.ndarray) and self.nRays in vv.shape
                if c0:
                    if vv.ndim == 1:
                        dd[kk] = vv[indch]
                    elif vv.ndim == 2 and vv.shape[1] == self.nRays:
                        dd[kk] = vv[:, indch]
                dd[sep.join(['dgeom', 'nRays'])] = (
                    dd[sep.join(['dgeom', 'D'])].shape[1])

            # Recreate from dict
            obj = self.__class__(fromdict=dd)
        return obj

    def _get_plotL(
        self,
        reflections=True,
        Lplot=None,
        proj=None,
        ind=None,
        return_pts=False,
        multi=False,
    ):
        """ Get the (R,Z) coordinates of the cross-section projections """
        # Check inputs
        if Lplot is None:
            Lplot = 'tot'
        if proj is None:
            proj = 'All'

        # Compute
        ind = self._check_indch(ind)
        if ind.size > 0:
            us = self.u[:, ind]
            kOuts = np.atleast_1d(self.kOut[ind])[:, None]
            if Lplot.lower() == "tot":
                Ds = self.D[:, ind]
            else:
                Ds = self.D[:, ind] + self.kIn[None, ind] * us
                kOuts = kOuts - np.atleast_1d(self.kIn[ind])[:, None]
            if ind.size == 1:
                Ds, us = Ds[:, None], us[:, None]
            Ds, us = Ds[:, :, None], us[:, :, None]
            # kRMin = None

            # Add reflections ?
            c0 = (
                reflections
                and self._dgeom.get("dreflect") is not None
                and self._dgeom["dreflect"].get("us") is not None
            )
            if c0:
                Dsadd = self._dgeom["dreflect"]["Ds"][:, ind, :]
                usadd = self._dgeom["dreflect"]["us"][:, ind, :]
                kOutsadd = self._dgeom["dreflect"]["kouts"][ind, :]
                if ind.size == 1:
                    Dsadd, usadd = Dsadd[:, None, :], usadd[:, None, :]
                    kOutsadd = kOutsadd[None, :]
                Ds = np.concatenate((Ds, Dsadd), axis=-1)
                us = np.concatenate((us, usadd), axis=-1)
                kOuts = np.concatenate((kOuts, kOutsadd), axis=-1)
                # if self.config.Id.Type == "Tor":
                # kRMin = _comp.LOS_PRMin(
                # Ds, us, kOut=kOuts, Eps=1.0e-12, squeeze=False
                # )

                # elif self.config.Id.Type == "Tor":
                # kRMin = self._dgeom["kRMin"][ind][:, None]

            out = _comp.LOS_CrossProj(
                self.config.Id.Type,
                Ds,
                us,
                kOuts,
                proj=proj,
                return_pts=return_pts,
                multi=multi,
            )
        else:
            out = None
        return out

    def get_sample(
        self,
        res=None,
        resMode="abs",
        DL=None,
        method="sum",
        ind=None,
        pts=False,
        compact=True,
        num_threads=_NUM_THREADS,
        Test=True,
    ):
        """ Return a linear sampling of the LOS

        The LOS is sampled into a series a points and segments lengths
        The resolution (segments length) is <= res
        The sampling can be done according to different methods
        It is possible to sample only a subset of the LOS

        Parameters
        ----------
        res:        float
            Desired resolution
        resMode:    str
            Flag indicating res should be understood as:
                - 'abs':    an absolute distance in meters
                - 'rel':    a relative distance (fraction of the LOS length)
        DL:         None / iterable
            The fraction [L1;L2] of the LOS that should be sampled, where
            L1 and L2 are distances from the starting point of the LOS (LOS.D)
            DL can be an iterable of len()==2 (identical to all los), or a
            (2,nlos) array
        method:     str
            Flag indicating which to use for sampling:
                - 'sum':    the LOS is sampled into N segments of equal length,
                            where N is the smallest int such that:
                                * segment length <= resolution(res,resMode)
                            The points returned are the center of each segment
                - 'simps':  the LOS is sampled into N segments of equal length,
                            where N is the smallest int such that:
                                * segment length <= resolution(res,resMode)
                                * N is even
                            The points returned are the egdes of each segment
                - 'romb':   the LOS is sampled into N segments of equal length,
                            where N is the smallest int such that:
                                * segment length <= resolution(res,resMode)
                                * N = 2^k + 1
                            The points returned are the egdes of each segment
        ind:        None / iterable of int
            indices of the LOS to be sampled
        pts:        bool
            Flag indicating whether to return only the abscissa parameter k
            (False) or the 3D pts coordinates (True)
        compact:    bool
            Flag incating whether to retrun the sampled pts of all los in a
            single concatenated array (True) or splitted into
            a list of nlos arrays)

        Returns
        -------
        k:      np.ndarray
            if pts == False:
                A (npts,) array of the abscissa parameters
                  (i.e.: points distances from the LOS starting points)
                In order to get the 3D cartesian coordinates of pts do:
            if pts == True:
                A (3,npts) array of the sampled points 3D cartesian coordinates
        reseff: np.ndarray
            A (nlos,) array of the effective resolution (<= res input), as an
            absolute distance
        ind:    np.ndarray
            A (nlos-1,) array of integere indices (where to split k to separate
            the points of each los). e.g.: lk = np.split(k,ind)

        """
        if res is None:
            res = _RES
        ind = self._check_indch(ind)
        # preload k
        kIn = self.kIn
        kOut = self.kOut

        # Preformat DL
        if DL is None:
            DL = np.array([kIn[ind], kOut[ind]])
        elif np.asarray(DL).size == 2:
            DL = np.tile(np.asarray(DL).ravel(), (len(ind), 1)).T
        DL = np.ascontiguousarray(DL).astype(float)
        assert type(DL) is np.ndarray and DL.ndim == 2
        assert DL.shape == (2, len(ind)), "Arg DL has wrong shape !"

        # Check consistency of limits
        ii = DL[0, :] < kIn[ind]
        DL[0, ii] = kIn[ind][ii]
        ii[:] = DL[0, :] >= kOut[ind]
        DL[0, ii] = kOut[ind][ii]
        ii[:] = DL[1, :] > kOut[ind]
        DL[1, ii] = kOut[ind][ii]
        ii[:] = DL[1, :] <= kIn[ind]
        DL[1, ii] = kIn[ind][ii]

        # Preformat Ds, us
        Ds, us = self.D[:, ind], self.u[:, ind]
        if len(ind) == 1:
            Ds, us = Ds.reshape((3, 1)), us.reshape((3, 1))
        Ds, us = np.ascontiguousarray(Ds), np.ascontiguousarray(us)

        # Launch    # NB : find a way to exclude cases with DL[0,:]>=DL[1,:] !!
        # Todo : reverse in _GG : make compact default for faster computation !
        nlos = Ds.shape[1]
        k, reseff, lind = _GG.LOS_get_sample(
            nlos,
            res,
            DL,
            dmethod=resMode,
            method=method,
            num_threads=num_threads,
            Test=Test,
        )
        if pts:
            nbrep = np.r_[lind[0], np.diff(lind), k.size - lind[-1]]
            k = np.repeat(Ds, nbrep, axis=1) + k[None, :] * np.repeat(
                us, nbrep, axis=1
            )
        if not compact:
            k = np.split(k, lind, axis=-1)
        return k, reseff, lind

    def _kInOut_Isoflux_inputs(self, lPoly, lVIn=None):

        if self._method == "ref":
            D, u = np.ascontiguousarray(self.D), np.ascontiguousarray(self.u)
            Lim = self.config.Lim
            nLim = self.config.nLim
            Type = self.config.Id.Type

            largs = [D, u, lPoly[0], lVIn[0]]
            dkwd = dict(Lim=Lim, nLim=nLim, VType=Type)
        elif self._method == "optimized":
            D = np.ascontiguousarray(self.D)
            u = np.ascontiguousarray(self.u)
            if np.size(self.config.Lim) == 0 or self.config.Lim is None:
                Lim = np.array([])
            else:
                Lim = np.asarray(self.config.Lim)
                if np.size(np.shape(Lim)) > 1:
                    # in case self.config.Lim = [[L0, L1]]
                    Lim = np.asarray([Lim[0][0], Lim[0][1]])
            nLim = self.config.nLim
            Type = self.config.Id.Type
            largs = [D, u, lPoly[0], lVIn[0]]
            dkwd = dict(ves_lims=Lim, ves_type=Type)
        else:
            # To be adjusted later
            pass
        return largs, dkwd

    def _kInOut_Isoflux_inputs_usr(self, lPoly, lVIn=None):
        c0 = type(lPoly) in [np.ndarray, list, tuple]

        # Check lPoly
        if c0 and type(lPoly) is np.ndarray:
            c0 = c0 and lPoly.ndim in [2, 3]
            if c0 and lPoly.ndim == 2:
                c0 = c0 and lPoly.shape[0] == 2
                if c0:
                    lPoly = [np.ascontiguousarray(lPoly)]
            elif c0:
                c0 = c0 and lPoly.shape[1] == 2
                if c0:
                    lPoly = np.ascontiguousarray(lPoly)
        elif c0:
            lPoly = [np.ascontiguousarray(pp) for pp in lPoly]
            c0 = all([pp.ndim == 2 and pp.shape[0] == 2 for pp in lPoly])
        if not c0:
            msg = "Arg lPoly must be either:\n"
            msg += "    - a (2,N) np.ndarray (signle polygon of N points)\n"
            msg += "    - a list of M polygons, each a (2,Ni) np.ndarray\n"
            msg += "        - where Ni is the number of pts of each polygon\n"
            msg += "    - a (M,2,N) np.ndarray where:\n"
            msg += "        - M is the number of polygons\n"
            msg += "        - N is the (common) number of points per polygon\n"
            raise Exception(msg)
        nPoly = len(lPoly)

        # Check anti-clockwise and closed
        if type(lPoly) is list:
            for ii in range(nPoly):
                # Check closed and anti-clockwise
                if not np.allclose(lPoly[ii][:, 0], lPoly[ii][:, -1]):
                    lPoly[ii] = np.concatenate(
                        (lPoly[ii], lPoly[ii][:, 0:1]), axis=-1
                    )
                try:
                    if _GG.Poly_isClockwise(lPoly[ii]):
                        lPoly[ii] = lPoly[ii][:, ::-1]
                except Exception as excp:
                    print("For structure ", ii, " : ", excp)
        else:
            # Check closed and anti-clockwise
            d = np.sum((lPoly[:, :, 0]-lPoly[:, :, -1])**2, axis=1)
            if np.allclose(d, 0.):
                pass
            elif np.all(d > 0.):
                lPoly = np.concatenate((lPoly, lPoly[:, :, 0:1]), axis=-1)
            else:
                msg = "All poly in lPoly should be closed or all non-closed!"
                raise Exception(msg)
            for ii in range(nPoly):
                try:
                    if _GG.Poly_isClockwise(lPoly[ii]):
                        lPoly[ii] = lPoly[ii][:, ::-1]
                except Exception as excp:
                    print("For structure ", ii, " : ", excp)

        # Check lVIn
        if lVIn is None:
            lVIn = []
            for pp in lPoly:
                vIn = np.diff(pp, axis=1)
                vIn = vIn/(np.sqrt(np.sum(vIn**2, axis=0))[None, :])
                vIn = np.ascontiguousarray([-vIn[1, :], vIn[0, :]])
                lVIn.append(vIn)
        else:
            c0 = type(lVIn) in [np.ndarray, list, tuple]
            if c0 and type(lVIn) is np.ndarray and lVIn.ndim == 2:
                c0 = c0 and lVIn.shape == (2, lPoly[0].shape[1]-1)
                if c0:
                    lVIn = [np.ascontiguousarray(lVIn)]
            elif c0 and type(lVIn) is np.ndarray:
                c0 = c0 and lVIn.shape == (nPoly, 2, lPoly.shape[-1]-1)
                if c0:
                    lVIn = np.ascontiguousarray(lVIn)
            elif c0:
                c0 = c0 and len(lVIn) == nPoly
                if c0:
                    c0 = c0 and all([vv.shape == (2, pp.shape[1]-1)
                                     for vv, pp in zip(lVIn, lPoly)])
                    if c0:
                        lVIn = [np.ascontiguousarray(vv) for vv in lVIn]

            # Check normalization and direction
            for ii in range(0, nPoly):
                lVIn[ii] = (lVIn[ii]
                            / np.sqrt(np.sum(lVIn[ii]**2, axis=0))[None, :])
                vect = np.diff(lPoly[ii], axis=1)
                vect = vect / np.sqrt(np.sum(vect**2, axis=0))[None, :]
                det = vect[0, :]*lVIn[ii][1, :] - vect[1, :]*lVIn[ii][0, :]
                if not np.allclose(np.abs(det), 1.):
                    msg = "Each lVIn must be perp. to each lPoly segment !"
                    raise Exception(msg)
                ind = np.abs(det+1) < 1.e-12
                lVIn[ii][:, ind] = -lVIn[ii][:, ind]

        return nPoly, lPoly, lVIn

    def calc_kInkOut_Isoflux(self, lPoly, lVIn=None, Lim=None,
                             kInOut=True):
        """ Calculate the intersection points of each ray with each isoflux

        The isofluxes are provided as a list of 2D closed polygons

        The intersections are the inward and outward intersections
        They are retruned as two np.ndarrays: kIn and kOut
        Each array contains the length parameter along the ray for each isoflux

        Parameters
        ----------


        Returns
        -------

        """

        # Preformat input
        nPoly, lPoly, lVIn = self._kInOut_Isoflux_inputs_usr(lPoly, lVIn=lVIn)

        # Prepare output
        kIn = np.full((nPoly, self.nRays), np.nan)
        kOut = np.full((nPoly, self.nRays), np.nan)

        # Compute intersections
        assert(self._method in ['ref', 'optimized'])
        if self._method == 'ref':
            for ii in range(0, nPoly):
                largs, dkwd = self._kInOut_Isoflux_inputs([lPoly[ii]],
                                                          lVIn=[lVIn[ii]])
                out = _GG.SLOW_LOS_Calc_PInOut_VesStruct(*largs, **dkwd)
                # PIn, POut, kin, kout, VperpIn, vperp, IIn, indout = out[]
                kIn[ii, :], kOut[ii, :] = out[2], out[3]
        elif self._method == "optimized":
            for ii in range(0, nPoly):
                largs, dkwd = self._kInOut_Isoflux_inputs([lPoly[ii]],
                                                          lVIn=[lVIn[ii]])

                out = _GG.LOS_Calc_PInOut_VesStruct(*largs, **dkwd)[:2]
                kIn[ii, :], kOut[ii, :] = out
        if kInOut:
            indok = ~np.isnan(kIn)
            ind = np.zeros((nPoly, self.nRays), dtype=bool)
            kInref = np.tile(self.kIn, (nPoly, 1))
            kOutref = np.tile(self.kOut, (nPoly, 1))
            ind[indok] = (kIn[indok] < kInref[indok])
            ind[indok] = ind[indok] | (kIn[indok] > kOutref[indok])
            kIn[ind] = np.nan

            ind[:] = False
            indok[:] = ~np.isnan(kOut)
            ind[indok] = (kOut[indok] < kInref[indok]) | (
                kOut[indok] > kOutref[indok]
            )
            kOut[ind] = np.nan

        return kIn, kOut

    def calc_length_in_isoflux(self, lPoly, lVIn=None, Lim=None, kInOut=True):
        """ Return the length of each LOS inside each isoflux

        Uses self.calc_kInkOut_Isoflux() to compute the linear abscissa (k) of
        the entry points (kIn) and exit points (kOut) for each LOS

        The isofluxes must be provided as a list of polygons

        The length is returned as a (nPoly, nLOS) 2d array

        """
        kIn, kOut = self.calc_kInkOut_Isoflux(lPoly, lVIn=lVIn, Lim=Lim,
                                              kInOut=kInOut)
        return kOut-kIn

    def calc_min_geom_radius(self, axis):
        """ Return the minimum geom. radius of each LOS, from an arbitrary axis

        The axis mut be provided as a (R,Z) iterable
        Uses self.set_dsino()

        Return:
        -------
        p:      np.ndarray
            (nLOS,) array of minimal radius (or impact parameter)
        theta:  np.ndarray
            (nLOS,) array of associated theta with respect to axis
        pts:    np.ndarray
            (3,nLOS) array of (X,Y,Z) coordinates of associated points on LOS
        """
        self.set_dsino(RefPt=axis, extra=True)
        p, theta, pts = self.dsino['p'], self.dsino['theta'], self.dsino['pts']
        return p, theta, pts

    def calc_min_rho_from_Plasma2D(self, plasma, t=None, log='min',
                                   res=None, resMode='abs', method='sum',
                                   quant=None, ref1d=None, ref2d=None,
                                   interp_t=None, interp_space=None,
                                   fill_value=np.nan, pts=False, Test=True):
        """ Return the min/max value of scalar field quant for each LOS

        Typically used to get the minimal normalized minor radius
        But can be used for any quantity available in plasma if:
            - it is a 2d profile
            - it is a 1d profile that can be interpolated on a 2d mesh

        Currently sample each LOS with desired resolution and returns the
        absolute min/max interpolated value (and associated point)

        See self.get_sample() for details on sampling arguments:
            - res, resMode, method
        See Plasma2D.interp_pts2profile() for details on interpolation args:
            - t, quant, q2dref, q1dref, interp_t, interp_space, fill_value

        Returns:
        --------
        val:        np.ndarray
            (nt, nLOS) array of min/max values
        pts:        np.ndarray
            (nt, nLOS, 3) array of (X,Y,Z) coordinates of associated points
            Only returned if pts = True
        t:          np.ndarray
            (nt,) array of time steps at which the interpolations were made
        """
        assert log in ['min', 'max']
        assert isinstance(pts, bool)

        # Sample LOS
        ptsi, reseff, lind = self.get_sample(res=res, resMode=resMode, DL=None,
                                             method=method, ind=None,
                                             pts=True, compact=True, Test=True)

        # Interpolate values
        val, t = plasma.interp_pts2profile(
            pts=ptsi, t=t, quant=quant, ref1d=ref1d, ref2d=ref2d,
            interp_t=interp_t, interp_space=interp_space,
            fill_value=fill_value)

        # Separate val per LOS and compute min / max
        func = np.nanmin if log == 'min' else np.nanmax
        if pts:
            funcarg = np.nanargmin if log == 'min' else np.nanargmax

        if pts:
            nt = t.size
            pts = np.full((3, self.nRays, nt), np.nan)
            vals = np.full((nt, self.nRays), np.nan)
            # indt = np.arange(0, nt)
            lind = np.r_[0, lind, ptsi.shape[1]]
            for ii in range(self.nRays):
                indok = ~np.all(np.isnan(val[:, lind[ii]:lind[ii+1]]), axis=1)
                if np.any(indok):
                    vals[indok, ii] = func(val[indok, lind[ii]:lind[ii+1]],
                                           axis=1)
                    ind = funcarg(val[indok, lind[ii]:lind[ii+1]], axis=1)
                    pts[:, ii, indok] = ptsi[:, lind[ii]:lind[ii+1]][:, ind]
            pts = pts.T

        else:
            pts = None
            vals = np.column_stack([func(vv, axis=1)
                                    for vv in np.split(val, lind, axis=-1)])
        return vals, pts, t

    def get_inspector(self, ff):
        out = inspect.signature(ff)
        pars = out.parameters.values()
        na = np.sum([(pp.kind == pp.POSITIONAL_OR_KEYWORD
                      and pp.default is pp.empty) for pp in pars])
        kw = [pp.name for pp in pars if (pp.kind == pp.POSITIONAL_OR_KEYWORD
                                         and pp.default is not pp.empty)]
        return na, kw

    def check_ff(self, ff, t=None, ani=None):
        # Initialization of function wrapper
        wrapped_ff = ff

        # Define unique error message giving all info in a concise way
        # Optionnally add error-specific line afterwards
        msg = ("User-defined emissivity function ff must:\n"
               + "\t- be a callable (function)\n"
               + "\t- take only one positional arg "
               + "and at least one keyword arg:\n"
               + "\t\t - ff(pts, t=None), where:\n"
               + "\t\t\t - pts is a (3, npts) of (x, y, z) coordinates\n"
               + "\t\t\t - t can be None / scalar / iterable of len(t) = nt\n"
               + "\t- Always return a 2d (nt, npts) np.ndarray, where:\n"
               + "\t\t - nt = len(t) if t is an iterable\n"
               + "\t\t - nt = 1 if t is None or scalar\n"
               + "\t\t - npts is the number of pts (pts.shape[1])\n\n"
               + "\t- Optionally, ff can take an extra keyword arg:\n"
               + "\t\t - ff(pts, vect=None, t=None), where:\n"
               + "\t\t\t - vect is a (3, npts) np.ndarray\n"
               + "\t\t\t - vect contains the (x, y, z) coordinates "
               + "of the units vectors of the photon emission directions"
               + "for each pts. Present only for anisotropic emissivity, "
               + "unless specifically indicated otherwise "
               + "(with ani=False in LOS_calc_signal).\n"
               + "\t\t\tDoes not affect the outpout shape (still (nt, npts))")

        # .. Checking basic definition of function ..........................
        if not hasattr(ff, '__call__'):
            msg += "\n\n  => ff must be a callable (function)!"
            raise Exception(msg)

        npos_args, kw = self.get_inspector(ff)
        if npos_args != 1:
            msg += "\n\n  => ff must take only 1 positional arg: ff(pts)!"
            raise Exception(msg)

        if 't' not in kw:
            msg += "\n\n  => ff must have kwarg 't=None' for time vector!"
            raise Exception(msg)

        # .. Checking time vector .........................................
        ltypeok = [int, float, np.int64, np.float64]
        is_t_type_valid = (type(t) in ltypeok or hasattr(t, '__iter__'))
        if not (t is None or is_t_type_valid):
            msg += "\n\n  => t must be None, scalar or iterable !"
            raise Exception(msg)
        nt = len(t) if hasattr(t, '__iter__') else 1

        # .. Test anisotropic case .......................................
        if ani is None:
            is_ani = ('vect' in kw)
        else:
            assert isinstance(ani, bool)
            is_ani = ani

        # .. Testing outputs ...............................................
        test_pts = np.array([[1, 2], [3, 4], [5, 6]])
        npts = test_pts.shape[1]
        if is_ani:
            vect = np.ones(test_pts.shape)
            try:
                out = ff(test_pts, vect=vect, t=t)
            except Exception:
                msg += "\n\n  => ff must take ff(pts, vect=vect, t=t) !"
                raise Exception(msg)
        else:
            try:
                out = ff(test_pts, t=t)
            except Exception:
                msg += "\n\n  => ff must take a ff(pts, t=t) !"
                raise Exception(msg)

        if not (isinstance(out, np.ndarray) and (out.shape == (nt, npts)
                                                 or out.shape == (npts,))):
            msg += "\n\n  => wrong output (always 2d np.ndarray) !"
            raise Exception(msg)

        if nt == 1 and out.shape == (npts,):
            def wrapped_ff(*args, **kwargs):
                res_ff = ff(*args, **kwargs)
                return np.reshape(res_ff, (1, -1))

        return is_ani, wrapped_ff

    def _calc_signal_preformat(self, ind=None, DL=None, t=None,
                               out=object, Brightness=True):
        msg = "Arg out must be in [object,np.ndarray]"
        assert out in [object, np.ndarray], msg
        assert type(Brightness) is bool, "Arg Brightness must be a bool !"
        if Brightness is False and self.Etendues is None:
            msg = "Etendue must be set if Brightness is False !"
            raise Exception(msg)

        # Preformat ind
        ind = self._check_indch(ind)
        # Preformat DL
        kIn, kOut = self.kIn, self.kOut
        if DL is None:
            DL = np.array([kIn[ind], kOut[ind]])
        elif np.asarray(DL).size == 2:
            DL = np.tile(np.asarray(DL).ravel()[:, np.newaxis], len(ind))
        DL = np.ascontiguousarray(DL).astype(float)
        assert type(DL) is np.ndarray and DL.ndim == 2
        assert DL.shape == (2, len(ind)), "Arg DL has wrong shape !"

        # check limits
        ii = DL[0, :] < kIn[ind]
        DL[0, ii] = kIn[ind][ii]
        ii[:] = DL[0, :] >= kOut[ind]
        DL[0, ii] = kOut[ind][ii]
        ii[:] = DL[1, :] > kOut[ind]
        DL[1, ii] = kOut[ind][ii]
        ii[:] = DL[1, :] <= kIn[ind]
        DL[1, ii] = kIn[ind][ii]

        # Preformat Ds, us and Etendue
        Ds, us = self.D[:, ind], self.u[:, ind]
        E = None
        if Brightness is False:
            E = self.Etendues
            if E.size == self.nRays:
                E = E[ind]

        # Preformat signal
        if len(ind) == 1:
            Ds, us = Ds.reshape((3, 1)), us.reshape((3, 1))
        indok = ~(
            np.any(np.isnan(DL), axis=0)
            | np.any(np.isinf(DL), axis=0)
            | ((DL[1, :] - DL[0, :]) <= 0.0)
        )

        if np.any(indok):
            Ds, us, DL = Ds[:, indok], us[:, indok], DL[:, indok]
            if indok.sum() == 1:
                Ds, us = Ds.reshape((3, 1)), us.reshape((3, 1))
                DL = DL.reshape((2, 1))
            Ds, us = np.ascontiguousarray(Ds), np.ascontiguousarray(us)
            DL = np.ascontiguousarray(DL)
        else:
            Ds, us, DL = None, None, None
        return indok, Ds, us, DL, E

    def _calc_signal_postformat(
        self,
        sig,
        Brightness=True,
        dataname=None,
        t=None,
        E=None,
        units=None,
        plot=True,
        out=object,
        fs=None,
        dmargin=None,
        wintit=None,
        invert=True,
        draw=True,
        connect=True,
    ):
        if Brightness is False:
            if dataname is None:
                dataname = r"LOS-integral x Etendue"
            if E is None or np.all(np.isnan(E)):
                msg = "Cannot use etendue, it was not set properly !"
                raise Exception(msg)
            if t is None or len(t) == 1 or E.size == 1:
                sig = sig * E
            else:
                sig = sig * E[np.newaxis, :]
            if units is None:
                units = r"origin x $m^3.sr$"
        else:
            if dataname is None:
                dataname = r"LOS-integral"
            if units is None:
                units = r"origin x m"

        if plot or out in [object, "object"]:
            kwdargs = dict(
                data=sig,
                t=t,
                lCam=self,
                Name=self.Id.Name,
                dlabels={"data": {"units": units, "name": dataname}},
                Exp=self.Id.Exp,
                Diag=self.Id.Diag,
            )
            import tofu.data as tfd

            if self._is2D():
                osig = tfd.DataCam2D(**kwdargs)
            else:
                osig = tfd.DataCam1D(**kwdargs)
            if plot:
                _ = osig.plot(
                    fs=fs,
                    dmargin=dmargin,
                    wintit=wintit,
                    invert=invert,
                    draw=draw,
                    connect=connect,
                )

        if out in [object, "object"]:
            return osig, units
        else:
            return sig, units

    def calc_signal(
        self,
        func,
        t=None,
        ani=None,
        fkwdargs={},
        Brightness=True,
        res=None,
        DL=None,
        resMode="abs",
        method="sum",
        minimize="calls",
        num_threads=16,
        reflections=True,
        coefs=None,
        coefs_reflect=None,
        ind=None,
        returnas=object,
        plot=True,
        dataname=None,
        fs=None,
        dmargin=None,
        wintit=None,
        invert=True,
        units=None,
        draw=True,
        connect=True,
        newcalc=True,
    ):
        """ Return the line-integrated emissivity

        Beware, by default, Brightness=True and it is only a line-integral !

        Indeed, to get the received power, you need an estimate of the Etendue
        (previously set using self.set_Etendues()) and use Brightness=False.

        Hence, if Brightness=True and if
        the emissivity is provided in W/m3 (resp. W/m3/sr),
        => the method returns W/m2 (resp. W/m2/sr)
        The line is sampled using :meth:`~tofu.geom.LOS.get_sample`,

        Except func, arguments common to :meth:`~tofu.geom.LOS.get_sample`

        Parameters
        ----------
        func :    callable
            The user-provided emissivity function
            Shall take at least:
                func(pts, t=None, vect=None)
            where:
                - pts : (3,N) np.ndarray, (X,Y,Z) coordinates of points
                - t   : None / (nt,) np.ndarray, time vector
                - vect: None / (3,N) np.ndarray, unit direction vectors (X,Y,Z)
            Should return at least:
                - val : (N,) np.ndarray, local emissivity values
        method : string, the integral can be computed using 3 different methods
            - 'sum':    A numpy.sum() on the local values (x segments) DEFAULT
            - 'simps':  using :meth:`scipy.integrate.simps`
            - 'romb':   using :meth:`scipy.integrate.romb`
        minimize : string, method to minimize for computation optimization
            - "calls": minimal number of calls to `func` (default)
            - "memory": slowest method, to use only if "out of memory" error
            - "hybrid": mix of before-mentioned methods.


        Returns
        -------
        sig :   np.ndarray
            The computed signal, a 1d or 2d array depending on whether a time
            vector was provided.
        units:  str
            Units of the result

        """

        # Format input

        indok, Ds, us, DL, E = self._calc_signal_preformat(
            ind=ind, DL=DL, out=returnas, Brightness=Brightness
        )

        if Ds is None:
            return None
        if res is None:
            res = _RES

        # Launch    # NB : find a way to exclude cases with DL[0,:]>=DL[1,:] !!
        # Exclude Rays not seeing the plasma
        if newcalc:
            ani, func = self.check_ff(func, t=t, ani=ani)
            s = _GG.LOS_calc_signal(
                func,
                Ds,
                us,
                res,
                DL,
                dmethod=resMode,
                method=method,
                ani=ani,
                t=t,
                fkwdargs=fkwdargs,
                minimize=minimize,
                num_threads=num_threads,
                Test=True,
            )

            c0 = (
                reflections
                and self._dgeom["dreflect"] is not None
                and self._dgeom["dreflect"].get("nb", 0) > 0
            )
            if c0:
                if coefs_reflect is None:
                    coefs_reflect = 1.0
                for ii in range(self._dgeom["dreflect"]["nb"]):
                    Dsi = np.ascontiguousarray(
                        self._dgeom["dreflect"]["Ds"][:, :, ii]
                    )
                    usi = np.ascontiguousarray(
                        self._dgeom["dreflect"]["us"][:, :, ii]
                    )
                    s += coefs_reflect * _GG.LOS_calc_signal(
                        func,
                        Dsi,
                        usi,
                        res,
                        DL,
                        dmethod=resMode,
                        method=method,
                        ani=ani,
                        t=t,
                        fkwdargs=fkwdargs,
                        minimize=minimize,
                        num_threads=num_threads,
                        Test=True,
                    )

            # Integrate
            # Creating the arrays with null everywhere..........
            if s.ndim == 2:
                sig = np.full((s.shape[0], self.nRays), np.nan)
            else:
                sig = np.full((1, self.nRays), np.nan)
            if t is None or len(t) == 1:
                sig[0, indok] = s
            else:
                sig[:, indok] = s
        else:
            # Get ptsRZ along LOS // Which to choose ???
            pts, reseff, indpts = self.get_sample(
                res,
                resMode=resMode,
                DL=DL,
                method=method,
                ind=ind,
                compact=True,
                pts=True,
            )

            if ani:
                nbrep = np.r_[
                    indpts[0], np.diff(indpts), pts.shape[1] - indpts[-1]
                ]
                vect = np.repeat(self.u, nbrep, axis=1)
            else:
                vect = None

            # Get quantity values at ptsRZ
            # This is the slowest step (~3.8 s with res=0.02
            #    and interferometer)
            val = func(pts, t=t, vect=vect)
            # Integrate
            sig = np.add.reduceat(val, np.r_[0, indpts],
                                  axis=-1)*reseff[None, :]

        # Apply user-provided coefs
        if coefs is not None:
            if hasattr(coefs, '__iter__'):
                coefs = np.atleast_1d(coefs).ravel()
                assert coefs.shape == (sig.shape[-1],)
                if sig.ndim == 2:
                    coefs = coefs[None, :]
            sig *= coefs

        # Format output
        return self._calc_signal_postformat(
            sig,
            Brightness=Brightness,
            dataname=dataname,
            t=t,
            E=E,
            units=units,
            plot=plot,
            out=returnas,
            fs=fs,
            dmargin=dmargin,
            wintit=wintit,
            invert=invert,
            draw=draw,
            connect=connect,
        )

    def calc_signal_from_Plasma2D(
        self,
        plasma2d,
        t=None,
        newcalc=True,
        quant=None,
        ref1d=None,
        ref2d=None,
        q2dR=None,
        q2dPhi=None,
        q2dZ=None,
        Type=None,
        Brightness=True,
        interp_t="nearest",
        interp_space=None,
        fill_value=None,
        res=None,
        DL=None,
        resMode="abs",
        method="sum",
        minimize="calls",
        num_threads=16,
        reflections=True,
        coefs=None,
        coefs_reflect=None,
        ind=None,
        returnas=object,
        plot=True,
        dataname=None,
        fs=None,
        dmargin=None,
        wintit=None,
        invert=True,
        units=None,
        draw=True,
        connect=True,
    ):

        # Format input
        indok, Ds, us, DL, E = self._calc_signal_preformat(
            ind=ind, out=returnas, t=t, Brightness=Brightness
        )

        if Ds is None:
            return None
        if res is None:
            res = _RES

        if newcalc:
            # Get time vector
            lc = [t is None, type(t) is str, type(t) is np.ndarray]
            assert any(lc)
            if lc[0]:
                out = plasma2d._checkformat_qr12RPZ(
                     quant=quant,
                     ref1d=ref1d,
                     ref2d=ref2d,
                     q2dR=q2dR,
                     q2dPhi=q2dPhi,
                     q2dZ=q2dZ,
                )
                t = plasma2d._get_tcom(*out[:4])[0]
            elif lc[1]:
                t = plasma2d._ddata[t]['data']
            else:
                t = np.atleast_1d(t).ravel()

            if fill_value is None:
                fill_value = 0.0

            func = plasma2d.get_finterp2d(
                quant=quant,
                ref1d=ref1d,
                ref2d=ref2d,
                q2dR=q2dR,
                q2dPhi=q2dPhi,
                q2dZ=q2dZ,
                interp_t=interp_t,
                interp_space=interp_space,
                fill_value=fill_value,
                Type=Type,
            )

            def funcbis(*args, **kwdargs):
                return func(*args, **kwdargs)[0]

            if DL is None:
                # set to [kIn,kOut]
                DL = None
            ani = quant is None
            if num_threads is None:
                num_threads = _NUM_THREADS

            if np.all(indok):
                D, u = self.D, self.u
            else:
                D = np.ascontiguousarray(self.D[:, indok])
                u = np.ascontiguousarray(self.u[:, indok])

            sig = _GG.LOS_calc_signal(
                funcbis,
                D,
                u,
                res,
                DL,
                dmethod=resMode,
                method=method,
                ani=ani,
                t=t,
                fkwdargs={},
                minimize=minimize,
                Test=True,
                num_threads=num_threads,
            )
            c0 = (
                reflections
                and self._dgeom["dreflect"] is not None
                and self._dgeom["dreflect"].get("nb", 0) > 0
            )
            if c0:
                if coefs_reflect is None:
                    coefs_reflect = 1.0
                for ii in range(self._dgeom["dreflect"]["nb"]):
                    Dsi = np.ascontiguousarray(
                        self._dgeom["dreflect"]["Ds"][:, :, ii]
                    )
                    usi = np.ascontiguousarray(
                        self._dgeom["dreflect"]["us"][:, :, ii]
                    )
                    sig += coefs_reflect * _GG.LOS_calc_signal(
                        funcbis,
                        Dsi,
                        usi,
                        res,
                        DL,
                        dmethod=resMode,
                        method=method,
                        ani=ani,
                        t=t,
                        fkwdargs={},
                        minimize=minimize,
                        num_threads=num_threads,
                        Test=True,
                    )
        else:
            # Get ptsRZ along LOS // Which to choose ???
            pts, reseff, indpts = self.get_sample(
                res,
                resMode=resMode,
                DL=DL,
                method=method,
                ind=ind,
                compact=True,
                pts=True,
            )
            if q2dR is None:
                vect = None
            else:
                nbrep = np.r_[
                    indpts[0], np.diff(indpts), pts.shape[1] - indpts[-1]
                ]
                vect = -np.repeat(self.u, nbrep, axis=1)
            if fill_value is None:
                fill_value = 0.

            # Get quantity values at ptsRZ
            # This is the slowest step (~3.8 s with res=0.02
            #    and interferometer)
            val, t = plasma2d.interp_pts2profile(
                pts=pts,
                vect=vect,
                t=t,
                quant=quant,
                ref1d=ref1d,
                ref2d=ref2d,
                q2dR=q2dR,
                q2dPhi=q2dPhi,
                q2dZ=q2dZ,
                interp_t=interp_t,
                Type=Type,
                interp_space=interp_space,
                fill_value=fill_value,
            )

            # Integrate using ufunc reduceat for speed
            # (cf. https://stackoverflow.com/questions/59079141)
            sig = np.add.reduceat(val, np.r_[0, indpts],
                                  axis=-1)*reseff[None, :]

        # Apply user-provided coefs
        if coefs is not None:
            if hasattr(coefs, '__iter__'):
                coefs = np.atleast_1d(coefs).ravel()
                assert coefs.shape == (sig.shape[-1],)
                if sig.ndim == 2:
                    coefs = coefs[None, :]
            sig *= coefs

        # Format output
        # this is the secod slowest step (~0.75 s)
        out = self._calc_signal_postformat(
            sig,
            Brightness=Brightness,
            dataname=dataname,
            t=t,
            E=E,
            units=units,
            plot=plot,
            out=returnas,
            fs=fs,
            dmargin=dmargin,
            wintit=wintit,
            invert=invert,
            draw=draw,
            connect=connect,
        )
        return out

    def plot(
        self,
        lax=None,
        proj="all",
        reflections=True,
        Lplot=_def.LOSLplot,
        element="L",
        element_config="P",
        Leg="",
        dL=None,
        dPtD=_def.LOSMd,
        dPtI=_def.LOSMd,
        dPtO=_def.LOSMd,
        dPtR=_def.LOSMd,
        dPtP=_def.LOSMd,
        dLeg=_def.TorLegd,
        multi=False,
        ind=None,
        fs=None,
        tit=None,
        wintit=None,
        draw=True,
        Test=True,
    ):
        """ Plot the Rays / LOS, in the chosen projection(s)

        Optionnally also plot associated :class:`~tofu.geom.Ves` and Struct
        The plot can also include:
            - special points
            - the unit directing vector

        Parameters
        ----------
        lax :       list / plt.Axes
            The axes for plotting (list of 2 axes if Proj='All')
            If None a new figure with new axes is created
        proj :      str
            Flag specifying the kind of projection:
                - 'Cross' : cross-section
                - 'Hor' : horizontal
                - 'All' : both cross-section and horizontal (on 2 axes)
                - '3d' : a (matplotlib) 3d plot
        projections:bool
            Flag indicating whether to plot also the reflected rays
            Assuming some reflected rays are present (self.add_reflections())
        element :   str
            Flag specifying which elements to plot
            Each capital letter corresponds to an element:
                * 'L': LOS
                * 'D': Starting point of the LOS
                * 'I': Input point (i.e.: where the LOS enters the Vessel)
                * 'O': Output point (i.e.: where the LOS exits the Vessel)
                * 'R': Point of minimal major radius R (only if Ves.Type='Tor')
                * 'P': Point of used for impact parameter (i.e.: with minimal
                        distance to reference point Sino_RefPt)
        Lplot :     str
            Flag specifying the length to plot:
                - 'Tot': total length, from starting point (D) to output point
                - 'In' : only the in-vessel fraction (from input to output)
        element_config : str
            Fed to self.config.plot()
        Leg :       str
            Legend, if Leg='' the LOS name is used
        dL :     dict / None
            Dictionary of properties for plotting the lines
            Fed to plt.Axes.plot(), set to default if None
        dPtD :      dict
            Dictionary of properties for plotting point 'D'
        dPtI :      dict
            Dictionary of properties for plotting point 'I'
        dPtO :      dict
            Dictionary of properties for plotting point 'O'
        dPtR :      dict
            Dictionary of properties for plotting point 'R'
        dPtP :      dict
            Dictionary of properties for plotting point 'P'
        dLeg :      dict or None
            Dictionary of properties for plotting the legend
            Fed to plt.legend(), the legend is not plotted if None
        draw :      bool
            Flag indicating whether fig.canvas.draw() shall be called
        a4 :        bool
            Flag indicating whether to plot the figure in a4 dimensions
        Test :      bool
        a4 :        bool
            Flag indicating whether to plot the figure in a4 dimensions
        Test :      bool
        a4 :        bool
            Flag indicating whether to plot the figure in a4 dimensions
        Test :      bool
        a4 :        bool
            Flag indicating whether to plot the figure in a4 dimensions
        Test :      bool
        Test :      bool
            Flag indicating whether the inputs should be tested for conformity

        Returns
        -------
        La :        list / plt.Axes
            Handles of the axes used for plotting (list if Proj='All')

        """

        return _plot.Rays_plot(
            self,
            Lax=lax,
            Proj=proj,
            reflections=reflections,
            Lplot=Lplot,
            element=element,
            element_config=element_config,
            Leg=Leg,
            dL=dL,
            dPtD=dPtD,
            dPtI=dPtI,
            dPtO=dPtO,
            dPtR=dPtR,
            dPtP=dPtP,
            dLeg=dLeg,
            multi=multi,
            ind=ind,
            fs=fs,
            tit=tit,
            wintit=wintit,
            draw=draw,
            Test=Test,
        )

    def plot_sino(
        self,
        ax=None,
        element=_def.LOSImpElt,
        Sketch=True,
        Ang=_def.LOSImpAng,
        AngUnit=_def.LOSImpAngUnit,
        Leg=None,
        dL=_def.LOSMImpd,
        dVes=_def.TorPFilld,
        dLeg=_def.TorLegd,
        ind=None,
        multi=False,
        fs=None,
        tit=None,
        wintit=None,
        draw=True,
        Test=True,
    ):
        """ Plot the LOS in projection space (sinogram)

        Plot the Rays in projection space (cf. sinograms) as points.
        Can also optionnally plot the associated :class:`~tofu.geom.Ves`

        Can plot the conventional projection-space (in 2D in a cross-section),
        or a 3D extrapolation of it, where the third coordinate is provided by
        the angle that the LOS makes with the cross-section plane
        (useful in case of multiple LOS with a partially tangential view)

        Parameters
        ----------
        Proj :      str
            Flag indicating whether to plot:
                - 'Cross':  a classic sinogram (vessel cross-section)
                - '3d': an extended 3D version ('3d'), with an additional angle
        ax :        None / plt.Axes
            The axes on which to plot, if None a new figure is created
        Elt :       str
            Flag indicating which elements to plot (one per capital letter):
                * 'L': LOS
                * 'V': Vessel
        Ang  :      str
            Flag indicating which angle to use for the impact parameter:
                - 'xi': the angle of the line itself
                - 'theta': its impact parameter (theta)
        AngUnit :   str
            Flag for the angle units to be displayed:
                - 'rad': for radians
                - 'deg': for degrees
        Sketch :    bool
            Flag indicating whether to plot a skecth with angles definitions
        dL :        dict
            Dictionary of properties for plotting the Rays points
        dV :        dict
            Dictionary of properties for plotting the vessel envelopp
        dLeg :      None / dict
            Dictionary of properties for plotting the legend
            The legend is not plotted if None
        draw :      bool
            Flag indicating whether to draw the figure
        a4 :        bool
            Flag indicating whether the figure should be a4
        Test :      bool
            Flag indicating whether the inputs shall be tested for conformity

        Returns
        -------
        ax :        plt.Axes
            The axes used to plot

        """
        if self._dsino["RefPt"] is None:
            msg = "The sinogram ref. point is not set !"
            msg += "\n  => run self.set_dsino()"
            raise Exception(msg)
        return _plot.GLOS_plot_Sino(
            self,
            Proj="Cross",
            ax=ax,
            Elt=element,
            Leg=Leg,
            Sketch=Sketch,
            Ang=Ang,
            AngUnit=AngUnit,
            dL=dL,
            dVes=dVes,
            dLeg=dLeg,
            ind=ind,
            fs=fs,
            tit=tit,
            wintit=wintit,
            draw=draw,
            Test=Test,
        )

    def get_touch_dict(self, ind=None, out=bool):
        """ Get a dictionnary of Cls_Name struct with indices of Rays touching

        Only includes Struct object with compute = True
            (as returned by self.lStruct__computeInOut_computeInOut)
        Also return the associated colors
        If in is not None, the indices for each Struct are split between:
            - indok : rays touching Struct and in ind
            - indout: rays touching Struct but not in ind

        """
        if self.config is None:
            msg = "Config must be set in order to get touch dict !"
            raise Exception(msg)

        dElt = {}
        lS = self.config.lStruct
        ind = self._check_indch(ind, out=bool)
        for ii in np.r_[self.get_indStruct_computeInOut(unique_In=True)]:
            kn = "{}_{}".format(lS[ii].__class__.__name__, lS[ii].Id.Name)
            indtouch = self.select(touch=kn, out=bool)
            if np.any(indtouch):
                indok = indtouch & ind
                indout = indtouch & ~ind
                if np.any(indok) or np.any(indout):
                    if out == int:
                        indok = indok.nonzero()[0]
                        indout = indout.nonzero()[0]
                    dElt[kn] = {
                        "indok": indok,
                        "indout": indout,
                        "col": lS[ii].get_color(),
                    }
        return dElt

    def get_touch_colors(
        self,
        ind=None,
        dElt=None,
        cbck=(0.8, 0.8, 0.8),
        rgba=True,
    ):
        """ Get array of colors per LOS (color set by the touched Struct) """
        if dElt is None:
            dElt = self.get_touch_dict(ind=None, out=bool)
        else:
            assert type(dElt) is dict
            assert all(
                [type(k) is str and type(v) is dict for k, v in dElt.items()]
            )

        if rgba:
            colors = np.tile(mpl.colors.to_rgba(cbck), (self.nRays, 1)).T
            for k, v in dElt.items():
                colors[:, v["indok"]] = np.r_[mpl.colors.to_rgba(v["col"])][
                    :, None
                ]
        else:
            colors = np.tile(mpl.colors.to_rgb(cbck), (self.nRays, 1)).T
            for k, v in dElt.items():
                colors[:, v["indok"]] = np.r_[mpl.colors.to_rgb(v["col"])][
                    :, None
                ]
        return colors

    def plot_touch(
        self,
        key=None,
        quant="lengths",
        Lplot=None,
        invert=None,
        ind=None,
        Bck=True,
        fs=None,
        wintit=None,
        tit=None,
        connect=True,
        draw=True,
    ):
        """ Interactive plot of the camera and the structures it touches

        The camera LOS are plotted in poloidal and horizontal projections
        The associated Config is also plotted
        The plot shows which strutural element is touched by each LOS

        In addition, an extra quantity can be mapped to alpha (transparency)

        Parameters
        ----------
        key:        None / str
            Only relevant if self.dchans was defined
            key is then a key to sekf.dchans
        quant:      None / str
            Flag indicating which extra quantity is used to map alpha:
            - 'lengths' (default): the length of each LOS
            - 'angles' : the angle of incidence of each LOS
                         (with respect to the normal of the surface touched,
                          useful for assessing reflection probabilities)
            - 'indices': the index of each LOS
                         (useful for checking numbering)
            - 'Etendues': the etendue associated to each LOS (user-provided)
            - 'Surfaces': the surfaces associated to each LOS (user-provided)
        Lplot:      None / str
            Flag indicating whether to plot:
                - 'tot': the full length of the LOS
                - 'in': only the part that is inside the vessel
        invert:     None / bool
            Flag indicating whether to plot 2D camera images inverted (pinhole)
        ind:        None / np.ndarray
            Array of bool indices used to select only a subset of the LOS
        Bck:        None / bool
            Flag indicating whether to plot the background LOS
        fs:         None / tuple
            figure size in inches
        wintit:     None / str
            Title for the window
        tit:        None / str
            Title for the figure
        connect:    None / bool
            Flag indicating to connect interactive actuators
        draw:       None / bool
            Flag indicating whether to draw the figure
        """
        out = _plot.Rays_plot_touch(
            self,
            key=key,
            Bck=Bck,
            quant=quant,
            ind=ind,
            Lplot=Lplot,
            invert=invert,
            connect=connect,
            fs=fs,
            wintit=wintit,
            tit=tit,
            draw=draw,
        )
        return out


########################################
#       CamLOS subclasses
########################################

sig = inspect.signature(Rays)
params = sig.parameters


class CamLOS1D(Rays):
    def get_summary(
        self,
        sep="  ",
        line="-",
        just="l",
        table_sep=None,
        verb=True,
        return_=False,
    ):

        # Prepare
        kout = self._dgeom["kOut"]
        indout = self._dgeom["indout"]
        lS = self._dconfig["Config"].lStruct
        angles = np.arccos(-np.sum(self.u*self.dgeom['vperp'], axis=0))

        # ar0
        col0 = ["nb. los", "av. length", "min length", "max length",
                "nb. touch", "av. angle", "min angle", "max angle"]
        ar0 = [
            self.nRays,
            "{:.3f}".format(np.nanmean(kout)),
            "{:.3f}".format(np.nanmin(kout)),
            "{:.3f}".format(np.nanmax(kout)),
            np.unique(indout[0, :]).size,
            "{:.2f}".format(np.nanmean(angles)),
            "{:.2f}".format(np.nanmin(angles)),
            "{:.2f}".format(np.nanmax(angles)),
        ]
        if self._dgeom['move'] is not None:
            col0 += ['move', 'param']
            ar0 += [self._dgeom['move'],
                    str(round(self._dgeom['move_param'], ndigits=4))]

        # ar1
        col1 = ["los index", "length", "touch", "angle (rad)"]
        ar1 = [
            np.arange(0, self.nRays),
            np.around(kout, decimals=3).astype("U"),
            ["%s_%s" % (lS[ii].Id.Cls, lS[ii].Id.Name) for ii in indout[0, :]],
            np.around(angles, decimals=2).astype('U')
        ]

        for k, v in self._dchans.items():
            col1.append(k)
            if v.ndim == 1:
                ar1.append(v)
            else:
                ar1.append([str(vv) for vv in v])

        # call base method
        return self._get_summary(
            [ar0, ar1],
            [col0, col1],
            sep=sep,
            line=line,
            table_sep=table_sep,
            verb=verb,
            return_=return_,
        )

    def __add__(self, other):
        if not other.__class__.__name__ == self.__class__.__name__:
            msg = "Operator defined only for same-class operations !"
            raise Exception(msg)
        lc = [self.Id.Exp == other.Id.Exp, self.Id.Diag == other.Id.Diag]
        if not all(lc):
            msg = (
                "Operation only valid if objects have identical (Diag, Exp) !"
            )
            raise Exception(msg)
        if not self.config == other.config:
            msg = "Operation only valid if objects have identical config !"
            raise Exception(msg)

        Name = "%s+%s" % (self.Id.Name, other.Id.Name)
        D = np.concatenate((self.D, other.D), axis=1)
        u = np.concatenate((self.u, other.u), axis=1)

        return self.__class__(
            dgeom=(D, u),
            config=self.config,
            Name=Name,
            Diag=self.Id.Diag,
            Exp=self.Id.Exp,
        )

    def __radd__(self, other):
        return self.__add__(other)

    def save_to_imas(
        self,
        ids=None,
        shot=None,
        run=None,
        refshot=None,
        refrun=None,
        user=None,
        database=None,
        version=None,
        occ=None,
        dryrun=False,
        deep=True,
        restore_size=True,
        verb=True,
        config_description_2d=None,
        config_occ=None,
    ):
        import tofu.imas2tofu as _tfimas

        _tfimas._save_to_imas(
            self,
            tfversion=__version__,
            shot=shot,
            run=run,
            refshot=refshot,
            refrun=refrun,
            user=user,
            database=database,
            version=version,
            occ=occ,
            dryrun=dryrun,
            verb=verb,
            ids=ids,
            deep=deep,
            restore_size=restore_size,
            config_description_2d=config_description_2d,
            config_occ=config_occ,
        )


lp = [p for p in params.values() if p.name != "dX12"]
CamLOS1D.__signature__ = sig.replace(parameters=lp)


class CamLOS2D(Rays):
    def get_summary(
        self,
        sep="  ",
        line="-",
        just="l",
        table_sep=None,
        verb=True,
        return_=False,
    ):

        # Prepare
        kout = self._dgeom["kOut"]
        indout = self._dgeom["indout"]
        # lS = self._dconfig["Config"].lStruct
        angles = np.arccos(-np.sum(self.u*self.dgeom['vperp'], axis=0))

        # ar0
        col0 = ["nb. los", "av. length", "min length", "max length",
                "nb. touch", "av. angle", "min angle", "max angle"]
        ar0 = [
            self.nRays,
            "{:.3f}".format(np.nanmean(kout)),
            "{:.3f}".format(np.nanmin(kout)),
            "{:.3f}".format(np.nanmax(kout)),
            np.unique(indout[0, :]).size,
            "{:.2f}".format(np.nanmean(angles)),
            "{:.2f}".format(np.nanmin(angles)),
            "{:.2f}".format(np.nanmax(angles)),
        ]
        if self._dgeom['move'] is not None:
            col0 += ['move', 'param']
            ar0 += [self._dgeom['move'],
                    str(round(self._dgeom['move_param'], ndigits=4))]

        # call base method
        return self._get_summary(
            [ar0],
            [col0],
            sep=sep,
            line=line,
            table_sep=table_sep,
            verb=verb,
            return_=return_,
        )

    def _isImage(self):
        return self._dgeom["isImage"]

    @property
    def dX12(self):
        if self._dX12 is not None and self._dX12["from"] == "geom":
            dX12 = self._dgeom["dX12"]
        else:
            dX12 = self._dX12
        return dX12

    def get_X12plot(self, plot="imshow"):
        if plot == "imshow":
            x1, x2 = self.dX12["x1"], self.dX12["x2"]
            x1min, Dx1min = x1[0], 0.5 * (x1[1] - x1[0])
            x1max, Dx1max = x1[-1], 0.5 * (x1[-1] - x1[-2])
            x2min, Dx2min = x2[0], 0.5 * (x2[1] - x2[0])
            x2max, Dx2max = x2[-1], 0.5 * (x2[-1] - x2[-2])
            extent = (
                x1min - Dx1min,
                x1max + Dx1max,
                x2min - Dx2min,
                x2max + Dx2max,
            )
            indr = self.dX12["indr"]
            return x1, x2, indr, extent

    """
    def set_e12(self, e1=None, e2=None):
        assert e1 is None or (hasattr(e1,'__iter__') and len(e1)==3)
        assert e2 is None or (hasattr(e2,'__iter__') and len(e2)==3)
        if e1 is None:
            e1 = self._dgeom['e1']
        else:
            e1 = np.asarray(e1).astype(float).ravel()
        e1 = e1 / np.linalg.norm(e1)
        if e2 is None:
            e2 = self._dgeom['e2']
        else:
            e2 = np.asarray(e1).astype(float).ravel()
        e2 = e2 / np.linalg.norm(e2)
        assert np.abs(np.sum(e1*self._dgeom['nIn']))<1.e-12
        assert np.abs(np.sum(e2*self._dgeom['nIn']))<1.e-12
        assert np.abs(np.sum(e1*e2))<1.e-12
        self._dgeom['e1'] = e1
        self._dgeom['e2'] = e2

    def get_ind_flatimg(self, direction='flat2img'):
        assert direction in ['flat2img','img2flat']
        assert self._dgeom['ddetails'] is not None
        assert all([ss in self._dgeom['ddetails'].keys()
                    for ss in ['x12','x1','x2']])
        x1b = 0.5*(self._dgeom['ddetails']['x1'][1:]
                   + self._dgeom['ddetails']['x1'][:-1])
        x2b = 0.5*(self._dgeom['ddetails']['x2'][1:]
                   + self._dgeom['ddetails']['x2'][:-1])
        ind = np.array([np.digitize(self._dgeom['ddetails']['x12'][0,:], x1b),
                        np.digitize(self._dgeom['ddetails']['x12'][0,:], x2b)])
        if direction == 'flat2img':
            indr = np.zeros((self._dgeom['ddetails']['x1'].size,
                             self._dgeom['ddetails']['x2'].size),dtype=int)
            indr[ind[0,:],ind[1,:]] = np.arange(0,self._dgeom['nRays'])
            ind = indr
        return ind

    def get_X12(self, out='imshow'):

        if out == 'imshow':
            x1, x2 = self._dgeom['x1'], self._dgeom['x2']
            dx1, dx2 = 0.5*(x1[1]-x1[0]), 0.5*(x2[1]-x2[0])
            extent = (x1[0]-dx1, x1[-1]+dx1, x2[0]-dx2, x2[-1]+dx2)
            return x1, x2, extent

        # TBF
        if self._X12 is None:
            Ds = self.D
            C = np.mean(Ds,axis=1)
            X12 = Ds-C[:,np.newaxis]
            X12 = np.array([np.sum(X12*self._dgeom['e1'][:,np.newaxis],axis=0),
                            np.sum(X12*self._dgeom['e2'][:,np.newaxis],axis=0)])
        else:
            X12 = self._X12
        if X12 is None or out.lower()=='1d':
            DX12 = None
        else:
            x1u, x2u, ind, DX12 = utils.get_X12fromflat(X12)
            if out.lower()=='2d':
                X12 = [x1u, x2u, ind]
        return X12, DX12
    """


lp = [p for p in params.values()]
CamLOS2D.__signature__ = sig.replace(parameters=lp)


""" Return the indices or instances of all LOS matching criteria

The selection can be done according to 2 different mechanisms

Mechanism (1): provide the value (Val) a criterion (Crit) should match
The criteria are typically attributes of :class:`~tofu.pathfile.ID`
(i.e.: name, or user-defined attributes like the camera head...)

Mechanism (2): (used if Val=None)
Provide a str expression (or a list of such) to be fed to eval()
Used to check on quantitative criteria.
    - PreExp: placed before the criterion value (e.g.: 'not ' or '<=')
    - PostExp: placed after the criterion value
    - you can use both

Other parameters are used to specify logical operators for the selection
(match any or all the criterion...) and the type of output.

Parameters
----------
Crit :      str
    Flag indicating which criterion to use for discrimination
    Can be set to:
        - any attribute of :class:`~tofu.pathfile.ID`
    A str (or list of such) expression to be fed to eval()
    Placed after the criterion value
    Used for selection mechanism (2)
Log :       str
    Flag indicating whether the criterion shall match:
        - 'all': all provided values
        - 'any': at least one of them
InOut :     str
    Flag indicating whether the returned indices are:
        - 'In': the ones matching the criterion
        - 'Out': the ones not matching it
Out :       type / str
    Flag indicating in which form to return the result:
        - int: as an array of integer indices
        - bool: as an array of boolean indices
        - 'Name': as a list of names
        - 'LOS': as a list of :class:`~tofu.geom.LOS` instances

Returns
-------
ind :       list / np.ndarray
    The computed output, of nature defined by parameter Out

Examples
--------
>>> import tofu.geom as tfg
>>> VPoly, VLim = [[0.,1.,1.,0.],[0.,0.,1.,1.]], [-1.,1.]
>>> V = tfg.Ves('ves', VPoly, Lim=VLim, Type='Lin', Exp='Misc', shot=0)
>>> Du1 = ([0.,-0.1,-0.1],[0.,1.,1.])
>>> Du2 = ([0.,-0.1,-0.1],[0.,0.5,1.])
>>> Du3 = ([0.,-0.1,-0.1],[0.,1.,0.5])
>>> l1 = tfg.LOS('l1', Du1, Ves=V, Exp='Misc', Diag='A', shot=0)
>>> l2 = tfg.LOS('l2', Du2, Ves=V, Exp='Misc', Diag='A', shot=1)
>>> l3 = tfg.LOS('l3', Du3, Ves=V, Exp='Misc', Diag='B', shot=1)
>>> gl = tfg.GLOS('gl', [l1,l2,l3])
>>> Arg1 = dict(Val=['l1','l3'],Log='any',Out='LOS')
>>> Arg2 = dict(Val=['l1','l3'],Log='any',InOut='Out',Out=int)
>>> Arg3 = dict(Crit='Diag', Val='A', Out='Name')
>>> Arg4 = dict(Crit='shot', PostExp='>=1')
>>> gl.select(**Arg1)
[l1,l3]
>>> gl.select(**Arg2)
array([1])
>>> gl.select(**Arg3)
['l1','l2']
>>> gl.select(**Arg4)
array([False, True, True], dtype=bool)

"""<|MERGE_RESOLUTION|>--- conflicted
+++ resolved
@@ -1965,15 +1965,10 @@
                    + "\t- 'object': return {} instance\n".format(cls.__name__)
                    + "\t- 'dict' : return a dict with polygon, pos and extent")
             raise Exception(msg)
-<<<<<<< HEAD
-        if not pfe.endswith(".txt"):
-            msg = "Only accepts .txt files (fed to np.loadtxt) !\n"
-            msg += "    file:  %s" % pfe
-=======
-        if pfe[-4:] not in ['.txt', '.csv']:
+
+        if pfe.endswith('.txt') or pfe.endswith('.csv'):
             msg = ("Only accepts .txt and .csv files (fed to np.loadtxt) !\n"
                    + "\t file: {}".format(pfe))
->>>>>>> 2239e94b
             raise Exception(msg)
         if warn is None:
             warn = True
