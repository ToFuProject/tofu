

# Built-in
import itertools as itt

# Common
import numpy as np
from scipy.interpolate import BSpline
import matplotlib.pyplot as plt
import matplotlib.lines as mlines
import matplotlib.patches as mpatches
import matplotlib.colors as mplcol
import matplotlib.gridspec as gridspec
from matplotlib.axes._axes import Axes
from mpl_toolkits.mplot3d import Axes3D

# tofu
from tofu.version import __version__
from . import _def as _def
from . import _core_optics as _core_optics

_GITHUB = 'https://github.com/ToFuProject/tofu/issues'
_WINTIT = 'tofu-%s        report issues / requests at %s'%(__version__, _GITHUB)

_QUIVERCOLOR = plt.cm.viridis(np.linspace(0, 1, 3))
_QUIVERCOLOR = np.array([[1., 0., 0., 1.],
                         [0., 1., 0., 1.],
                         [0., 0., 1., 1.]])
_QUIVERCOLOR = mplcol.ListedColormap(_QUIVERCOLOR)
_RAYS_NPTS = 10


# Generic
def _check_projdax_mpl(
    dax=None, proj=None,
    dmargin=None, fs=None, wintit=None,
):

    # ----------------------
    # Check inputs
    if proj is None:
        proj = 'all'
    assert isinstance(proj, str)
    proj = proj.lower()
    lproj = ['cross', 'hor', '3d', 'im']
    assert proj in lproj + ['all']

    # ----------------------
    # Check dax
    lc = [
        dax is None,
        issubclass(dax.__class__, Axes),
        isinstance(dax, dict),
        isinstance(dax, list),
    ]
    assert any(lc)
    if lc[0]:
        dax = dict.fromkeys(proj)
    elif lc[1]:
        assert len(proj) == 1
        dax = {proj[0]: dax}
    elif lc[2]:
        lcax = [
            dax.get(pp) is None or issubclass(dax.get(pp).__class__, Axes)
            for pp in proj
        ]
        if not all(lcax):
            msg = (
                "Wrong key or axes in dax:\n"
                + "    - proj = {}".format(proj)
                + "    - dax = {}".format(dax)
            )
            raise Exception(msg)
    else:
        assert len(dax) == 2
        assert all(
            [ax is None or issubclass(ax.__class__, Axes) for ax in dax]
        )
        dax = {'cross': dax[0], 'hor': dax[1]}

    # Populate with default axes if necessary
    if proj == 'hor':
        dax['hor'] = _def.Plot_LOSProj_DefAxes(
            'hor', fs=fs, dmargin=dmargin, wintit=wintit,
        )
    if proj == 'cross' and dax['cross'] is None:
        dax['cross'] = _def.Plot_LOSProj_DefAxes(
            'cross', fs=fs, dmargin=dmargin, wintit=wintit,
        )
    elif proj == 'hor' and dax['hor'] is None:
        dax['hor'] = _def.Plot_LOSProj_DefAxes(
            'hor', fs=fs, dmargin=dmargin, wintit=wintit,
        )
    elif proj == '3d' and dax['3d'] is None:
        dax['3d'] = _def.Plot_3D_plt_Tor_DefAxes(
            fs=fs, dmargin=dmargin, wintit=wintit,
        )
    elif proj == 'im' and dax['im'] is None:
        dax['im'] = _def.Plot_CrystIm(
            fs=fs, dmargin=dmargin, wintit=wintit,
        )
    elif proj == 'all' and any([dax.get(k0) is None for k0 in lproj]):
        dax = _def.Plot_AllCryst(
            fs=fs, dmargin=dmargin, wintit=wintit,
        )
    for kk in lproj:
        dax[kk] = dax.get(kk, None)

    return dax


# #################################################################
# #################################################################
#                   Generic geometry plot
# #################################################################
# #################################################################


def _CrystalBragg_plot_check(
    cryst=None, dcryst=None,
    det=None, ddet=None,
    res=None, element=None,
    color=None,
    pts_summit=None, pts1=None, pts2=None,
    xi=None, xj=None,
    rays_color=None, rays_npts=None,
    dleg=None, draw=True,
    use_non_parallelism=None,
    wintit=None, tit=None,
):

    # plotting
    assert type(draw) is bool, "Arg draw must be a bool !"
    assert cryst is None or cryst.__class__.__name__ == 'CrystalBragg'
    if wintit is None:
        wintit = _WINTIT
    if tit is None:
        tit = False
    if dleg is None:
         dleg = _def.TorLegd

    # rays color
    if rays_color is None:
        if pts_summit is None:
            rays_color = 'k'
        else:
            rays_color = 'pts' if pts_summit.shape[2] > 1 else 'lamb'

    if rays_color in ['pts', 'lamb']:
        pass
    else:
        try:
            rays_color = mplcol.to_rgba(rays_color)
        except Exception as err:
            msg = (
                "Arg rays_color must be either:\n"
                + "\t- 'pts': color by pts of origin\n"
                + "\t- 'lamb': color by wavelength\n"
                + "\t- a matplotlib color (e.g.: 'k', (0.1, 0.2, 0.1), ...)\n"
            )
            raise Exception(msg)

    # rays_npts
    if rays_npts is None:
        rays_npts = _RAYS_NPTS
    assert rays_npts >= 2, "Arg rays_npts must be a int >= 2"

    # elements
    lelement = ['s', 'c', 'r', 'o', 'v']
    if element is None:
        element = 'oscrv'
    c0 = (
        isinstance(element, str)
        and all([ss in lelement for ss in element.lower()])
    )
    if not c0:
        msg = ("Arg element must be str contain some of the following:\n"
               + "\t- 'o': outline\n"
               + "\t- 'c': center (of curvature sphere)\n"
               + "\t- 's': summit (geometrical center of crystal piece)\n"
               + "\t- 'r': rowland circle (along e1 direction)\n"
               + "\t- 'v': local unit vectors\n"
               + "You provided:\n{}".format(element))
        raise Exception(msg)
    element = element.lower()

    # cryst
    if element != '' and cryst is None:
        msg = (
            "cryst cannot be None if element contains any of:\n"
            + "\t- {}\n".format(lelement)
            + "You provided: {}".format(element)
        )
        raise Exception(msg)

    # vectors and outline
    if cryst is not None:
        nout, e1, e2, use_non_parallelism = cryst.get_unit_vectors(
            use_non_parallelism=use_non_parallelism,
        )
        nin = -nout
        outline = cryst.sample_outline_plot(
            res=res,
            use_non_parallelism=use_non_parallelism,
        )

    # det
    if det is None:
        det = False
    if det is not False and any([ss in element for ss in 'ocv']):
        c0 = isinstance(det, dict) and 'cent' in det.keys()
        if c0 and 'o' in element:
            c0 = c0 and all(
                [ss in det.keys() for ss in ['outline', 'ei', 'ej']]
            )
        if c0 and 'v' in element:
            c0 = c0 and all([ss in det.keys() for ss in ['nout', 'ei', 'ej']])
        if not c0:
            msg = ("Arg det must be a dict with keys:\n"
                   + "\t- 'cent': center of the detector\n"
                   + "\t- 'nout': outward unit vector (normal to surface)\n"
                   + "\t- 'ei': first local coordinate unit vector\n"
                   + "\t- 'ej': second coordinate unit vector\n"
                   + "\t- 'outline': 2d local coordinates of outline\n"
                   + "\tAll (except outline) are 3d cartesian coordinates\n"
                   + "You provided:\n{}".format(det))
            raise Exception(msg)

    # pts
    lc = [pts_summit is not None, pts1 is not None, pts2 is not None]
    c0 = (
        (not any(lc))
        or all(lc)
    )
    if not c0:
        msg = (
            "pts_summit and pts1 and pts2 must be:\n"
            + "\t- all None\n"
            + "\t- all np.ndarray of same shape, with shape[0] == 3\n"
            + "  You provided:\n"
            + "\t- pts_summit: {}\n".format(pts_summit)
            + "\t- pts1: {}".format(pts1)
            + "\t- pts2: {}".format(pts2)
        )
        raise Exception(msg)
    if pts_summit is not None:
        if not (pts_summit.shape == pts1.shape == pts2.shape):
            msg = (
                "Args pts_summit, pts1 and pts2 must have the same shape!\n"
                + "  You provided:\n"
                + "\t- pts_summit.shape: {}\n".format(pts_summit.shape)
                + "\t- pts1.shape: {}\n".format(pts1.shape)
                + "\t- pts2.shape: {}\n".format(pts2.shape)
            )
            raise Exception(msg)

    if rays_color in ['pts', 'lamb'] and pts_summit is not None:
        if pts_summit.ndim not in [4, 5]:
            msg = (
                "For pts-wise or lambda-wise coloring, "
                + "input pts_summit must be 4d np.ndarray of shape "
                + "(3, nlamb, npts, ndtheta)\n"
                + "  You provided:\n"
                + "\t- pts_summit.shape = {}".format(pts_summit.shape)
            )
            raise Exception(msg)

    # rays
    rays = None
    if pts_summit is not None:
        # pts.shape = (3, nlamb, npts, ndtheta)
        # rays.shape = (3, nlamb, npts, ndtheta, 2, 2*rays_npts)
        shape = np.r_[pts1.shape, 1]
        k = np.linspace(0, 1, rays_npts)
        rays = np.concatenate((
            pts1[..., None] + k*(pts_summit-pts1)[..., None],
            pts_summit[..., None]
            + k[1:]*(pts2-pts_summit)[..., None],
            np.full(shape, np.nan),
        ), axis=-1)

        nlamb, npts, ndtheta, _, nk = rays.shape[1:]
        if rays_color in ['pts', 'lamb']:
            if rays_color == 'lamb':
                rays = rays.reshape(3, nlamb, npts*ndtheta*nk*2).swapaxes(1, 2)
            elif rays_color == 'pts':
                rays = rays.swapaxes(1, 2).reshape(
                    3, npts, nlamb*ndtheta*nk*2,
                ).swapaxes(1, 2)
        else:
            rays = rays.reshape(3, nlamb*npts*ndtheta*nk*2, order='C')

    # xi, xj
    lc = [xi is not None, xj is not None]
    c0 = (
        np.sum(lc) in [0, 2]
        and (
            not any(lc)
            or (lc[0] and xi.shape == xj.shape == pts1.shape[1:])
        )
    )
    if not c0:
        msg = (
            "Args xi, xj must be either both None of 2 array of same shape!\n"
            + "  Provided:\n\t- xi:\n{}\n\t- xj:\n{}".format(xi, xj)
        )
        raise Exception(msg)
    if lc[0]:
        if rays_color in ['pts', 'lamb']:
            if rays_color == 'lamb':
                xi = xi.reshape(nlamb, npts*ndtheta*2).T
                xj = xj.reshape(nlamb, npts*ndtheta*2).T
            elif rays_color == 'pts':
                xi = xi.swapaxes(0, 1).reshape(npts, nlamb*ndtheta*2).T
                xj = xj.swapaxes(0, 1).reshape(npts, nlamb*ndtheta*2).T
        else:
            xi = xi.ravel()
            xj = xj.ravel()

    # dict for plotting
    if color is None:
        color = False
    lkd = ['outline', 'cent', 'summit', 'rowland', 'vectors']
    # Avoid passing default by reference
    if dcryst is None:
        dcryst = dict({k0: dict(v0)
                       for k0, v0 in _def._CRYSTAL_PLOT_DDICT.items()})
    else:
        dcryst = dict({k0: dict(v0) for k0, v0 in dcryst.items()})

    for k0 in lkd:
        if dcryst.get(k0) is None:
            dcryst[k0] = dict(_def._CRYSTAL_PLOT_DDICT[k0])
        if dcryst[k0].get('color') is None:
            if cryst is not None and cryst._dmisc.get('color') is not None:
                dcryst[k0]['color'] = cryst._dmisc['color']
        if color is not False:
            dcryst[k0]['color'] = color
    if ddet is None:
        # Avoid passing default by reference
        ddet = dict({k0: dict(v0)
                     for k0, v0 in _def._DET_PLOT_DDICT.items()})
    else:
        ddet = dict({k0: dict(v0) for k0, v0 in ddet.items()})
    for k0 in lkd:
        if ddet.get(k0) is None:
            ddet[k0] = dict(_def._DET_PLOT_DDICT[k0])
        if color is not False:
            ddet[k0]['color'] = color

    return (
        dcryst, det, ddet,
        nout, nin, e1, e2, xi, xj, outline, element, color,
        rays, rays_color, rays_npts,
        dleg, wintit,
    )


def CrystalBragg_plot(
    cryst=None, dcryst=None,
    det=None, ddet=None,
    dax=None, proj=None, res=None, element=None,
    color=None,
    pts_summit=None, pts1=None, pts2=None,
    xi=None, xj=None,
    rays_color=None, rays_npts=None,
    dleg=None, draw=True, fs=None, dmargin=None,
    use_non_parallelism=None,
    wintit=None, tit=None,
):

    # ---------------------
    # Check / format inputs

    (
        dcryst, det, ddet,
        nout, nin, e1, e2, xi, xj, outline, element, color,
        rays, rays_color, rays_npts,
        dleg, wintit,
    ) = _CrystalBragg_plot_check(
        cryst=cryst, dcryst=dcryst,
        det=det, ddet=ddet,
        res=res, element=element,
        color=color,
        pts_summit=pts_summit, pts1=pts1, pts2=pts2,
        xi=xi, xj=xj,
        rays_color=rays_color, rays_npts=rays_npts,
        dleg=dleg, draw=draw,
        use_non_parallelism=use_non_parallelism,
        wintit=wintit, tit=tit,
    )

    # ---------------------
    # call plotting functions
    dax = _CrystalBragg_plot(
        cryst=cryst, dcryst=dcryst,
        det=det, ddet=ddet,
        nout=nout, nin=nin, e1=e1, e2=e2, outline=outline,
        proj=proj, dax=dax, element=element,
        rays=rays, rays_color=rays_color, rays_npts=rays_npts,
        xi=xi, xj=xj,
        draw=draw, dmargin=dmargin, fs=fs, wintit=wintit,
    )

    # recompute the ax.dataLim
    ax0 = None
    for kk, vv in dax.items():
        if vv is None:
            continue
        dax[kk].relim()
        dax[kk].autoscale_view()
        if dleg is not False:
            dax[kk].legend(**dleg)
        ax0 = vv

    # set title
    if tit != False:
        ax0.figure.suptitle(tit)
    if draw:
        ax0.figure.canvas.draw()
    return dax


def _CrystalBragg_plot(
    cryst=None, dcryst=None,
    det=None, ddet=None,
    nout=None, nin=None, e1=None, e2=None,
    outline=None,
    proj=None, dax=None, element=None,
    rays=None, rays_color=None, rays_npts=None,
    xi=None, xj=None,
    quiver_cmap=None, draw=True,
    dmargin=None, fs=None, wintit=None,
):

    # ---------------------
    # Check / format inputs

    if 'v' in element and quiver_cmap is None:
        quiver_cmap = _QUIVERCOLOR

    # ---------------------
    # Prepare axe and data

    dax = _check_projdax_mpl(
        dax=dax, proj=proj,
        dmargin=dmargin, fs=fs, wintit=wintit,
    )

    if 's' in element or 'v' in element:
        summ = cryst._dgeom['summit']
    if 'c' in element:
        cent = cryst._dgeom['center']
    if 'r' in element:
        ang = np.linspace(0, 2.*np.pi, 200)
        rr = 0.5*cryst._dgeom['rcurve']
        row = cryst._dgeom['summit'] + rr*nin
        row = (row[:, None]
               + rr*(np.cos(ang)[None, :]*nin[:, None]
                     + np.sin(ang)[None, :]*e1[:, None]))

    # ---------------------
    # plot
    cross = dax.get('cross') is not None
    hor = dax.get('hor') is not None
    d3 = dax.get('3d') is not None
    im = dax.get('im') is not None

    if 'o' in element:
        if cross:
            dax['cross'].plot(
                np.hypot(outline[0,:], outline[1,:]),
                outline[2,:],
                label=cryst.Id.NameLTX+' outline',
                **dcryst['outline'],
            )
        if hor:
            dax['hor'].plot(
                outline[0,:], outline[1,:],
                label=cryst.Id.NameLTX+' outline',
                **dcryst['outline'],
            )
        if d3:
            dax['3d'].plot(
                outline[0, :], outline[1, :], outline[2, :],
                label=cryst.Id.NameLTX+' outline',
                **dcryst['outline'],
            )

    if 's' in element:
        if cross:
            dax['cross'].plot(
                np.hypot(summ[0], summ[1]), summ[2],
                label=cryst.Id.NameLTX+" summit",
                **dcryst['summit'],
            )
        if hor:
            dax['hor'].plot(
                summ[0], summ[1],
                label=cryst.Id.NameLTX+" summit",
                **dcryst['summit'],
            )
        if d3:
            dax['3d'].plot(
                summ[0:1], summ[1:2], summ[2:3],
                label=cryst.Id.NameLTX+" summit",
                **dcryst['summit'],
            )

    if 'c' in element:
        if cross:
            dax['cross'].plot(
                np.hypot(cent[0], cent[1]), cent[2],
                label=cryst.Id.NameLTX+" center",
                **dcryst['cent'],
            )
        if hor:
            dax['hor'].plot(
                cent[0], cent[1],
                label=cryst.Id.NameLTX+" center",
                **dcryst['cent'],
            )
        if d3:
            dax['3d'].plot(
                cent[0:1], cent[1:2], cent[2:3],
                label=cryst.Id.NameLTX+" center",
                **dcryst['cent'],
            )

    if 'r' in element:
        if cross:
            dax['cross'].plot(
                np.hypot(row[0,:], row[1,:]), row[2,:],
                label=cryst.Id.NameLTX+' rowland',
                **dcryst['rowland'],
            )
        if hor:
            dax['hor'].plot(
                row[0,:], row[1,:],
                label=cryst.Id.NameLTX+' rowland',
                **dcryst['rowland'],
            )
        if d3:
            dax['3d'].plot(
                row[0, :], row[1, :], row[2, :],
                label=cryst.Id.NameLTX+' rowland',
                **dcryst['rowland'],
            )
    if 'v' in element:
        p0 = np.repeat(summ[:,None], 3, axis=1)
        v = np.concatenate((nout[:, None], e1[:, None], e2[:, None]), axis=1)
        if cross:
            pr = np.hypot(p0[0, :], p0[1, :])
            vr = np.hypot(p0[0, :]+v[0, :], p0[1, :]+v[1, :]) - pr
            dax['cross'].quiver(
                pr, p0[2, :],
                vr, v[2, :],
                np.r_[0., 0.5, 1.], cmap=quiver_cmap,
                angles='xy', scale_units='xy',
                label=cryst.Id.NameLTX+" unit vect",
                **dcryst['vectors'],
            )
        if hor:
            dax['hor'].quiver(
                p0[0, :], p0[1, :],
                v[0, :], v[1, :],
                np.r_[0., 0.5, 1.], cmap=quiver_cmap,
                angles='xy', scale_units='xy',
                label=cryst.Id.NameLTX+" unit vect",
                **dcryst['vectors'],
            )
        if d3:
            dax['3d'].quiver(
                p0[0, :], p0[1, :], p0[2, :],
                v[0, :], v[1, :], v[2, :],
                np.r_[0., 0.5, 1.],
                length=0.1,
                normalize=True,
                cmap=quiver_cmap,
                label=cryst.Id.NameLTX+" unit vect",
                **dcryst['vectors'],
            )

    # -------------
    # Detector
    if det is not False:
        if det.get('cent') is not None and 'c' in element:
            if cross:
                dax['cross'].plot(
                    np.hypot(det['cent'][0], det['cent'][1]),
                    det['cent'][2],
                    label="det_cent",
                    **ddet['cent'],
                )
            if hor:
                dax['hor'].plot(
                    det['cent'][0], det['cent'][1],
                    label="det_cent",
                    **ddet['cent'],
                )
            if d3:
                dax['3d'].plot(
                    det['cent'][0:1],
                    det['cent'][1:2],
                    det['cent'][2:3],
                    label="det_cent",
                    **ddet['cent'],
                )

        if det.get('nout') is not None and 'v' in element:
            assert det.get('ei') is not None and det.get('ej') is not None
            p0 = np.repeat(det['cent'][:, None], 3, axis=1)
            v = np.concatenate((det['nout'][:, None], det['ei'][:, None],
                                det['ej'][:, None]), axis=1)
            if cross:
                pr = np.hypot(p0[0, :], p0[1, :])
                vr = np.hypot(p0[0, :]+v[0, :], p0[1, :]+v[1, :]) - pr
                dax['cross'].quiver(
                    pr, p0[2, :],
                    vr, v[2, :],
                    np.r_[0., 0.5, 1.], cmap=quiver_cmap,
                    angles='xy', scale_units='xy',
                    label="det unit vect",
                    **ddet['vectors'],
                )
            if hor:
                dax['hor'].quiver(
                    p0[0, :], p0[1, :],
                    v[0, :], v[1, :],
                    np.r_[0., 0.5, 1.], cmap=quiver_cmap,
                    angles='xy', scale_units='xy',
                    label="det unit vect",
                    **ddet['vectors'],
                )
            if d3:
                dax['3d'].quiver(
                    p0[0, :], p0[1, :], p0[2, :],
                    v[0, :], v[1, :], v[2, :],
                    np.r_[0., 0.5, 1.],
                    length=0.1,
                    normalize=True,
                    cmap=quiver_cmap,
                    label="det unit vect",
                    **ddet['vectors'],
                )

        if det.get('outline') is not None and 'o' in element:
            det_out = (det['outline'][0:1, :]*det['ei'][:, None]
                        + det['outline'][1:2, :]*det['ej'][:, None]
                       + det['cent'][:, None])

            if cross:
                dax['cross'].plot(
                    np.hypot(det_out[0, :], det_out[1, :]),
                    det_out[2, :],
                    label='det outline',
                    **ddet['outline'],
                )
            if hor:
                dax['hor'].plot(
                    det_out[0, :],
                    det_out[1, :],
                    label='det outline',
                    **ddet['outline'],
                )
            if d3:
                dax['3d'].plot(
                    det_out[0, :],
                    det_out[1, :],
                    det_out[2, :],
                    label='det outline',
                    **ddet['outline'],
                )
            if im:
                dax['im'].plot(
                    det['outline'][0, :],
                    det['outline'][1, :],
                    label='det outline',
                    **ddet['outline'],
                )

    # -------------
    # rays
    if rays is not None:
        if rays_color in ['pts', 'lamb']:
            if cross:
                dax['cross'].set_prop_cycle(None)
                dax['cross'].plot(
                    np.hypot(rays[0, :, :], rays[1, :, :]),
                    rays[2, :, :],
                    lw=1., ls='-',
                )
            if hor:
                dax['hor'].set_prop_cycle(None)
                dax['hor'].plot(
                    rays[0, :, :], rays[1, :, :],
                    lw=1., ls='-',
                )
            if d3:
                dax['3d'].set_prop_cycle(None)
                for ii in range(rays.shape[2]):
                    dax['3d'].plot(
                        rays[0, :, ii],
                        rays[1, :, ii],
                        rays[2, :, ii],
                        lw=1., ls='-',
                    )
            if im:
                dax['3d'].set_prop_cycle(None)
                dax['im'].plot(
                    xi, xj,
                    ls='None',
                    marker='.',
                    ms=6,
                )

        else:
            if cross:
                dax['cross'].set_prop_cycle(None)
                dax['cross'].plot(
                    np.hypot(rays[0, :], rays[1, :]),
                    rays[2, :],
                    color=rays_color, lw=1., ls='-',
                )
            if hor:
                dax['hor'].set_prop_cycle(None)
                dax['hor'].plot(
                    rays[0, :], rays[1, :],
                    color=rays_color, lw=1., ls='-',
                )
            if d3:
                dax['3d'].set_prop_cycle(None)
                dax['3d'].plot(
                    rays[0, :], rays[1, :], rays[2, :],
                    color=rays_color, lw=1., ls='-',
                )
            if im:
                dax['3d'].set_prop_cycle(None)
                dax['im'].plot(
                    xi, xj,
                    ls='None',
                    marker='.',
                    ms=6,
                )
    return dax

def CrystalBragg_plot_focal_error_summed(
    cryst=None, dcryst=None,
    error_lambda=None,
    dist=None, di=None, X=None, Y=None,
    plot_dets=None, nsort=None,
    tangent_to_rowland=None,
):

    if plot_dets:
        fig = plt.figure(figsize=(14, 8))
        gs = gridspec.GridSpec(1, 1)

        ax0 = fig.add_subplot(gs[0, 0])
        ax0.set_title('Summed focalization error [m] on full detector')

        ax0.scatter(X, Y, error_lambda, cmap='RdYlBu')

        sort = np.sort(np.ravel(error_lambda))
        sort = sort.tolist()
        a = np.where(error_lambda <= sort[nsort])
        A=a[0]; B=a[1]; C=np.dstack((A,B))
        bardet = dict(np.load(
            'inputs_temp/det37_CTVD_incC4_New.npz', allow_pickle=True,
            ))
        dax = CrystalBragg_plot(
            cryst=cryst, dcryst=dcryst,
            det=bardet,
            )
        det = {}
        for i in np.linspace(0, nsort-1, nsort).astype(int).tolist():
            det[i] = cryst.get_detector_approx(
                ddist = X[C[0,i][0], C[0,i][1]],
                di = Y[C[0,i][0], C[0,i][1]],
                tangent_to_rowland=tangent_to_rowland,
                )
            det[i]['outline'] = np.array(
                [0.04*np.r_[-1,-1,1,1,-1], 0.12*np.r_[-1,1,1,-1,-1]]
                )
            dax = CrystalBragg_plot(
                cryst=cryst, dcryst=dcryst,
                det=det[i], color='red', dax=dax,
                )
    else:
        plt.title('Summed focalization error on full detector [m]')
        plt.xlabel('ddist [m]')
        plt.ylabel('di [m]')
        plt.scatter(
            X, Y, c=error_lambda, cmap='RdYlBu',
            )
        cbar = plt.colorbar(
            label="error on lambda [m]", orientation="vertical",
            boundaries=np.linspace(0.1e-7, 1e-7, 50)
            )
        plt.clim(0.1e-7, 1e-7)

    return det

# #################################################################
# #################################################################
#                   Rocking curve plot
# #################################################################
# #################################################################


def CrystalBragg_plot_rockingcurve(
    func=None, bragg=None, lamb=None,
    sigma=None, npts=None,
    ang_units=None, axtit=None,
    color=None,
    legend=None, fs=None, ax=None,
):

    # Prepare
    if legend is None:
        legend = True
    if color is None:
        color = 'k'
    if ang_units is None:
        ang_units = 'deg'
    if axtit is None:
        axtit = 'Rocking curve'
    if sigma is None:
        sigma = 0.005*np.pi/180.
    if npts is None:
        npts = 1000
    angle = bragg + 3.*sigma*np.linspace(-1, 1, npts)
    curve = func(angle)
    lab = r"$\lambda = {:9.6} A$".format(lamb*1.e10)
    if ang_units == 'deg':
        angle = angle*180/np.pi
        bragg = bragg*180/np.pi

    # Plot
    if ax is None:
        if fs is None:
            fs = (8, 6)
        fig = plt.figure(figsize=fs)
        ax = fig.add_axes([0.1, 0.1, 0.8, 0.8])
        ax.set_title(axtit, size=12)
        ax.set_xlabel('angle ({})'.format(ang_units))
        ax.set_ylabel('reflectivity (adim.)')
    ax.plot(angle, curve, ls='-', lw=1., c=color, label=lab)
    ax.axvline(bragg, ls='--', lw=1, c=color)
    if legend is not False:
        ax.legend()
    return ax


# #################################################################
# #################################################################
#                   Bragg diffraction plot
# #################################################################
# #################################################################

# Deprecated ? re-use ?
def CrystalBragg_plot_approx_detector_params(Rrow, bragg, d, Z,
                                             frame_cent, nn):

    R = 2.*Rrow
    L = 2.*R
    ang = np.linspace(0., 2.*np.pi, 100)

    fig = plt.figure()
    ax = fig.add_axes([0.1,0.1,0.8,0.8], aspect='equal')

    ax.axvline(0, ls='--', c='k')
    ax.plot(Rrow*np.cos(ang), Rrow + Rrow*np.sin(ang), c='r')
    ax.plot(R*np.cos(ang), R + R*np.sin(ang), c='b')
    ax.plot(L*np.cos(bragg)*np.r_[-1,0,1],
            L*np.sin(bragg)*np.r_[1,0,1], c='k')
    ax.plot([0, d*np.cos(bragg)], [Rrow, d*np.sin(bragg)], c='r')
    ax.plot([0, d*np.cos(bragg)], [Z, d*np.sin(bragg)], 'g')
    ax.plot([0, L/10*nn[1]], [Z, Z+L/10*nn[2]], c='g')
    ax.plot(frame_cent[1]*np.cos(2*bragg-np.pi),
            Z + frame_cent[1]*np.sin(2*bragg-np.pi), c='k', marker='o', ms=10)

    ax.set_xlabel(r'y')
    ax.set_ylabel(r'z')
    ax.legend(loc='upper left', bbox_to_anchor=(1.05, 1.), frameon=False)
    return ax


def CrystalBragg_plot_xixj_from_braggangle(bragg=None, xi=None, xj=None,
                                           data=None, ax=None):
    if ax is None:
        fig = plt.figure()
        ax = fig.add_axes([0.1,0.1,0.8,0.8], aspect='equal')

    for ii in range(len(bragg)):
        deg ='{0:07.3f}'.format(bragg[ii]*180/np.pi)
        ax.plot(xi[:,ii], xj[:,ii], '.', label='bragg %s'%deg)

    ax.set_xlabel(r'xi')
    ax.set_ylabel(r'yi')
    ax.legend(loc='upper left', bbox_to_anchor=(1.05, 1.), frameon=False)
    return ax




def CrystalBragg_plot_braggangle_from_xixj(xi=None, xj=None,
                                           bragg=None, angle=None,
                                           ax=None, plot=None,
                                           braggunits='rad', angunits='rad',
                                           leg=None, colorbar=None,
                                           fs=None, wintit=None,
                                           tit=None, **kwdargs):

    # Check inputs
    if isinstance(plot, bool):
        plot = 'contour'
    if fs is None:
        fs = (6, 6)
    if wintit is None:
        wintit = _WINTIT
    if tit is None:
        tit = False
    if colorbar is None:
        colorbar = True
    if leg is None:
        leg = False
    if leg is True:
        leg = {}


    # Prepare axes
    if ax is None:
        fig = plt.figure(figsize=fs)
        ax = fig.add_axes([0.1, 0.1, 0.8, 0.8],
                          aspect='equal', adjustable='box')
    dobj = {'phi': {'ax': ax}, 'bragg': {'ax': ax}}
    dobj['bragg']['kwdargs'] = dict(kwdargs)
    dobj['phi']['kwdargs'] = dict(kwdargs)
    dobj['phi']['kwdargs']['cmap'] = plt.cm.seismic

    # Clear cmap if colors provided
    if 'colors' in kwdargs.keys():
        if 'cmap' in dobj['bragg']['kwdargs'].keys():
            del dobj['bragg']['kwdargs']['cmap']
        if 'cmap' in dobj['phi']['kwdargs'].keys():
            del dobj['phi']['kwdargs']['cmap']

    # Plot
    if plot == 'contour':
        if 'levels' in kwdargs.keys():
            lvls = kwdargs['levels']
            del kwdargs['levels']
            obj0 = dobj['bragg']['ax'].contour(xi, xj, bragg, lvls,
                                               **dobj['bragg']['kwdargs'])
            obj1 = dobj['phi']['ax'].contour(xi, xj, angle, lvls,
                                             **dobj['phi']['kwdargs'])
        else:
            obj0 = dobj['bragg']['ax'].contour(xi, xj, bragg,
                                               **dobj['bragg']['kwdargs'])
            obj1 = dobj['phi']['ax'].contour(xi, xj, angle,
                                             **dobj['phi']['kwdargs'])
    elif plot == 'imshow':
        extent = (xi.min(), xi.max(), xj.min(), xj.max())
        obj0 = dobj['bragg']['ax'].imshow(bragg, extent=extent, aspect='equal',
                                          adjustable='datalim',
                                          **dobj['bragg']['kwdargs'])
        obj1 = dobj['phi']['ax'].imshow(angle, extent=extent, aspect='equal',
                                        adjustable='datalim',
                                        **dobj['phi']['kwdargs'])
    elif plot == 'pcolor':
        obj0 = dobj['bragg']['ax'].pcolor(xi, xj, bragg,
                                          **dobj['bragg']['kwdargs'])
        obj1 = dobj['phi']['ax'].pcolor(xi, xj, angle,
                                        **dobj['phi']['kwdargs'])
    dobj['bragg']['obj'] = obj0
    dobj['phi']['obj'] = obj1

    # Post polish
    for k0 in set(dobj.keys()):
        dobj[k0]['ax'].set_xlabel(r'xi (m)')
        dobj[k0]['ax'].set_ylabel(r'xj (m)')

    if colorbar is True:
        cax0 = plt.colorbar(dobj['bragg']['obj'], ax=dobj['bragg']['ax'])
        cax1 = plt.colorbar(dobj['phi']['obj'], ax=dobj['phi']['ax'])
        cax0.ax.set_title(r'$\theta_{bragg}$' + '\n' + r'($%s$)'%braggunits)
        cax1.ax.set_title(r'$ang$' + '\n' + r'($%s$)'%angunits)

    if leg is not False:
        ax.legend(**leg)
    if wintit is not False:
        ax.figure.canvas.set_window_title(wintit)
    if tit is not False:
        ax.figure.suptitle(tit, size=10, weight='bold', ha='right')
    return ax


def CrystalBragg_plot_line_tracing_on_det(
    lamb, xi, xj, xi_err, xj_err,
    det=None,
    johann=None, rocking=None,
    ax=None, dleg=None,
    fs=None, dmargin=None,
    wintit=None, tit=None,
):

    # Check inputs
    # ------------

    if dleg is None:
        dleg = {'loc': 'upper right', 'bbox_to_anchor': (0.93, 0.8)}

    if fs is None:
        fs = (6, 8)
    if dmargin is None:
        dmargin = {'left': 0.05, 'right': 0.99,
                   'bottom': 0.06, 'top': 0.92,
                   'wspace': None, 'hspace': 0.4}

    if wintit is None:
        wintit = _WINTIT
    if tit is None:
        tit = "line tracing"
        if johann is True:
            tit += " - johann error"
        if rocking is True:
            tit += " - rocking curve"

    plot_err = johann is True or rocking is True

    # Plot
    # ------------

    if ax is None:
        fig = plt.figure(figsize=fs)
        gs = gridspec.GridSpec(1, 1, **dmargin)
        ax = fig.add_subplot(gs[0, 0], aspect='equal', adjustable='datalim')
        if wintit is not False:
            fig.canvas.set_window_title(wintit)
        if tit is not False:
            fig.suptitle(tit, size=14, weight='bold')

    if det.get('outline') is not None:
        ax.plot(
            det['outline'][0, :], det['outline'][1, :],
            ls='-', lw=1., c='k',
        )
    for l in range(lamb.size):
        lab = r'$\lambda$'+' = {:6.3f} A'.format(lamb[l]*1.e10)
        l0, = ax.plot(xi[l, :], xj[l, :], ls='-', lw=1., label=lab)
        if plot_err:
            ax.plot(
                xi_err[l, ...], xj_err[l, ...],
                ls='None', lw=1., c=l0.get_color(),
                ms=4, marker='.',
            )

    if dleg is not False:
        ax.legend(**dleg)

    return ax


def CrystalBragg_plot_johannerror(
    xi, xj, lamb, phi, err_lamb, err_phi,
    cmap=None, vmin=None, vmax=None,
    fs=None, dmargin=None, wintit=None, tit=None,
    angunits='deg', err=None,
):

    # Check inputs
    # ------------

    if fs is None:
        fs = (14, 8)
    if cmap is None:
        cmap = plt.cm.viridis
    if dmargin is None:
        dmargin = {'left': 0.05, 'right': 0.99,
                   'bottom': 0.06, 'top': 0.92,
                   'wspace': None, 'hspace': 0.4}
    assert angunits in ['deg', 'rad']
    if angunits == 'deg':
        # bragg = bragg*180./np.pi
        phi = phi*180./np.pi
        err_phi = err_phi*180./np.pi

    if err is None:
        err = 'abs'
    if 'rel' in err:
        if err == 'rel':
            err_lamb = 100.*err_lamb / (np.nanmax(lamb) - np.nanmin(lamb))
            err_phi = 100.*err_phi / (np.nanmax(phi) - np.nanmin(phi))
        elif err == 'rel2':
            err_lamb = 100.*err_lamb / np.mean(lamb)
            err_phi = 100.*err_phi / np.mean(phi)
        err_lamb_units = '%'
        err_phi_units = '%'
    else:
        err_lamb_units = 'm'
        err_phi_units = angunits
    if err == 'rel2':
        err_lamb = 100.*err_lamb / (np.mean(lamb))
        err_phi = 100.*err_phi / (np.mean(phi))
        err_lamb_units = '%'
        err_phi_units = '%'

    if wintit is None:
        wintit = _WINTIT
    if tit is None:
        tit = False

    # pre-compute
    # ------------

    # extent
    extent = (xi.min(), xi.max(), xj.min(), xj.max())

    # Plot
    # ------------
    fig = plt.figure(figsize=fs)
    gs = gridspec.GridSpec(1, 3, **dmargin)
    ax0 = fig.add_subplot(gs[0, 0], aspect='equal') # adjustable='datalim')
    ax1 = fig.add_subplot(
        gs[0, 1], aspect='equal', sharex=ax0, sharey=ax0,
    )
    ax2 = fig.add_subplot(
        gs[0, 2], aspect='equal', sharex=ax0, sharey=ax0,
    )

    ax0.set_title('Iso-lamb and iso-phi at crystal summit')
    ax1.set_title(f'Focalization error on lamb ({err_lamb_units})')
    ax2.set_title(f'Focalization error on phi ({err_phi_units})')
    ax0.contour(xi, xj, lamb.T, 10, cmap=cmap)
    ax0.contour(xi, xj, phi.T, 10, cmap=cmap, ls='--')
    imlamb = ax1.imshow(
        err_lamb.T,
        extent=extent, aspect='equal',
        origin='lower', interpolation='nearest',
        vmin=vmin, vmax=vmax,
    )
    imphi = ax2.imshow(
        err_phi.T,
        extent=extent, aspect='equal',
        origin='lower', interpolation='nearest',
        vmin=vmin, vmax=vmax,
    )

    plt.colorbar(imlamb, ax=ax1)
    plt.colorbar(imphi, ax=ax2)

    if wintit is not False:
        fig.canvas.set_window_title(wintit)
    if tit is not False:
        fig.suptitle(tit, size=14, weight='bold')

    return [ax0, ax1, ax2]


def CrystalBragg_plot_focal_error_summed(
    cryst=None, dcryst=None,
    error_lambda=None,
<<<<<<< HEAD
    ddist=None, di=None,
=======
    ddist=None, di=None, X=None, Y=None,
    det_ref=None,
>>>>>>> 5e67bfed
    plot_dets=None, nsort=None,
    tangent_to_rowland=None,
    contour=None,
    fs=None,
    cmap=None,
    vmin=None,
    vmax=None,
    ax=None,
):

    if cmap is None:
        # cmap = 'RdYlBu'
        cmap = plt.cm.viridis
    if nsort is None:
        nsort = 5
    if contour is None:
        errmin = np.nanmin(error_lambda)
        contour = [errmin + (np.nanmax(error_lambda) - errmin)/50.]
    if fs is None:
        fs = (6, 8)


    if ax is None:
        fig = plt.figure(figsize=fs)
        gs = gridspec.GridSpec(1, 1)
        ax = fig.add_subplot(gs[0, 0])
        ax.set_title('Mean focalization error on full detector [m]')
        ax.set_xlabel('ddist (m)')
        ax.set_ylabel('di (m)')

    # plot error map
    extent = (ddist.min(), ddist.max(), di.min(), di.max())
    errmap = ax.imshow(
        error_lambda,
        cmap=cmap,
        vmin=vmin,
        vmax=vmax,
        origin='lower',
        extent=extent,
        interpolation='nearest',
    )
    cbar = plt.colorbar(
        errmap,
        label="error on lambda [m]",
        orientation="vertical",
    )
    ax.contour(
        ddist,
        di,
        error_lambda,
        contour,
        colors='w',
        linewstyles='-',
        linewidths=1.,
    )

    if plot_dets:
        indsort = np.argsort(np.ravel(error_lambda))
        inddist = indsort % ddist.size
        inddi = indsort // ddist.size

        # plot det on map
        ax.plot(
            ddist[inddist[:nsort]],
            di[inddi[:nsort]],
            marker='x',
            ls='None',
            color='r',
        )

        # plot det geometry
        if det_ref is not None:
            dax = CrystalBragg_plot(
                cryst=cryst, dcryst=dcryst,
                det=det_ref,
                )
            det = {}
            for ii in range(nsort):
                det[ii] = cryst.get_detector_approx(
                    ddist=ddist[inddist[ii]],
                    di=di[inddi[ii]],
                    tangent_to_rowland=tangent_to_rowland,
                )
                det[ii]['outline'] = det_ref['outline']
                dax = CrystalBragg_plot(
                    cryst=cryst, dcryst=dcryst,
                    det=det[ii], color='red',
                    dax=dax,
                    element='o',
                )
    return ax


# #################################################################
# #################################################################
#                   Ray tracing plot
# #################################################################
# #################################################################


# To be clarified
def CrystalBragg_plot_raytracing_from_lambpts(xi=None, xj=None, lamb=None,
                                              xi_bounds=None, xj_bounds=None,
                                              pts=None, ptscryst=None,
                                              ptsdet=None,
                                              det_cent=None, det_nout=None,
                                              det_ei=None, det_ej=None,
                                              cryst=None, proj=None,
                                              fs=None, ax=None, dmargin=None,
                                              wintit=None, tit=None,
                                              legend=None, draw=None):
    # Check
    assert xi.shape == xj.shape and xi.ndim == 3
    assert (isinstance(proj, list)
            and all([pp in ['det', '2d', '3d'] for pp in proj]))
    if legend is None or legend is True:
        legend = dict(bbox_to_anchor=(1.02, 1.), loc='upper left',
                      ncol=1, mode="expand", borderaxespad=0.,
                      prop={'size': 6})
    if wintit is None:
        wintit = _WINTIT
    if draw is None:
        draw = True

    # Prepare
    nlamb, npts, ndtheta = xi.shape
    det = np.array([[xi_bounds[0], xi_bounds[1], xi_bounds[1],
                     xi_bounds[0], xi_bounds[0]],
                    [xj_bounds[0], xj_bounds[0], xj_bounds[1],
                     xj_bounds[1], xj_bounds[0]]])
    lcol = ['r', 'g', 'b', 'm', 'y', 'c']
    lm = ['+', 'o', 'x', 's']
    lls = ['-', '--', ':', '-.']
    ncol, nm, nls = len(lcol), len(lm), len(lls)

    if '2d' in proj or '3d' in proj:
        pts = np.repeat(np.repeat(pts[:, None, :], nlamb, axis=1)[..., None],
                        ndtheta, axis=-1)[..., None]
        ptsall = np.concatenate((pts,
                                 ptscryst[..., None],
                                 ptsdet[..., None],
                                 np.full((3, nlamb, npts, ndtheta, 1), np.nan)),
                                axis=-1).reshape((3, nlamb, npts, ndtheta*4))
        del pts, ptscryst, ptsdet
        if '2d' in proj:
            R = np.hypot(ptsall[0, ...], ptsall[1, ...])

    # --------
    # Plot
    lax = []
    if 'det' in proj:

        # Prepare
        if ax is None:
            if fs is None:
                fsi = (8, 6)
            else:
                fsi = fs
            if dmargin is None:
                dmargini = {'left': 0.1, 'right': 0.8,
                            'bottom': 0.1, 'top': 0.9,
                            'wspace': None, 'hspace': 0.4}
            else:
                dmargini = dmargin
            if tit is None:
                titi = False
            else:
                titi = tit
            fig = plt.figure(figsize=fsi)
            gs = gridspec.GridSpec(1, 1, **dmargini)
            axi = fig.add_subplot(gs[0, 0], aspect='equal', adjustable='datalim')
            axi.set_xlabel(r'$x_i$ (m)')
            axi.set_ylabel(r'$x_j$ (m)')
        else:
            axi = ax

        # plot
        axi.plot(det[0, :], det[1, :], ls='-', lw=1., c='k')
        for pp in range(npts):
            for ll in range(nlamb):
                lab = (r'pts {} - '.format(pp)
                       + '$\lambda$'+' = {:6.3f} A'.format(lamb[ll]*1.e10))
                axi.plot(xi[ll, pp, :], xj[ll, pp, :],
                         ls='None', marker=lm[ll%nm], c=lcol[pp%ncol], label=lab)

        # decorate
        if legend is not False:
            axi.legend(**legend)
        if wintit is not False:
            axi.figure.canvas.set_window_title(wintit)
        if titi is not False:
            axi.figure.suptitle(titi, size=14, weight='bold')
        if draw:
            axi.figure.canvas.draw()
        lax.append(axi)

    if '2d' in proj:

        # Prepare
        if tit is None:
            titi = False
        else:
            titi = tit

        # plot
        dax = cryst.plot(lax=ax, proj='all',
                         det_cent=det_cent, det_nout=det_nout,
                         det_ei=det_ei, det_ej=det_ej, draw=False)
        for pp in range(npts):
            for ll in range(nlamb):
                lab = (r'pts {} - '.format(pp)
                       + '$\lambda$'+' = {:6.3f} A'.format(lamb[ll]*1.e10))
                dax['cross'].plot(R[ll, pp, :], ptsall[2, ll, pp, :],
                                  ls=lls[ll%nls], color=lcol[pp%ncol],
                                  label=lab)
                dax['hor'].plot(ptsall[0, ll, pp, :], ptsall[1, ll, pp, :],
                                ls=lls[ll%nls], color=lcol[pp%ncol], label=lab)
        # decorate
        if legend is not False:
            dax['cross'].legend(**legend)
        if wintit is not False:
            dax['cross'].figure.canvas.set_window_title(wintit)
        if titi is not False:
            dax['cross'].figure.suptitle(titi, size=14, weight='bold')
        if draw:
            dax['cross'].figure.canvas.draw()
        lax.append(dax['cross'])
        lax.append(dax['hor'])

    return lax<|MERGE_RESOLUTION|>--- conflicted
+++ resolved
@@ -1161,12 +1161,8 @@
 def CrystalBragg_plot_focal_error_summed(
     cryst=None, dcryst=None,
     error_lambda=None,
-<<<<<<< HEAD
     ddist=None, di=None,
-=======
-    ddist=None, di=None, X=None, Y=None,
     det_ref=None,
->>>>>>> 5e67bfed
     plot_dets=None, nsort=None,
     tangent_to_rowland=None,
     contour=None,
