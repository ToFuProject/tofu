# Built-in
import sys
import os
import warnings
import inspect

# Common
import numpy as np

# tofu
import tofu
try:
    import tofu.geom._core as _core
except Exception:
    from . import _core




__all__ = ['coords_transform',
           'get_nIne1e2', 'get_X12fromflat',
           'compute_RaysCones',
           'create_config',
           'create_CamLOS1D', 'create_CamLOS2D']


_sep = '_'
_dict_lexcept_key = []

_lok = np.arange(0,9)
_lok = np.array([_lok, _lok+10])

<<<<<<< HEAD
_root = os.getcwd()
_path_testcases = os.path.join(_root,'tofu','geom','inputs')
=======
_here = os.path.abspath(os.path.dirname(__file__))
_root = tofu.__path__[0]
_path_testcases = os.path.join(_root, 'geom', 'inputs')
>>>>>>> cb647e72

###########################################################
#       COCOS
###########################################################

class CoordinateInputError(Exception):

    _cocosref = "O. Sauter, S. Yu. Medvedev, "
    _cocosref += "Computer Physics Communications 184 (2103) 293-302"

    msg = "The provided coords flag should be a str\n"
    msg += "It should match a known flag:\n"
    msg += "    - 'cart' / 'xyz' : cartesian coordinates\n"
    msg += "    - cocos flag indicating the cocos number (1-8, 11-18)\n"
    msg += "        Valid cocos flags include:\n"
    msg += "            '11', '02', '5', '14', ..."
    msg += "\n"
    msg += "The cocos (COordinates COnvetionS) are descibed in:\n"
    msg += "    [1] %s"%_cocosref

    def __init__(self, msg, errors):

        # Call the base class constructor with the parameters it
        # needs
        super(CoordinateInputError, self).__init__(msg + '\n\n' + self.msg)

        # Now for your custom code...
        self.errors = errors



def _coords_checkformatcoords(coords='11'):
    if not type(coords) is str:
        msg = "Arg coords must be a str !"
        raise CoordinateInputError(msg)
    coords = coords.lower()

    iint = np.array([ss.isdigit() for ss in coords]).nonzero()[0]
    if coords in ['cart','xyz']:
        coords = 'xyz'
    elif iint.size in [1,2]:
        coords = int(''.join([coords[jj] for jj in iint]))
        if not coords in _lok.ravel():
            msg = 'Not allowed number ({0) !'.format(coords)
            raise CoordinateInputError(msg)
    else:
        msg = "Not allowed coords ({0}) !".format(coords)
        raise CoordinateInputError(msg)
    return coords


def _coords_cocos2cart(pts, coords=11):
    R = pts[0,:]
    if (coords%0)%2==1:
        indphi, indZi, sig = 1, 2, 1.
    else:
        indphi, indZ , sig= 2, 1, -1.
    phi = sig*pts[indphi,:]

    X = R*np.cos(phi)
    Y = R*np.sin(phi)
    Z = pts[indZ,:]
    return np.array([X,Y,Z])

def _coords_cart2cocos(pts, coords=11):
    R = np.hypot(pts[0,:],pts[1,:])
    phi = np.arctan2(pts[1,:],pts[0,:])
    Z = pts[2,:]
    if (coords%0)%2==1:
        indphi, indZ, sig = 1, 2, 1.
    else:
        indphi, indZ , sig= 2, 1, -1.
    pts_out = np.empty((3,pts.shape[1]),dtype=float)
    pts_out[0,:] = R
    pts_out[indphi,:] = sig*phi
    pts_out[indZ,:] = Z
    return pts_out

def coords_transform(pts, coords_in='11', coords_out='11'):

    coords_in = _coords_checkformatcoords(coords=coords_in)
    coords_out = _coords_checkformatcoords(coords=coords_out)

    if coords_in==coords_out:
        pass
    elif coords_in=='xyz':
        pts = _coords_cart2cocos(pts, coords_out)
    elif coords_out=='xyz':
        pts = _coords_cocos2cart(pts, coords_out)
    else:
        pts = _coords_cocos2cart(pts, coords_in)
        pts = _coords_cocos2cart(pts, coords_out)
    return pts



###########################################################
###########################################################
#       Useful functions
###########################################################

def get_nIne1e2(P, nIn=None, e1=None, e2=None):
    assert np.hypot(P[0],P[1])>1.e-12
    phi = np.arctan2(P[1],P[0])
    ephi = np.array([-np.sin(phi), np.cos(phi), 0.])
    ez = np.array([0.,0.,1.])

    if nIn is None:
        nIn = -P
    nIn = nIn / np.linalg.norm(nIn)

    if e1 is None:
        if np.abs(np.abs(nIn[2])-1.) < 1.e-12:
            e1 = ephi
        else:
            e1 = np.cross(nIn,ez)
        e1 = e1 if np.sum(e1*ephi) > 0. else -e1
    e1 = e1 / np.linalg.norm(e1)

    if not np.abs(np.sum(nIn*e1))<1.e-12:
        msg = "Identified local base does not seem valid!\n"
        msg += "nIn = %s\n"%str(nIn)
        msg += "e1 =  %s\n"%str(e1)
        msg += "np.sum(nIn*e1) = sum(%s) = %s"%(nIn*e1, np.sum(nIn*e1))
        raise Exception(msg)

    if e2 is None:
        e2 = np.cross(nIn,e1)
    e2 = e2 / np.linalg.norm(e2)
    return nIn, e1, e2


def get_X12fromflat(X12, x12u=None, nx12=None):
    if x12u is None:
        x1u, x2u = np.unique(X12[0,:]), np.unique(X12[1,:])
        if x1u.size*x2u.size != X12.shape[1]:
            tol = np.linalg.norm(np.diff(X12[:,:2],axis=1))/100.
            tolmag = int(np.log10(tol))-1
            x1u = np.unique(np.round(X12[0,:], -tolmag))
            x2u = np.unique(np.round(X12[1,:], -tolmag))
            indx1 = np.digitize(X12[0,:], 0.5*(x1u[1:]+x1u[:-1]))
            indx2 = np.digitize(X12[1,:], 0.5*(x2u[1:]+x2u[:-1]))
            indx1u, indx2u = np.unique(indx1), np.unique(indx2)
            x1u = np.unique([np.mean(X12[0,indx1==ii]) for ii in indx1u])
            x2u = np.unique([np.mean(X12[1,indx2==ii]) for ii in indx2u])
    else:
        x1u, x2u = x12u
    if nx12 is None:
        nx1, nx2 = x1u.size, x2u.size
    else:
        nx1, nx2 = nx12

    Dx12 = (x1u[1]-x1u[0], x2u[1]-x2u[0])
    ind = np.zeros((nx1,nx2),dtype=int)

    indr = np.array([np.digitize(X12[0,:], 0.5*(x1u[1:]+x1u[:-1])),
                     np.digitize(X12[1,:], 0.5*(x2u[1:]+x2u[:-1]))])
    ind[indr[0,:],indr[1,:]] = np.arange(0,X12.shape[1])
    return x1u, x2u, ind, Dx12

###########################################################
###########################################################
#       Fast computation of cones with rays
###########################################################


def compute_RaysCones(Ds, us, angs=np.pi/90., nP=40):
    # Check inputs
    Ddim, udim = Ds.ndim, us.ndim
    assert Ddim in [1,2]
    assert Ds.shape[0]==3 and Ds.size%3==0
    assert udim in [1,2]
    assert us.shape[0]==3 and us.size%3==0
    assert type(angs) in [int,float,np.int64,np.float64]
    if udim==2:
        assert Ds.shape==us.shape
    if Ddim==1:
        Ds = Ds.reshape((3,1))
    nD = Ds.shape[1]

    # Compute
    phi = np.linspace(0.,2.*np.pi, nP)
    phi = np.tile(phi,nD)[np.newaxis,:]
    if udim==1:
        us = us[:,np.newaxis]/np.linalg.norm(us)
        us = us.repeat(nD,axis=1)
    else:
        us = us/np.sqrt(np.sum(us**2,axis=0))[np.newaxis,:]
    us = us.repeat(nP, axis=1)
    e1 = np.array([us[1,:],-us[0,:],np.zeros((us.shape[1],))])
    e2 = np.array([-us[2,:]*e1[1,:], us[2,:]*e1[0,:],
                   us[0,:]*e1[1,:]-us[1,:]*e1[0,:]])
    ub = (us*np.cos(angs)
          + (np.cos(phi)*e1+np.sin(phi)*e2)*np.sin(angs))
    Db = Ds.repeat(nP,axis=1)
    return Db, ub


###########################################################
###########################################################
#       Fast computation of poly
###########################################################


def _compute_VesPoly(R=2.4, r=1., elong=0., Dshape=0.,
                    divlow=True, divup=True, nP=200):
    """ Utility to compute three 2D (R,Z) polygons

    One represents a vacuum vessel, one an outer bumper, one a baffle

    The vessel polygon is centered on (R,0.), with minor radius r
    It can have a vertical (>0) or horizontal(<0) elongation in [-1;1]
    It can be D-shaped (Dshape in [0.,1.], typically 0.2)
    It can be non-convex, with:
        * a lower divertor-like shape
        * a upper divertor-like shape
    The elongation also affects the outer bumper and baffle

    Parameters
    ----------
    R:          int / float
        Major radius used as a center of the vessel
    r :         int / float
        Minor radius of the vessel
    elong:      int / float
        Dimensionless elongation parameter in [-1;1]
    Dshape:     int / float
        Dimensionless parameter for the D-shape (in-out asymmetry) in [0;1]
    divlow:     bool
        Flag indicating whether to incude a lower divertor-like shape
    divup:      bool
        Flag indicating whether to incude an upper divertor-like shape
    nP :        int
        Parameter specifying approximately the number of points of the vessel

    Return
    ------
    poly:       np.ndarray
        Closed (2,nP) polygon of the vacuum vessel, optionnally with divertors
    pbump:      np.ndarray
        Closed (2,N) polygon defining the outer bumper
    pbaffle:    np.ndarray
        Closed (2,N) polygon defining the lower baffle
    """

    # Basics (center, theta, unit vectors)
    cent = np.r_[R,0.]
    theta = np.linspace(-np.pi,np.pi,nP)
    poly = np.array([np.cos(theta), np.sin(theta)])

    # Divertors
    pdivR = np.r_[-0.1,0.,0.1]
    pdivZ = np.r_[-0.1,0.,-0.1]
    if divlow:
        ind = (np.sin(theta)<-0.85).nonzero()[0]
        pinsert = np.array([pdivR, -1.+pdivZ])
        poly = np.concatenate((poly[:,:ind[0]], pinsert, poly[:,ind[-1]+1:]),
                              axis=1)

    if divup:
        theta = np.arctan2(poly[1,:], poly[0,:])
        ind = (np.sin(theta)>0.85).nonzero()[0]
        pinsert = np.array([pdivR[::-1], 1.-pdivZ])
        poly = np.concatenate((poly[:,:ind[0]], pinsert, poly[:,ind[-1]+1:]),
                              axis=1)

    # Modified radius (by elongation and Dshape)
    rbis = r*np.hypot(poly[0,:],poly[1,:])
    theta = np.arctan2(poly[1,:],poly[0,:])
    rbis = rbis*(1+elong*0.15*np.sin(2.*theta-np.pi/2.))
    if Dshape>0.:
        ind = np.cos(theta)<0.
        coef = 1 + Dshape*(np.sin(theta[ind])**2-1.)
        rbis[ind] = rbis[ind]*coef

    er = np.array([np.cos(theta), np.sin(theta)])
    poly = cent[:,np.newaxis] + rbis[np.newaxis,:]*er

    # Outer bumper
    Dbeta = 2.*np.pi/6.
    beta = np.linspace(-Dbeta/2.,Dbeta/2., 20)
    pbRin = 0.85*np.array([np.cos(beta), np.sin(beta)])
    pbRout = 0.95*np.array([np.cos(beta), np.sin(beta)])[:,::-1]
    pinsert = np.array([[0.95,1.05,1.05,0.95],
                        [0.05,0.05,-0.05,-0.05]])

    ind = (np.abs(pbRout[1,:])<0.05).nonzero()[0]
    pbump = (pbRin, pbRout[:,:ind[0]], pinsert,
             pbRout[:,ind[-1]+1:], pbRin[:,0:1])
    pbump = np.concatenate(pbump, axis=1)
    theta = np.arctan2(pbump[1,:],pbump[0,:])
    er = np.array([np.cos(theta), np.sin(theta)])
    rbis = r*(np.hypot(pbump[0,:],pbump[1,:])
              *(1.+elong*0.15*np.sin(2.*theta-np.pi/2.)))
    pbump = cent[:,np.newaxis] + rbis[np.newaxis,:]*er

    # Baffle
    offR, offZ = 0.1, -0.85
    wR, wZ = 0.2, 0.05
    pbaffle = np.array([offR + wR*np.r_[-1,1,1,-1,-1],
                        offZ + wZ*np.r_[1,1,-1,-1,1]])
    theta = np.arctan2(pbaffle[1,:],pbaffle[0,:])
    er = np.array([np.cos(theta), np.sin(theta)])
    rbis = r*(np.hypot(pbaffle[0,:],pbaffle[1,:])
              *(1.+elong*0.15*np.sin(2.*theta-np.pi/2.)))
    pbaffle = cent[:,np.newaxis] + rbis[np.newaxis,:]*er

    return poly, pbump, pbaffle


###########################################################
###########################################################
#       Fast computation of camera parameters
###########################################################


def _compute_PinholeCam_checkformatinputs(P=None, F=0.1, D12=None, N12=100,
                                          angs=0, nIn=None, VType='Tor', defRY=None, Lim=None):
    assert type(VType) is str
    VType = VType.lower()
    assert VType in ['tor','lin']
    if np.sum([angs is None, nIn is None])!=1:
        msg = "Either angs xor nIn should be provided !"
        raise Exception(msg)

    # Pinhole
    if P is None:
        if defRY is None:
            msg = "If P is not provided, a value msut be set for defRY!"
            raise Exception(msg)
        if VType=='tor':
            P = np.array([defRY,0.,0.])
        else:
            if Lim is None:
                msg = "If P is not provided, Lim must be set!"
                raise Exception(msg)
            Lim = np.array(Lim).ravel()
            assert Lim.size==2 and Lim[0]<Lim[1]
            P = np.array([np.sum(Lim)/2., defRY, 0.])
    else:
        P = np.asarray(P, dtype=float).ravel()
        assert P.size==3

    # Camera inner parameters
    assert type(F) in [int, float, np.int64, np.float64]
    F = float(F)

    if D12 is None:
        D12 = F
    if type(D12) in [int, float, np.int64, np.float64]:
        D12 = np.array([D12,D12],dtype=float)
    else:
        assert hasattr(D12,'__iter__') and len(D12)==2
        D12 = np.asarray(D12).astype(float)
    if type(N12) in [int, float, np.int64, np.float64]:
        N12 = np.array([N12,N12],dtype=int)
    else:
        assert hasattr(N12,'__iter__') and len(N12)==2
        N12 = np.asarray(N12).astype(int)

    # Angles
    if angs is None:
        assert hasattr(nIn,'__iter__')
        nIn = np.asarray(nIn, dtype=float).ravel()
        assert nIn.size==3

    else:
        if type(angs) in [int, float, np.int64, np.float64]:
            angs = np.array([angs,angs,angs],dtype=float)
        angs = np.asarray(angs).astype(float).ravel()
        assert angs.size==3
        angs = np.arctan2(np.sin(angs),np.cos(angs))

    if VType=='tor':
        R = np.hypot(P[0],P[1])
        phi = np.arctan2(P[1],P[0])
        eR = np.array([np.cos(phi), np.sin(phi), 0.])
        ePhi = np.array([-np.sin(phi), np.cos(phi), 0.])
        eZ = np.array([0.,0.,1.])

        if nIn is None:
            nIncross = eR*np.cos(angs[0]) + eZ*np.sin(angs[0])
            nIn = nIncross*np.cos(angs[1]) + ePhi*np.sin(angs[1])
        nIn = nIn/np.linalg.norm(nIn)


        if np.abs(np.abs(nIn[2])-1.)<1.e-12:
            e10 = ePhi
        else:
            e10 = np.cross(nIn,eZ)
            e10 = e10/np.linalg.norm(e10)

    else:
        X = P[0]
        eX, eY, eZ = np.r_[1.,0.,0.], np.r_[0.,1.,0.], np.r_[0.,0.,1.]
        if nIn is None:
            nIncross = eY*np.cos(angs[0]) + eY*np.sin(angs[0])
            nIn = nIncross*np.cos(angs[1]) + eZ*np.sin(angs[1])
        nIn = nIn/np.linalg.norm(nIn)

        if np.abs(np.abs(nIn[2])-1.)<1.e-12:
            e10 = eX
        else:
            e10 = np.cross(nIn,eZ)
            e10 = e10/np.linalg.norm(e10)

    e20 = np.cross(e10,nIn)
    e20 = e20/np.linalg.norm(e20)
    if e20[2]<0.:
        e10, e20 = -e10, -e20

    if angs is None:
        e1 = e10
        e2 = e20
    else:
        e1 = np.cos(angs[2])*e10 + np.sin(angs[2])*e20
        e2 = -np.sin(angs[2])*e10 + np.cos(angs[2])*e20

    # Check consistency of vector base
    assert all([np.abs(np.linalg.norm(ee)-1.)<1.e-12 for ee in [e1,nIn,e2]])
    assert np.abs(np.sum(nIn*e1))<1.e-12
    assert np.abs(np.sum(nIn*e2))<1.e-12
    assert np.abs(np.sum(e1*e2))<1.e-12
    assert np.linalg.norm(np.cross(e1,nIn)-e2)<1.e-12

    return P, F, D12, N12, angs, nIn, e1, e2, VType



_comdoc = \
        """ Generate LOS for a {0}D camera

        Generate the tofu inputs to instanciate a {0}D LOS pinhole camera

        Internally, the camera is defined with:
            - P : (X,Y,Z) position of the pinhole
            - F : focal length (distance pinhole-detector plane)
            - (e1,nIn,e2): a right-handed normalized vector base
                nIn: the vector pointing inwards, from the detector plane to
                    the pinhole and plasma
                (e1,e2):  the 2 vector defining the detector plane coordinates
                    By default, e1 is horizontal and e2 points upwards
            - D12: The size of the detector plane in each direction (e1 and e2)
            - N12: The number of detectors (LOS) in each direction (e1 and e2)

        To simplify parameterization, the vector base (e1,nIn,e2) is
        automatically computed from a set of 3 angles contained in angs

        Parameters
        ----------
        P:      np.ndarray
            (3,) array containing the pinhole (X,Y,Z) cartesian coordinates
        F:      float
            The focal length
        D12:    float {1}
            The absolute size of the detector plane
            {2}
        N12:    int {3}
            The number of detectors (LOS) on the detector plane
            {4}
        angs:   list
            The three angles defining the orientation of the camera vector base
                - angs[0] : 'vertical' angle, the angle between the projection of
                    nIn in a cross-section and the equatorial plane
                - angs[1] : 'longitudinal' angle, the angle between nIn and a
                    cross-section plane
                - angs[2] : 'twist' angle, the angle between e1 and the equatorial
                    plane, this is the angle the camera is rotated around its own
                    axis
        VType:  str
            Flag indicating whether the geometry type is:
                - 'Lin': linear
                - 'Tor': toroidal
        defRY:  None / float
            Only used if P not provided
            The default R (if 'Tor') or 'Y' (of 'Lin') position at which to
            place P, in the equatorial plane.
        Lim:    None / list / np.ndarray
            Only used if P is None and VTYpe is 'Lin'
            The vessel limits, by default P will be place in the middle

        Return
        ------
        Ds:     np.ndarray
            (3,N) array of the LOS starting points cartesian (X,Y,Z) coordinates
            Can be fed to tofu.geom.CamLOSCam{0}D
        P:      np.ndarray
            (3,) array of pinhole (X,Y,Z) coordinates
            Can be fed to tofu.geom.CamLOS{0}D
        {5}
        d2:     np.ndarray
            (N2,) coordinates array of the LOS starting point along local
            vector e2 (0 being the perpendicular to the pinhole on the detector plane)

        """





def _compute_CamLOS1D_pinhole(P=None, F=0.1, D12=0.1, N12=100,
                              angs=[-np.pi,0.,0.], nIn=None,
                              VType='Tor', defRY=None, Lim=None,
                              return_Du=False):

    # Check/ format inputs
    P, F, D12, N12, angs, nIn, e1, e2, VType\
            = _compute_PinholeCam_checkformatinputs(P=P, F=F, D12=D12, N12=N12,
                                                    angs=angs, nIn=nIn,
                                                    VType=VType, defRY=defRY,
                                                    Lim=Lim)

    # Get starting points
    d2 = 0.5*D12[1]*np.linspace(-1.,1.,N12[1],endpoint=True)
    d2e = d2[np.newaxis,:]*e2[:,np.newaxis]

    Ds = P[:,np.newaxis] - F*nIn[:,np.newaxis] + d2e
    if return_Du:
        us = P[:,np.newaxis]-Ds
        us = us / np.sqrt(np.sum(us**2,axis=0))[np.newaxis,:]
        return Ds, us
    else:
        return Ds, P, d2


_comdoc1 = _comdoc.format('1','',
                          'Extension of the detector alignment along e2',
                          '',
                          'Number of detectors along e2',
                          '')

_compute_CamLOS1D_pinhole.__doc__ = _comdoc1


def _compute_CamLOS2D_pinhole(P=None, F=0.1, D12=0.1, N12=100,
                              angs=[-np.pi,0.,0.], nIn=None,
                              VType='Tor', defRY=None, Lim=None,
                              return_Du=False):

    # Check/ format inputs
    P, F, D12, N12, angs, nIn, e1, e2, VType\
            = _compute_PinholeCam_checkformatinputs(P=P, F=F, D12=D12, N12=N12,
                                                    angs=angs, nIn=nIn,
                                                    VType=VType, defRY=defRY,
                                                    Lim=Lim)

    # Get starting points
    d1 = 0.5*D12[0]*np.linspace(-1.,1.,N12[0],endpoint=True)
    d2 = 0.5*D12[1]*np.linspace(-1.,1.,N12[1],endpoint=True)
    d1f = np.tile(d1,N12[1])
    d2f = np.repeat(d2,N12[0])
    d1e = d1f[np.newaxis,:]*e1[:,np.newaxis]
    d2e = d2f[np.newaxis,:]*e2[:,np.newaxis]

    # Here compute ind12
    indflat2img = None
    indimg2flat = None

    Ds = P[:,np.newaxis] - F*nIn[:,np.newaxis] + d1e + d2e
    if return_Du:
        us = P[:,np.newaxis]-Ds
        us = us / np.sqrt(np.sum(us**2,axis=0))[np.newaxis,:]
        return Ds, us
    else:
        return Ds, P, d1, d2, indflat2img, indimg2flat



_extracom2 = '(N1,) coordinates array of the LOS starting point along local\n\
\t    vector e1 (0 being the perpendicular to the pinhole on the detector plane)'
_comdoc2 = _comdoc.format('2','/ list',
                          'Extended to [D12,D12] if a float is provided',
                          '/ list',
                          'Extended to [D12,D12] if a float is provided',
                          'd1:    np.ndarray\n\t    '+_extracom2)

_compute_CamLOS2D_pinhole.__doc__ = _comdoc2



###########################################################
#       Fast creation of config
###########################################################

_ExpWest = 'WEST'
_ExpITER = 'ITER'

_dconfig = {'A1': {'Exp': _ExpWest,
                   'Ves': ['V1']},
            'A2': {'Exp': _ExpITER,
                   'Ves': ['V0']},
            'A3': {'Exp': _ExpWest,
                   'PlasmaDomain': ['Sep']},
            'B1': {'Exp': _ExpWest,
                   'Ves': ['V2'],
                   'PFC': ['BaffleV0', 'DivUpV1', 'DivLowITERV1']},
            'B2': {'Exp': _ExpWest,
                   'Ves': ['V2'],
                   'PFC': ['BaffleV1', 'DivUpV2', 'DivLowITERV2',
                           'BumperInnerV1', 'BumperOuterV1',
                           'IC1V1', 'IC2V1', 'IC3V1']},
            'B3': {'Exp': _ExpWest,
                   'Ves': ['V2'],
                   'PFC': ['BaffleV2', 'DivUpV3', 'DivLowITERV3',
                           'BumperInnerV3', 'BumperOuterV3',
                           'IC1V1', 'IC2V1', 'IC3V1',
                           'LH1V1', 'LH2V1',
                           'RippleV1', 'VDEV0']},
            'B4': {'Exp': _ExpITER,
                   'Ves': ['V1'],
                   'PFC': ['BLK01','BLK02','BLK03','BLK04','BLK05','BLK06',
                           'BLK07','BLK08','BLK09','BLK10','BLK11','BLK12',
                           'BLK13','BLK14','BLK15','BLK16','BLK17','BLK18',
                           'Div1', 'Div2', 'Div3', 'Div4', 'Div5', 'Div6']}
            }

def _create_config_testcase(config='A1', out='object',
                            path=_path_testcases, dconfig=_dconfig):
    """ Load the desired test case configuration

    Choose from one of the reference preset configurations:
        {0}

    """.format('['+', '.join(dconfig.keys())+']')
    assert all([type(ss) is str for ss in [config,path]])
    assert type(dconfig) is dict
    if not config in dconfig.keys():
        msg = "Please a valid config, from one of the following:\n"
        msg += "["+", ".join(dconfig.keys())+"+]"
        raise Exception(msg)
    path = os.path.abspath(path)

    # Get file names for config
    lf = [f for f in os.listdir(path) if f[-4:]=='.txt']
    lS = []
    lcls = sorted([k for k in dconfig[config].keys() if k!= 'Exp'])
    Exp = dconfig[config]['Exp']
    for cc in lcls:
        for ss in dconfig[config][cc]:
            ff = [f for f in lf
                  if all([s in f for s in [cc,Exp,ss]])]
            if not len(ff) == 1:
                msg = "No / several matching files\n"
                msg += "  Folder: %s\n"%path
                msg += "    Criteria: [%s, %s]\n"%(cc,ss)
                msg += "    Matching: "+"\n              ".join(ff)
                raise Exception(msg)
            pfe = os.path.join(path,ff[0])
            obj = eval('_core.'+cc).from_txt(pfe, Name=ss, Type='Tor',
                                             Exp=dconfig[config]['Exp'],
                                             out=out)
            if out not in ['object',object]:
                obj = ((ss,{'Poly':obj[0], 'pos':obj[1], 'extent':obj[2]}),)
            lS.append(obj)
    if out == 'dict':
        conf = dict([tt for tt in lS])
    else:
        conf = _core.Config(Name=config, Exp=dconfig[config]['Exp'], lStruct=lS)
    return conf

def create_config(case=None, Exp='Dummy', Type='Tor',
                  Lim=None, Bump_posextent=[np.pi/4., np.pi/4],
                  R=2.4, r=1., elong=0., Dshape=0.,
                  divlow=True, divup=True, nP=200,
                  out='object', SavePath='./', path=_path_testcases):
    """ Create easily a tofu.geom.Config object

    In tofu, a Config (short for geometrical configuration) refers to the 3D
    geometry of a fusion device.
    It includes, at least, a simple 2D polygon describing the first wall of the
    fusion chamber, and can also include other structural elements (tiles,
    limiters...) that can be non-axisymmetric.

    To create a simple Config, provide either the name of a reference test
    case, of a set of geometrical parameters (major radius, elongation...).

    This is just a tool for fast testing, if you want to create a custom
    config, use directly tofu.geom.Config and provide the parameters you want.

    Parameters
    ----------
    case :      str
        The name of a reference test case, if provided, this arguments is
        sufficient, the others are ignored
    Exp  :      str
        The name of the experiment
    Type :      str
        The type of configuration (toroidal 'Tor' or linear 'Lin')
    Lim_Bump:   list
        The angular (poloidal) limits, in the cross-section of the extension of
        the outer bumper
    R   :       float
        The major radius of the center of the cross-section
    r   :       float
        The minor radius of the cross-section
    elong:      float
        An elongation parameter (in [-1;1])
    Dshape:     float
        A parameter specifying the D-shape of the cross-section (in [-1;1])
    divlow:     bool
        A flag specifying whether to include a lower divertor-like shape
    divup:     bool
        A flag specifying whether to include an upper divertor-like shape
    nP:         int
        Number of points used to describe the cross-section polygon
    out:        str
        FLag indicating whether to return:
            - 'dict'  : the polygons as a dictionary of np.ndarrays
            - 'object': the configuration as a tofu.geom.Config instance

    Return
    ------
    conf:   tofu.geom.Config / dict
        Depending on the value of parameter out, either:
            - the tofu.geom.Config object created
            - a dictionary of the polygons and their pos/extent (if any)
    """

    if case is not None:
        conf = _create_config_testcase(config=case, out=out, path=path)
    else:
        poly, pbump, pbaffle = _compute_VesPoly(R=R, r=r, elong=elong, Dshape=Dshape,
                                                divlow=divlow, divup=divup, nP=nP)

        if out=='dict':
            conf = {'Ves':{'Poly':poly},
                    'Baffle':{'Poly':pbaffle},
                    'Bumper':{'Poly':pbump,
                              'pos':Bump_posextent[0],
                              'extent':Bump_posextent[1]}}
        else:
            ves = _core.Ves(Poly=poly, Type=Type, Lim=Lim, Exp=Exp, Name='Ves',
                            SavePath=SavePath)
            baf = _core.PFC(Poly=pbaffle, Type=Type, Lim=Lim,
                            Exp=Exp, Name='Baffle', color='b', SavePath=SavePath)
            bump = _core.PFC(Poly=pbump, Type=Type,
                             pos=Bump_posextent[0], extent=Bump_posextent[1],
                             Exp=Exp, Name='Bumper', color='g', SavePath=SavePath)

            conf = _core.Config(Name='Dummy', Exp=Exp, lStruct=[ves,baf,bump],
                                SavePath=SavePath)
    return conf

###########################################################
#       Fast creation of cam
###########################################################

_P = [1.5,3.2,0.]
_F = 0.1
_testF = 0.4
_D12 = [0.3,0.1]
_nIn = [-0.5,-1.,0.]

_P1 = [1.5,-3.2,0.]
_nIn1 = [-0.5,1.,0.]

_PA = [4.9,-6.9,0.]
_nInA = [-0.75, 1.,0.]
_D12A = [0.4,0.3]
_dcam = {'V1':       {'P':_P1, 'F':_F, 'D12':_D12, 'nIn':_nIn1, 'N12':[1,1]},
         'V10':      {'P':_P, 'F':_F, 'D12':_D12, 'nIn':_nIn, 'N12':[5,2]},
         'V100':     {'P':_P, 'F':_F, 'D12':_D12, 'nIn':_nIn, 'N12':[20,5]},
         'V1000':    {'P':_P, 'F':_F, 'D12':_D12, 'nIn':_nIn, 'N12':[50,20]},
         'V10000':   {'P':_P, 'F':_F, 'D12':_D12, 'nIn':_nIn, 'N12':[125,80]},
         'V100000':  {'P':_P, 'F':_F, 'D12':_D12, 'nIn':_nIn, 'N12':[500,200]},
         'V1000000': {'P':_P, 'F':_F, 'D12':_D12, 'nIn':_nIn, 'N12':[1600,625]},
         'VA1':      {'P':_PA, 'F':_F, 'D12':_D12A, 'nIn':_nInA, 'N12':[1,1]},
         'VA10':     {'P':_PA, 'F':_F, 'D12':_D12A, 'nIn':_nInA, 'N12':[5,2]},
         'VA100':    {'P':_PA, 'F':_F, 'D12':_D12A, 'nIn':_nInA, 'N12':[20,5]},
         'VA1000':   {'P':_PA, 'F':_F, 'D12':_D12A, 'nIn':_nInA, 'N12':[50,20]},
         'VA10000':  {'P':_PA, 'F':_F, 'D12':_D12A, 'nIn':_nInA,'N12':[125,80]},
         'VA100000': {'P':_PA, 'F':_F, 'D12':_D12A,'nIn':_nInA,'N12':[500,200]},
         'VA1000000':{'P':_PA, 'F':_F,'D12':_D12A,'nIn':_nInA,'N12':[1600,625]},
         'testV': {'P':_P, 'F':_testF, 'D12':_D12, 'nIn':_nIn,'N12':[1600,625]}}



_createCamstr = """ Create a pinhole CamLOS{0}D

    In tofu, a CamLOS is a camera described as a set of Lines of Sight (LOS),
    as opposed to a Cam, where the Volume of Sight (VOS) of all pixels are
    computed in 3D. The CamLOS is then a simplified approximation of the Cam.
    It can be:
        - 1D : like when all LOS are included in a common plane
        - 2D : like a regular everyday camera, producing a 2D image
    For a pinhole camera, all LOS pass through a common point (pinhole)

    This function provides an easy way to create a pinhole CamLOS{0}D
    In tofu, LOS are described as semi-lines using:
        - a starting point (D)
        - a unit vector (u)
    All coordinates are 3D cartesian (X,Y,Z)

    Here, you simply need to provide, either:
        - the name of a standard test case
        - a set of geometrical parameters:
            - P: pinhole, throught the camera axis passes
            - F: focal length
            - D12 : dimensiosn perpendicular to the camera axis
            - N12 : number of pixels (LOS)
            - angs: 3 angles defining the orientation of the camera

    The computed set of LOS, optionnaly associated to a Config, can then be
    returned as:
        - a tofu object (i.e.: a CamLOS{0}D)
        - a set of starting points (D) and unit vectors (u)
        - a set of starting points (D), a pinhole, and and the coordinates of D
        in the camera frame

    Parameters
    ----------

    Return
    ------
                """

_createCamerr = """ Arg out, specifying the output, must be either:
        - object   : return a tofu object
        - 'Du'     : return the LOS starting points (D) and unit vectors (u)
        - 'pinhole': return the starting points (D), pinhole (P) and the coordinates of D in the camera frame
        """

def _create_CamLOS(case=None, nD=1, Etendues=None, Surfaces=None,
                   dchans=None, Exp=None, Diag=None, Name=None, color=None,
                   P=None, F=0.1, D12=0.1, N12=100, method=None,
                   angs=[-np.pi,0.,0.], nIn=None, VType='Tor', dcam=_dcam,
                   defRY=None, Lim=None, config=None, out=object,
                   SavePath='./'):
    assert nD in [1,2]
    if not out in [object,'object','Du','dict',dict]:
        msg = _createCamerr.format('1')
        raise Exception(msg)

    if config is not None:
        Lim = config.Lim
        VType = config.Id.Type
        lS = config.lStructIn
        if len(lS)==0:
            lS = config.lStruct
        defRY = np.max([ss.dgeom['P1Max'][0] for ss in lS])

    # Get parameters for test case if any
    if case is not None and nD == 2:
        if case not in dcam.keys():
            msg = "%s is not a known test case !\n"
            msg += "Available test cases include:\n"
            msg += "    " + str(list(dcam.keys()))
            raise Exception(msg)

        # Extract pinhole, focal length, width, nb. of pix., unit vector
        P, F = dcam[case]['P'], dcam[case]['F']
        D12, N12, nIn = dcam[case]['D12'], dcam[case]['N12'], dcam[case]['nIn']
        nIn = nIn / np.linalg.norm(nIn)

        # Compute the LOS starting points and unit vectors
        nD, VType, Lim, angs = 2, 'Tor', None, None
        Name = case

    kwdargs = dict(P=P, F=F, D12=D12, N12=N12, angs=angs, nIn=nIn,
                   VType=VType, defRY=defRY, Lim=Lim)
    if nD == 1:
        Ds, P, d2 = _compute_CamLOS1D_pinhole(**kwdargs)
    else:
        Ds, P, d1, d2, indflat2img, indimg2flat = _compute_CamLOS2D_pinhole(**kwdargs)

    if out in ['dict',dict]:
        dout = {'D':Ds, 'pinhole':P}
        if nD==2:
            dout.update({'x1':d1,'x2':d2,
                         'indflat2img':indflat2img, 'indimg2flat':indimg2flat})
        return dout

    elif out=='Du':
        us = P[:,np.newaxis]-Ds
        us = us / np.sqrt(np.sum(us**2,axis=0))[np.newaxis,:]
        return Ds, us

    else:
        cls = eval('_core.CamLOS{0:01.0f}D'.format(nD))
        cam = cls(Name=Name, Exp=Exp, Diag=Diag,
                  dgeom={'pinhole':P, 'D':Ds}, method=method,
                  Etendues=Etendues, Surfaces=Surfaces, dchans=dchans,
                  color=color, config=config, SavePath=SavePath)
        return cam


def create_CamLOS1D(**kwdargs):
    return _create_CamLOS(nD=1, **kwdargs)

create_CamLOS1D.__signature__ = inspect.signature(_create_CamLOS)
create_CamLOS1D.__doc__ = _createCamstr.format('1')

def create_CamLOS2D(**kwdargs):
    return _create_CamLOS(nD=2, **kwdargs)

create_CamLOS2D.__signature__ = inspect.signature(_create_CamLOS)
create_CamLOS2D.__doc__ = _createCamstr.format('2')<|MERGE_RESOLUTION|>--- conflicted
+++ resolved
@@ -30,14 +30,8 @@
 _lok = np.arange(0,9)
 _lok = np.array([_lok, _lok+10])
 
-<<<<<<< HEAD
 _root = os.getcwd()
-_path_testcases = os.path.join(_root,'tofu','geom','inputs')
-=======
-_here = os.path.abspath(os.path.dirname(__file__))
-_root = tofu.__path__[0]
-_path_testcases = os.path.join(_root, 'geom', 'inputs')
->>>>>>> cb647e72
+_path_testcases = os.path.join(_root, 'tofu', 'geom', 'inputs')
 
 ###########################################################
 #       COCOS
