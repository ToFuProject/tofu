# Built-in
import sys
import os
import warnings
import inspect

# Common
import numpy as np

# tofu
import tofu
try:
    import tofu.geom._core as _core
except Exception:
    from . import _core




__all__ = ['coords_transform',
           'get_nIne1e2', 'get_X12fromflat',
           'compute_RaysCones',
           'get_available_config', 'create_config',
           'create_CamLOS1D', 'create_CamLOS2D']


_sep = '_'
_dict_lexcept_key = []

_lok = np.arange(0,9)
_lok = np.array([_lok, _lok+10])

_root = tofu.__path__[0]
_path_testcases = os.path.join(_root, 'geom', 'inputs')

###########################################################
#       COCOS
###########################################################

class CoordinateInputError(Exception):

    _cocosref = "O. Sauter, S. Yu. Medvedev, "
    _cocosref += "Computer Physics Communications 184 (2103) 293-302"

    msg = "The provided coords flag should be a str\n"
    msg += "It should match a known flag:\n"
    msg += "    - 'cart' / 'xyz' : cartesian coordinates\n"
    msg += "    - cocos flag indicating the cocos number (1-8, 11-18)\n"
    msg += "        Valid cocos flags include:\n"
    msg += "            '11', '02', '5', '14', ..."
    msg += "\n"
    msg += "The cocos (COordinates COnvetionS) are descibed in:\n"
    msg += "    [1] %s"%_cocosref

    def __init__(self, msg, errors):

        # Call the base class constructor with the parameters it
        # needs
        super(CoordinateInputError, self).__init__(msg + '\n\n' + self.msg)

        # Now for your custom code...
        self.errors = errors



def _coords_checkformatcoords(coords='11'):
    if not type(coords) is str:
        msg = "Arg coords must be a str !"
        raise CoordinateInputError(msg)
    coords = coords.lower()

    iint = np.array([ss.isdigit() for ss in coords]).nonzero()[0]
    if coords in ['cart','xyz']:
        coords = 'xyz'
    elif iint.size in [1,2]:
        coords = int(''.join([coords[jj] for jj in iint]))
        if not coords in _lok.ravel():
            msg = 'Not allowed number ({0) !'.format(coords)
            raise CoordinateInputError(msg)
    else:
        msg = "Not allowed coords ({0}) !".format(coords)
        raise CoordinateInputError(msg)
    return coords


def _coords_cocos2cart(pts, coords=11):
    R = pts[0,:]
    if (coords%0)%2==1:
        indphi, indZi, sig = 1, 2, 1.
    else:
        indphi, indZ , sig= 2, 1, -1.
    phi = sig*pts[indphi,:]

    X = R*np.cos(phi)
    Y = R*np.sin(phi)
    Z = pts[indZ,:]
    return np.array([X,Y,Z])

def _coords_cart2cocos(pts, coords=11):
    R = np.hypot(pts[0,:],pts[1,:])
    phi = np.arctan2(pts[1,:],pts[0,:])
    Z = pts[2,:]
    if (coords%0)%2==1:
        indphi, indZ, sig = 1, 2, 1.
    else:
        indphi, indZ , sig= 2, 1, -1.
    pts_out = np.empty((3,pts.shape[1]),dtype=float)
    pts_out[0,:] = R
    pts_out[indphi,:] = sig*phi
    pts_out[indZ,:] = Z
    return pts_out

def coords_transform(pts, coords_in='11', coords_out='11'):

    coords_in = _coords_checkformatcoords(coords=coords_in)
    coords_out = _coords_checkformatcoords(coords=coords_out)

    if coords_in==coords_out:
        pass
    elif coords_in=='xyz':
        pts = _coords_cart2cocos(pts, coords_out)
    elif coords_out=='xyz':
        pts = _coords_cocos2cart(pts, coords_out)
    else:
        pts = _coords_cocos2cart(pts, coords_in)
        pts = _coords_cocos2cart(pts, coords_out)
    return pts



###########################################################
###########################################################
#       Useful functions
###########################################################

def get_nIne1e2(P, nIn=None, e1=None, e2=None):
    assert np.hypot(P[0],P[1])>1.e-12
    phi = np.arctan2(P[1],P[0])
    ephi = np.array([-np.sin(phi), np.cos(phi), 0.])
    ez = np.array([0.,0.,1.])

    if nIn is None:
        nIn = -P
    nIn = nIn / np.linalg.norm(nIn)

    if e1 is None:
        if np.abs(np.abs(nIn[2])-1.) < 1.e-12:
            e1 = ephi
        else:
            e1 = np.cross(nIn,ez)
        e1 = e1 if np.sum(e1*ephi) > 0. else -e1
    e1 = e1 / np.linalg.norm(e1)

    if not np.abs(np.sum(nIn*e1))<1.e-12:
        msg = "Identified local base does not seem valid!\n"
        msg += "nIn = %s\n"%str(nIn)
        msg += "e1 =  %s\n"%str(e1)
        msg += "np.sum(nIn*e1) = sum(%s) = %s"%(nIn*e1, np.sum(nIn*e1))
        raise Exception(msg)

    if e2 is None:
        e2 = np.cross(nIn,e1)
    e2 = e2 / np.linalg.norm(e2)
    return nIn, e1, e2


def get_X12fromflat(X12, x12u=None, nx12=None):
    if x12u is None:
        x1u, x2u = np.unique(X12[0,:]), np.unique(X12[1,:])
        if x1u.size*x2u.size != X12.shape[1]:
            tol = np.linalg.norm(np.diff(X12[:,:2],axis=1))/100.
            tolmag = int(np.log10(tol))-1
            x1u = np.unique(np.round(X12[0,:], -tolmag))
            x2u = np.unique(np.round(X12[1,:], -tolmag))
            indx1 = np.digitize(X12[0,:], 0.5*(x1u[1:]+x1u[:-1]))
            indx2 = np.digitize(X12[1,:], 0.5*(x2u[1:]+x2u[:-1]))
            indx1u, indx2u = np.unique(indx1), np.unique(indx2)
            x1u = np.unique([np.mean(X12[0,indx1==ii]) for ii in indx1u])
            x2u = np.unique([np.mean(X12[1,indx2==ii]) for ii in indx2u])
    else:
        x1u, x2u = x12u
    if nx12 is None:
        nx1, nx2 = x1u.size, x2u.size
    else:
        nx1, nx2 = nx12

    Dx12 = (x1u[1]-x1u[0], x2u[1]-x2u[0])
    ind = np.zeros((nx1,nx2),dtype=int)

    indr = np.array([np.digitize(X12[0,:], 0.5*(x1u[1:]+x1u[:-1])),
                     np.digitize(X12[1,:], 0.5*(x2u[1:]+x2u[:-1]))])
    ind[indr[0,:],indr[1,:]] = np.arange(0,X12.shape[1])
    return x1u, x2u, ind, Dx12

###########################################################
###########################################################
#       Fast computation of cones with rays
###########################################################


def compute_RaysCones(Ds, us, angs=np.pi/90., nP=40):
    # Check inputs
    Ddim, udim = Ds.ndim, us.ndim
    assert Ddim in [1,2]
    assert Ds.shape[0]==3 and Ds.size%3==0
    assert udim in [1,2]
    assert us.shape[0]==3 and us.size%3==0
    assert type(angs) in [int,float,np.int64,np.float64]
    if udim==2:
        assert Ds.shape==us.shape
    if Ddim==1:
        Ds = Ds.reshape((3,1))
    nD = Ds.shape[1]

    # Compute
    phi = np.linspace(0.,2.*np.pi, nP)
    phi = np.tile(phi,nD)[np.newaxis,:]
    if udim==1:
        us = us[:,np.newaxis]/np.linalg.norm(us)
        us = us.repeat(nD,axis=1)
    else:
        us = us/np.sqrt(np.sum(us**2,axis=0))[np.newaxis,:]
    us = us.repeat(nP, axis=1)
    e1 = np.array([us[1,:],-us[0,:],np.zeros((us.shape[1],))])
    e2 = np.array([-us[2,:]*e1[1,:], us[2,:]*e1[0,:],
                   us[0,:]*e1[1,:]-us[1,:]*e1[0,:]])
    ub = (us*np.cos(angs)
          + (np.cos(phi)*e1+np.sin(phi)*e2)*np.sin(angs))
    Db = Ds.repeat(nP,axis=1)
    return Db, ub


###########################################################
###########################################################
#       Fast computation of poly
###########################################################


def _compute_VesPoly(R=None, r=None, elong=None, Dshape=None,
                     divlow=None, divup=None, nP=None):
    """ Utility to compute three 2D (R,Z) polygons

    One represents a vacuum vessel, one an outer bumper, one a baffle

    The vessel polygon is centered on (R,0.), with minor radius r
    It can have a vertical (>0) or horizontal(<0) elongation in [-1;1]
    It can be D-shaped (Dshape in [0.,1.], typically 0.2)
    It can be non-convex, with:
        * a lower divertor-like shape
        * a upper divertor-like shape
    The elongation also affects the outer bumper and baffle

    Parameters
    ----------
    R:          None / int / float
        Major radius used as a center of the vessel
        If None, defaults to 2.4
    r :         None / int / float
        Minor radius of the vessel
        If None, defaults to 1.
    elong:      None / int / float
        Dimensionless elongation parameter in [-1;1]
        If None, defaults to 0.
    Dshape:     None / int / float
        Dimensionless parameter for the D-shape (in-out asymmetry) in [0;1]
        If None, defaults to 0.
    divlow:     None / bool
        Flag indicating whether to incude a lower divertor-like shape
        If None, defaults to True
    divup:      None / bool
        Flag indicating whether to incude an upper divertor-like shape
        If None, defaults to True
    nP :        None / int
        Parameter specifying approximately the number of points of the vessel
        If None, defaults to 200

    Return
    ------
    poly:       np.ndarray
        Closed (2,nP) polygon of the vacuum vessel, optionnally with divertors
    pbump:      np.ndarray
        Closed (2,N) polygon defining the outer bumper
    pbaffle:    np.ndarray
        Closed (2,N) polygon defining the lower baffle
    """

    # Check inputs
    if R is None:
        R = 2.4
    if r is None:
        r = 1.
    if elong is None:
        elong = 0.
    if Dshape is None:
        Dshape = 0.
    if divlow is None:
        divlow = True
    if divup is None:
        divup = True
    if nP is None:
        nP = 200

    # Basics (center, theta, unit vectors)
    cent = np.r_[R,0.]
    theta = np.linspace(-np.pi,np.pi,nP)
    poly = np.array([np.cos(theta), np.sin(theta)])

    # Divertors
    pdivR = np.r_[-0.1,0.,0.1]
    pdivZ = np.r_[-0.1,0.,-0.1]
    if divlow:
        ind = (np.sin(theta)<-0.85).nonzero()[0]
        pinsert = np.array([pdivR, -1.+pdivZ])
        poly = np.concatenate((poly[:,:ind[0]], pinsert, poly[:,ind[-1]+1:]),
                              axis=1)

    if divup:
        theta = np.arctan2(poly[1,:], poly[0,:])
        ind = (np.sin(theta)>0.85).nonzero()[0]
        pinsert = np.array([pdivR[::-1], 1.-pdivZ])
        poly = np.concatenate((poly[:,:ind[0]], pinsert, poly[:,ind[-1]+1:]),
                              axis=1)

    # Modified radius (by elongation and Dshape)
    rbis = r*np.hypot(poly[0,:],poly[1,:])
    theta = np.arctan2(poly[1,:],poly[0,:])
    rbis = rbis*(1+elong*0.15*np.sin(2.*theta-np.pi/2.))
    if Dshape>0.:
        ind = np.cos(theta)<0.
        coef = 1 + Dshape*(np.sin(theta[ind])**2-1.)
        rbis[ind] = rbis[ind]*coef

    er = np.array([np.cos(theta), np.sin(theta)])
    poly = cent[:,np.newaxis] + rbis[np.newaxis,:]*er

    # Outer bumper
    Dbeta = 2.*np.pi/6.
    beta = np.linspace(-Dbeta/2.,Dbeta/2., 20)
    pbRin = 0.85*np.array([np.cos(beta), np.sin(beta)])
    pbRout = 0.95*np.array([np.cos(beta), np.sin(beta)])[:,::-1]
    pinsert = np.array([[0.95,1.05,1.05,0.95],
                        [0.05,0.05,-0.05,-0.05]])

    ind = (np.abs(pbRout[1,:])<0.05).nonzero()[0]
    pbump = (pbRin, pbRout[:,:ind[0]], pinsert,
             pbRout[:,ind[-1]+1:], pbRin[:,0:1])
    pbump = np.concatenate(pbump, axis=1)
    theta = np.arctan2(pbump[1,:],pbump[0,:])
    er = np.array([np.cos(theta), np.sin(theta)])
    rbis = r*(np.hypot(pbump[0,:],pbump[1,:])
              *(1.+elong*0.15*np.sin(2.*theta-np.pi/2.)))
    pbump = cent[:,np.newaxis] + rbis[np.newaxis,:]*er

    # Baffle
    offR, offZ = 0.1, -0.85
    wR, wZ = 0.2, 0.05
    pbaffle = np.array([offR + wR*np.r_[-1,1,1,-1,-1],
                        offZ + wZ*np.r_[1,1,-1,-1,1]])
    theta = np.arctan2(pbaffle[1,:],pbaffle[0,:])
    er = np.array([np.cos(theta), np.sin(theta)])
    rbis = r*(np.hypot(pbaffle[0,:],pbaffle[1,:])
              *(1.+elong*0.15*np.sin(2.*theta-np.pi/2.)))
    pbaffle = cent[:,np.newaxis] + rbis[np.newaxis,:]*er

    return poly, pbump, pbaffle


###########################################################
###########################################################
#       Fast computation of camera parameters
###########################################################


def _compute_PinholeCam_checkformatinputs(P=None, F=0.1, D12=None, N12=100,
                                          angs=0, nIn=None, VType='Tor', defRY=None, Lim=None):
    assert type(VType) is str
    VType = VType.lower()
    assert VType in ['tor','lin']
    if np.sum([angs is None, nIn is None])!=1:
        msg = "Either angs xor nIn should be provided !"
        raise Exception(msg)

    # Pinhole
    if P is None:
        if defRY is None:
            msg = "If P is not provided, a value msut be set for defRY!"
            raise Exception(msg)
        if VType=='tor':
            P = np.array([defRY,0.,0.])
        else:
            if Lim is None:
                msg = "If P is not provided, Lim must be set!"
                raise Exception(msg)
            Lim = np.array(Lim).ravel()
            assert Lim.size==2 and Lim[0]<Lim[1]
            P = np.array([np.sum(Lim)/2., defRY, 0.])
    else:
        P = np.asarray(P, dtype=float).ravel()
        assert P.size==3

    # Camera inner parameters
    assert type(F) in [int, float, np.int64, np.float64]
    F = float(F)

    if D12 is None:
        D12 = F
    if type(D12) in [int, float, np.int64, np.float64]:
        D12 = np.array([D12,D12],dtype=float)
    else:
        assert hasattr(D12,'__iter__') and len(D12)==2
        D12 = np.asarray(D12).astype(float)
    if type(N12) in [int, float, np.int64, np.float64]:
        N12 = np.array([N12,N12],dtype=int)
    else:
        assert hasattr(N12,'__iter__') and len(N12)==2
        N12 = np.asarray(N12).astype(int)

    # Angles
    if angs is None:
        assert hasattr(nIn,'__iter__')
        nIn = np.asarray(nIn, dtype=float).ravel()
        assert nIn.size==3

    else:
        if type(angs) in [int, float, np.int64, np.float64]:
            angs = np.array([angs,angs,angs],dtype=float)
        angs = np.asarray(angs).astype(float).ravel()
        assert angs.size==3
        angs = np.arctan2(np.sin(angs),np.cos(angs))

    if VType=='tor':
        R = np.hypot(P[0],P[1])
        phi = np.arctan2(P[1],P[0])
        eR = np.array([np.cos(phi), np.sin(phi), 0.])
        ePhi = np.array([-np.sin(phi), np.cos(phi), 0.])
        eZ = np.array([0.,0.,1.])

        if nIn is None:
            nIncross = eR*np.cos(angs[0]) + eZ*np.sin(angs[0])
            nIn = nIncross*np.cos(angs[1]) + ePhi*np.sin(angs[1])
        nIn = nIn/np.linalg.norm(nIn)


        if np.abs(np.abs(nIn[2])-1.)<1.e-12:
            e10 = ePhi
        else:
            e10 = np.cross(nIn,eZ)
            e10 = e10/np.linalg.norm(e10)

    else:
        X = P[0]
        eX, eY, eZ = np.r_[1.,0.,0.], np.r_[0.,1.,0.], np.r_[0.,0.,1.]
        if nIn is None:
            nIncross = eY*np.cos(angs[0]) + eY*np.sin(angs[0])
            nIn = nIncross*np.cos(angs[1]) + eZ*np.sin(angs[1])
        nIn = nIn/np.linalg.norm(nIn)

        if np.abs(np.abs(nIn[2])-1.)<1.e-12:
            e10 = eX
        else:
            e10 = np.cross(nIn,eZ)
            e10 = e10/np.linalg.norm(e10)

    e20 = np.cross(e10,nIn)
    e20 = e20/np.linalg.norm(e20)
    if e20[2]<0.:
        e10, e20 = -e10, -e20

    if angs is None:
        e1 = e10
        e2 = e20
    else:
        e1 = np.cos(angs[2])*e10 + np.sin(angs[2])*e20
        e2 = -np.sin(angs[2])*e10 + np.cos(angs[2])*e20

    # Check consistency of vector base
    assert all([np.abs(np.linalg.norm(ee)-1.)<1.e-12 for ee in [e1,nIn,e2]])
    assert np.abs(np.sum(nIn*e1))<1.e-12
    assert np.abs(np.sum(nIn*e2))<1.e-12
    assert np.abs(np.sum(e1*e2))<1.e-12
    assert np.linalg.norm(np.cross(e1,nIn)-e2)<1.e-12

    return P, F, D12, N12, angs, nIn, e1, e2, VType



_comdoc = \
        """ Generate LOS for a {0}D camera

        Generate the tofu inputs to instanciate a {0}D LOS pinhole camera

        Internally, the camera is defined with:
            - P : (X,Y,Z) position of the pinhole
            - F : focal length (distance pinhole-detector plane)
            - (e1,nIn,e2): a right-handed normalized vector base
                nIn: the vector pointing inwards, from the detector plane to
                    the pinhole and plasma
                (e1,e2):  the 2 vector defining the detector plane coordinates
                    By default, e1 is horizontal and e2 points upwards
            - D12: The size of the detector plane in each direction (e1 and e2)
            - N12: The number of detectors (LOS) in each direction (e1 and e2)

        To simplify parameterization, the vector base (e1,nIn,e2) is
        automatically computed from a set of 3 angles contained in angs

        Parameters
        ----------
        P:      np.ndarray
            (3,) array containing the pinhole (X,Y,Z) cartesian coordinates
        F:      float
            The focal length
        D12:    float {1}
            The absolute size of the detector plane
            {2}
        N12:    int {3}
            The number of detectors (LOS) on the detector plane
            {4}
        angs:   list
            The three angles defining the orientation of the camera vector base
                - angs[0] : 'vertical' angle, the angle between the projection of
                    nIn in a cross-section and the equatorial plane
                - angs[1] : 'longitudinal' angle, the angle between nIn and a
                    cross-section plane
                - angs[2] : 'twist' angle, the angle between e1 and the equatorial
                    plane, this is the angle the camera is rotated around its own
                    axis
        VType:  str
            Flag indicating whether the geometry type is:
                - 'Lin': linear
                - 'Tor': toroidal
        defRY:  None / float
            Only used if P not provided
            The default R (if 'Tor') or 'Y' (of 'Lin') position at which to
            place P, in the equatorial plane.
        Lim:    None / list / np.ndarray
            Only used if P is None and VTYpe is 'Lin'
            The vessel limits, by default P will be place in the middle

        Return
        ------
        Ds:     np.ndarray
            (3,N) array of the LOS starting points cartesian (X,Y,Z) coordinates
            Can be fed to tofu.geom.CamLOSCam{0}D
        P:      np.ndarray
            (3,) array of pinhole (X,Y,Z) coordinates
            Can be fed to tofu.geom.CamLOS{0}D
        {5}
        d2:     np.ndarray
            (N2,) coordinates array of the LOS starting point along local
            vector e2 (0 being the perpendicular to the pinhole on the detector plane)

        """





def _compute_CamLOS1D_pinhole(P=None, F=0.1, D12=0.1, N12=100,
                              angs=[-np.pi,0.,0.], nIn=None,
                              VType='Tor', defRY=None, Lim=None,
                              return_Du=False):

    # Check/ format inputs
    P, F, D12, N12, angs, nIn, e1, e2, VType\
            = _compute_PinholeCam_checkformatinputs(P=P, F=F, D12=D12, N12=N12,
                                                    angs=angs, nIn=nIn,
                                                    VType=VType, defRY=defRY,
                                                    Lim=Lim)

    # Get starting points
    d2 = 0.5*D12[1]*np.linspace(-1.,1.,N12[1],endpoint=True)
    d2e = d2[np.newaxis,:]*e2[:,np.newaxis]

    Ds = P[:,np.newaxis] - F*nIn[:,np.newaxis] + d2e
    if return_Du:
        us = P[:,np.newaxis]-Ds
        us = us / np.sqrt(np.sum(us**2,axis=0))[np.newaxis,:]
        return Ds, us
    else:
        return Ds, P, d2


_comdoc1 = _comdoc.format('1','',
                          'Extension of the detector alignment along e2',
                          '',
                          'Number of detectors along e2',
                          '')

_compute_CamLOS1D_pinhole.__doc__ = _comdoc1


def _compute_CamLOS2D_pinhole(P=None, F=0.1, D12=0.1, N12=100,
                              angs=[-np.pi,0.,0.], nIn=None,
                              VType='Tor', defRY=None, Lim=None,
                              return_Du=False):

    # Check/ format inputs
    P, F, D12, N12, angs, nIn, e1, e2, VType\
            = _compute_PinholeCam_checkformatinputs(P=P, F=F, D12=D12, N12=N12,
                                                    angs=angs, nIn=nIn,
                                                    VType=VType, defRY=defRY,
                                                    Lim=Lim)

    # Get starting points
    d1 = 0.5*D12[0]*np.linspace(-1.,1.,N12[0],endpoint=True)
    d2 = 0.5*D12[1]*np.linspace(-1.,1.,N12[1],endpoint=True)
    d1f = np.tile(d1,N12[1])
    d2f = np.repeat(d2,N12[0])
    d1e = d1f[np.newaxis,:]*e1[:,np.newaxis]
    d2e = d2f[np.newaxis,:]*e2[:,np.newaxis]

    # Here compute ind12
    indflat2img = None
    indimg2flat = None

    Ds = P[:,np.newaxis] - F*nIn[:,np.newaxis] + d1e + d2e
    if return_Du:
        us = P[:,np.newaxis]-Ds
        us = us / np.sqrt(np.sum(us**2,axis=0))[np.newaxis,:]
        return Ds, us
    else:
        return Ds, P, d1, d2, indflat2img, indimg2flat



_extracom2 = '(N1,) coordinates array of the LOS starting point along local\n\
\t    vector e1 (0 being the perpendicular to the pinhole on the detector plane)'
_comdoc2 = _comdoc.format('2','/ list',
                          'Extended to [D12,D12] if a float is provided',
                          '/ list',
                          'Extended to [D12,D12] if a float is provided',
                          'd1:    np.ndarray\n\t    '+_extracom2)

_compute_CamLOS2D_pinhole.__doc__ = _comdoc2



###########################################################
#       Fast creation of config
###########################################################

_ExpWest = 'WEST'
_ExpJET = 'JET'
_ExpITER = 'ITER'
_ExpAUG = 'AUG'
_ExpNSTX = 'NSTX'
# Default config
_DEFCONFIG = 'ITER'

_URL_TUTO = ('https://tofuproject.github.io/tofu/auto_examples/tutorials/'
             + 'tuto_plot_create_geometry.html')

# Dictionnary of unique config names
# For each config, indicates which structural elements it comprises
# Elements are sorted by class (Ves, PFC...)
# For each element, a unique txt file containing the geometry will be loaded
_DCONFIG = {'WEST-V1': {'Exp': _ExpWest,
                        'Ves': ['V1']},
            'ITER-V1': {'Exp': _ExpITER,
                        'Ves': ['V0']},
            'WEST-Sep': {'Exp': _ExpWest,
                         'PlasmaDomain': ['Sep']},
            'WEST-V2': {'Exp': _ExpWest,
                        'Ves': ['V2'],
                        'PFC': ['BaffleV0', 'DivUpV1', 'DivLowITERV1']},
            'WEST-V3': {'Exp': _ExpWest,
                        'Ves': ['V2'],
                        'PFC': ['BaffleV1', 'DivUpV2', 'DivLowITERV2',
                                'BumperInnerV1', 'BumperOuterV1',
                                'IC1V1', 'IC2V1', 'IC3V1']},
            'WEST-V4': {'Exp': _ExpWest,
                        'Ves': ['V2'],
                        'PFC': ['BaffleV2', 'DivUpV3', 'DivLowITERV3',
                                'BumperInnerV3', 'BumperOuterV3',
                                'IC1V1', 'IC2V1', 'IC3V1',
                                'LH1V1', 'LH2V1',
                                'RippleV1', 'VDEV0']},
            'JET-V0': {'Exp': _ExpJET,
                       'Ves': ['V0']},
            'ITER-V2': {'Exp': _ExpITER,
                        'Ves': ['V1'],
                        'PFC': ['BLK01', 'BLK02', 'BLK03', 'BLK04', 'BLK05',
                                'BLK06', 'BLK07', 'BLK08', 'BLK09', 'BLK10',
                                'BLK11', 'BLK12', 'BLK13', 'BLK14', 'BLK15',
                                'BLK16', 'BLK17', 'BLK18',
                                'Div1', 'Div2', 'Div3',
                                'Div4', 'Div5', 'Div6']},
            'AUG-V1': {'Exp': _ExpAUG,
                       'Ves': ['VESiR'],
                       'PFC': ['D2cdome', 'D2cdomL', 'D2cdomR', 'D2ci1',
                               'D2ci2', 'D2cTPib', 'D2cTPic', 'D2cTPi',
                               'D2dBG2', 'D2dBl1', 'D2dBl2', 'D2dBl3',
                               'D2dBu1', 'D2dBu2', 'D2dBu3', 'D2dBu4',
                               'D3BG10', 'D3BG1', 'ICRHa', 'LIM09', 'PClow',
                               'PCup', 'SBi', 'TPLT1', 'TPLT2', 'TPLT3',
                               'TPLT4', 'TPLT5', 'TPRT2', 'TPRT3', 'TPRT4',
                               'TPRT5']},
            'NSTX-V0': {'Exp': _ExpNSTX,
                        'Ves': ['V0']}
            }

<<<<<<< HEAD
# Each config can be called by various names (for benchmark and
# retro-compatibility), this table stores the available names for each unique
# config in _DCONFIG
_DCONFIG_TABLE = {'ITER': 'ITER-V2',
                  'JET': 'JET-V0',
                  'WEST': 'WEST-V4',
                  'A1': 'WEST-V1',
                  'A2': 'ITER-V1',
                  'A3': 'WEST-Sep',
                  'B1': 'WEST-V2',
                  'B2': 'WEST-V3',
                  'B3': 'WEST-V4',
                  'B4': 'ITER-V2',
                  'AUG': 'AUG-V1',
                  'NSTX': 'NSTX-V0'}
=======
# Each config can be called by various names / shortcuts (for benchmark and
# retro-compatibility), this table stores, for each shortcut,
# the associated unique name it refers to
_DCONFIG_SHORTCUTS = {'ITER': 'ITER-V2',
                      'JET': 'JET-V0',
                      'WEST': 'WEST-V4',
                      'A1': 'WEST-V1',
                      'A2': 'ITER-V1',
                      'A3': 'WEST-Sep',
                      'B1': 'WEST-V2',
                      'B2': 'WEST-V3',
                      'B3': 'WEST-V4',
                      'B4': 'ITER-V2',
                      'NSTX': 'NSTX-V0'}


def _get_listconfig(dconfig=_DCONFIG, dconfig_shortcuts=_DCONFIG_SHORTCUTS,
                    returnas=str):
    """ Hidden function generating the config names table as a str or dict """
    assert returnas in [dict, str]
    dc = {k0: [k0] + sorted([k1 for k1, v1 in dconfig_shortcuts.items()
                             if v1 == k0])
          for k0 in sorted(dconfig.keys())}
    if returnas is dict:
        return dc
    else:
        l0 = np.max([len(k0) for k0 in dc.keys()] + [len('unique names')])
        l1 = np.max([len(str(v0)) for v0 in dc.values()] + [len('shortcuts')])
        msg = ("\n\t" + "unique names".ljust(l0) + "\tshortcuts"
               + "\n\t" + "-"*l0 + " \t" + "-"*l1
               + "\n\t- "
               + "\n\t- ".join(["{}\t{}".format(k0.ljust(l0), v0)
                                for k0, v0 in dc.items()]))
        return msg
>>>>>>> 468e68ac


def get_available_config(dconfig=_DCONFIG,
                         dconfig_shortcuts=_DCONFIG_SHORTCUTS,
                         verb=True, returnas=False):
    """ Print a table showing all pre-defined config

    Each pre-defined config in tofu can be called by its unique name or
    by a series of shortcuts / alterantive names refereing to the same unique
    name. this feature is useful for retro-compatibility and for making sure a
    standard name always refers to the latest (most detailed) available version
    of the geometry.

    Can also return the table as str

    No input arg needed:
        >>> import tofu as tf
        >>> tf.geom.utils.get_available_config()

    """
    msg = ("A config is the geometry of a tokamak\n"
           + "You can define your own"
           + ", see online tutorial at:\n\t{}\n".format(_URL_TUTO)
           + "tofu also also provides some pre-defined config ready to load\n"
           + "They are available via their name or via shortcuts\n"
           + _get_listconfig(dconfig=dconfig,
                             dconfig_shortcuts=dconfig_shortcuts)
           + "\n\n  => to get a pre-defined config, call for example:\n"
           + "\tconfig = tf.geom.utils.create_config('ITER')")
    if verb is True:
        print(msg)
    if returnas in [None, True, str]:
        return msg


def _create_config_testcase(config=None, returnas='object',
                            path=_path_testcases, dconfig=_DCONFIG,
                            dconfig_shortcuts=_DCONFIG_SHORTCUTS):
    """ Load the desired test case configuration

    Choose from one of the reference preset configurations:
        {0}

    """.format('['+', '.join(dconfig.keys())+']')
    # Check input
    if config is None:
        config = _DEFCONFIG
    assert all([type(ss) is str for ss in [config, path]])
    assert type(dconfig) is dict
    path = os.path.abspath(path)

    # Check config is available
    if config in dconfig.keys():
        pass

    elif config in dconfig_shortcuts.keys():
        # Get corresponding config
        config = dconfig_shortcuts[config]

    else:
        msg = ("\nThe provided config name is not valid.\n"
               + get_available_config(verb=False, returnas=str)
               + "\n\n  => you provided: {}\n".format(config))
        raise Exception(msg)

    # Get file names for config
    lf = [f for f in os.listdir(path) if f[-4:]=='.txt']
    lS = []
    lcls = sorted([k for k in dconfig[config].keys() if k!= 'Exp'])
    Exp = dconfig[config]['Exp']
    for cc in lcls:
        for ss in dconfig[config][cc]:
            ff = [f for f in lf
                  if all([s in f for s in [cc, Exp, ss]])]
            if len(ff) == 0:
                msg = "No matching files\n"
                msg += "  Folder: %s\n"%path
                msg += "    Criteria: [%s, %s]\n"%(cc,ss)
                msg += "    Matching: "+"\n              ".join(ff)
                raise Exception(msg)
            elif len(ff) > 1:
                # More demanding criterion
                ssbis, Expbis = '_'+ss+'.txt', '_Exp'+Exp+'_'
                ff = [fff for fff in ff if ssbis in fff and Expbis in fff]
                if len(ff) != 1:
                    msg = "No / several matching files\n"
                    msg += "  Folder: %s\n"%path
                    msg += "    Criteria: [%s, %s]\n"%(cc,ss)
                    msg += "    Matching: "+"\n              ".join(ff)
                    raise Exception(msg)

            pfe = os.path.join(path, ff[0])
            try:
                obj = eval('_core.'+cc).from_txt(pfe, Name=ss, Type='Tor',
                                                 Exp=dconfig[config]['Exp'],
                                                 out=returnas)
                if returnas not in ['object', object]:
                    obj = ((ss,{'Poly':obj[0], 'pos':obj[1], 'extent':obj[2]}),)
                lS.append(obj)
            except Exception as err:
                msg = "Could not be loaded: {}".format(ff[0])
                warnings.warn(msg)
    if returnas == 'dict':
        conf = dict([tt for tt in lS])
    else:
        conf = _core.Config(Name=config, Exp=dconfig[config]['Exp'], lStruct=lS)
    return conf

def create_config(case=None, Exp='Dummy', Type='Tor',
                  Lim=None, Bump_posextent=[np.pi/4., np.pi/4],
                  R=None, r=None, elong=None, Dshape=None,
                  divlow=None, divup=None, nP=None,
                  returnas='object', SavePath='./', path=_path_testcases):
    """ Create easily a tofu.geom.Config object

    In tofu, a Config (short for geometrical configuration) refers to the 3D
    geometry of a fusion device.
    It includes, at least, a simple 2D polygon describing the first wall of the
    fusion chamber, and can also include other structural elements (tiles,
    limiters...) that can be non-axisymmetric.

    To create a simple Config, provide either the name of a reference test
    case, of a set of geometrical parameters (major radius, elongation...).

    This is just a tool for fast testing, if you want to create a custom
    config, use directly tofu.geom.Config and provide the parameters you want.

    Parameters
    ----------
    case :      str
        The name of a reference test case, if provided, this arguments is
        sufficient, the others are ignored
    Exp  :      str
        The name of the experiment
    Type :      str
        The type of configuration (toroidal 'Tor' or linear 'Lin')
    Lim_Bump:   list
        The angular (poloidal) limits, in the cross-section of the extension of
        the outer bumper
    R   :       float
        The major radius of the center of the cross-section
    r   :       float
        The minor radius of the cross-section
    elong:      float
        An elongation parameter (in [-1;1])
    Dshape:     float
        A parameter specifying the D-shape of the cross-section (in [-1;1])
    divlow:     bool
        A flag specifying whether to include a lower divertor-like shape
    divup:     bool
        A flag specifying whether to include an upper divertor-like shape
    nP:         int
        Number of points used to describe the cross-section polygon
    out:        str
        FLag indicating whether to return:
            - 'dict'  : the polygons as a dictionary of np.ndarrays
            - 'object': the configuration as a tofu.geom.Config instance

    Return
    ------
    conf:   tofu.geom.Config / dict
        Depending on the value of parameter out, either:
            - the tofu.geom.Config object created
            - a dictionary of the polygons and their pos/extent (if any)
    """

    lp = [R, r, elong, Dshape, divlow, divup, nP]
    lpstr = '[R, r, elong, Dshape, divlow, divup, nP]'
    lc = [case is not None,
          any([pp is not None for pp in lp])]
    if np.sum(lc) > 1:
        msg = ("Please provide either:\n"
               + "\t- case: the name of a pre-defined config\n"
               + "\t- geometrical parameters {}\n\n".format(lpstr))
        raise Exception(msg)
    elif not any(lc):
        msg = get_available_config(verb=False, returnas=str)
        raise Exception(msg)
        # case = _DEFCONFIG

    # Get config, either from known case or geometrical parameterization
    if case is not None:
        conf = _create_config_testcase(config=case,
                                       returnas=returnas, path=path)
    else:
        poly, pbump, pbaffle = _compute_VesPoly(R=R, r=r,
                                                elong=elong, Dshape=Dshape,
                                                divlow=divlow, divup=divup,
                                                nP=nP)

        if returnas == 'dict':
            conf = {'Ves':{'Poly':poly},
                    'Baffle':{'Poly':pbaffle},
                    'Bumper':{'Poly':pbump,
                              'pos':Bump_posextent[0],
                              'extent':Bump_posextent[1]}}
        else:
            ves = _core.Ves(Poly=poly, Type=Type, Lim=Lim, Exp=Exp, Name='Ves',
                            SavePath=SavePath)
            baf = _core.PFC(Poly=pbaffle, Type=Type, Lim=Lim,
                            Exp=Exp, Name='Baffle', color='b', SavePath=SavePath)
            bump = _core.PFC(Poly=pbump, Type=Type,
                             pos=Bump_posextent[0], extent=Bump_posextent[1],
                             Exp=Exp, Name='Bumper', color='g', SavePath=SavePath)

            conf = _core.Config(Name='Dummy', Exp=Exp, lStruct=[ves,baf,bump],
                                SavePath=SavePath)
    return conf

###########################################################
#       Fast creation of cam
###########################################################

_P = [1.5,3.2,0.]
_F = 0.1
_testF = 0.4
_D12 = [0.3,0.1]
_nIn = [-0.5,-1.,0.]

_P1 = [1.5,-3.2,0.]
_nIn1 = [-0.5,1.,0.]

_PA = [4.9,-6.9,0.]
_nInA = [-0.75, 1.,0.]
_D12A = [0.4,0.3]
_dcam = {'V1':       {'P':_P1, 'F':_F, 'D12':_D12, 'nIn':_nIn1, 'N12':[1,1]},
         'V10':      {'P':_P, 'F':_F, 'D12':_D12, 'nIn':_nIn, 'N12':[5,2]},
         'V100':     {'P':_P, 'F':_F, 'D12':_D12, 'nIn':_nIn, 'N12':[20,5]},
         'V1000':    {'P':_P, 'F':_F, 'D12':_D12, 'nIn':_nIn, 'N12':[50,20]},
         'V10000':   {'P':_P, 'F':_F, 'D12':_D12, 'nIn':_nIn, 'N12':[125,80]},
         'V100000':  {'P':_P, 'F':_F, 'D12':_D12, 'nIn':_nIn, 'N12':[500,200]},
         'V1000000': {'P':_P, 'F':_F, 'D12':_D12, 'nIn':_nIn, 'N12':[1600,625]},
         'VA1':      {'P':_PA, 'F':_F, 'D12':_D12A, 'nIn':_nInA, 'N12':[1,1]},
         'VA10':     {'P':_PA, 'F':_F, 'D12':_D12A, 'nIn':_nInA, 'N12':[5,2]},
         'VA100':    {'P':_PA, 'F':_F, 'D12':_D12A, 'nIn':_nInA, 'N12':[20,5]},
         'VA1000':   {'P':_PA, 'F':_F, 'D12':_D12A, 'nIn':_nInA, 'N12':[50,20]},
         'VA10000':  {'P':_PA, 'F':_F, 'D12':_D12A, 'nIn':_nInA,'N12':[125,80]},
         'VA100000': {'P':_PA, 'F':_F, 'D12':_D12A,'nIn':_nInA,'N12':[500,200]},
         'VA1000000':{'P':_PA, 'F':_F,'D12':_D12A,'nIn':_nInA,'N12':[1600,625]},
         'testV': {'P':_P, 'F':_testF, 'D12':_D12, 'nIn':_nIn,'N12':[1600,625]}}



_createCamstr = """ Create a pinhole CamLOS{0}D

    In tofu, a CamLOS is a camera described as a set of Lines of Sight (LOS),
    as opposed to a Cam, where the Volume of Sight (VOS) of all pixels are
    computed in 3D. The CamLOS is then a simplified approximation of the Cam.
    It can be:
        - 1D : like when all LOS are included in a common plane
        - 2D : like a regular everyday camera, producing a 2D image
    For a pinhole camera, all LOS pass through a common point (pinhole)

    This function provides an easy way to create a pinhole CamLOS{0}D
    In tofu, LOS are described as semi-lines using:
        - a starting point (D)
        - a unit vector (u)
    All coordinates are 3D cartesian (X,Y,Z)

    Here, you simply need to provide, either:
        - the name of a standard test case
        - a set of geometrical parameters:
            - P: pinhole, throught the camera axis passes
            - F: focal length
            - D12 : dimensiosn perpendicular to the camera axis
            - N12 : number of pixels (LOS)
            - angs: 3 angles defining the orientation of the camera

    The computed set of LOS, optionnaly associated to a Config, can then be
    returned as:
        - a tofu object (i.e.: a CamLOS{0}D)
        - a set of starting points (D) and unit vectors (u)
        - a set of starting points (D), a pinhole, and and the coordinates of D
        in the camera frame

    Parameters
    ----------

    Return
    ------
                """

_createCamerr = """ Arg out, specifying the output, must be either:
        - object   : return a tofu object
        - 'Du'     : return the LOS starting points (D) and unit vectors (u)
        - 'pinhole': return the starting points (D), pinhole (P) and the coordinates of D in the camera frame
        """

def _create_CamLOS(case=None, nD=1, Etendues=None, Surfaces=None,
                   dchans=None, Exp=None, Diag=None, Name=None, color=None,
                   P=None, F=0.1, D12=0.1, N12=100, method=None,
                   angs=[-np.pi,0.,0.], nIn=None, VType='Tor', dcam=_dcam,
                   defRY=None, Lim=None, config=None, out=object,
                   SavePath='./'):
    assert nD in [1,2]
    if not out in [object,'object','Du','dict',dict]:
        msg = _createCamerr.format('1')
        raise Exception(msg)

    if config is not None:
        Lim = config.Lim
        VType = config.Id.Type
        lS = config.lStructIn
        if len(lS)==0:
            lS = config.lStruct
        defRY = np.max([ss.dgeom['P1Max'][0] for ss in lS])

    # Get parameters for test case if any
    if case is not None and nD == 2:
        if case not in dcam.keys():
            msg = "%s is not a known test case !\n"
            msg += "Available test cases include:\n"
            msg += "    " + str(list(dcam.keys()))
            raise Exception(msg)

        # Extract pinhole, focal length, width, nb. of pix., unit vector
        P, F = dcam[case]['P'], dcam[case]['F']
        D12, N12, nIn = dcam[case]['D12'], dcam[case]['N12'], dcam[case]['nIn']
        nIn = nIn / np.linalg.norm(nIn)

        # Compute the LOS starting points and unit vectors
        nD, VType, Lim, angs = 2, 'Tor', None, None
        Name = case

    kwdargs = dict(P=P, F=F, D12=D12, N12=N12, angs=angs, nIn=nIn,
                   VType=VType, defRY=defRY, Lim=Lim)
    if nD == 1:
        Ds, P, d2 = _compute_CamLOS1D_pinhole(**kwdargs)
    else:
        Ds, P, d1, d2, indflat2img, indimg2flat = _compute_CamLOS2D_pinhole(**kwdargs)

    if out in ['dict',dict]:
        dout = {'D':Ds, 'pinhole':P}
        if nD==2:
            dout.update({'x1':d1,'x2':d2,
                         'indflat2img':indflat2img, 'indimg2flat':indimg2flat})
        return dout

    elif out=='Du':
        us = P[:,np.newaxis]-Ds
        us = us / np.sqrt(np.sum(us**2,axis=0))[np.newaxis,:]
        return Ds, us

    else:
        cls = eval('_core.CamLOS{0:01.0f}D'.format(nD))
        cam = cls(Name=Name, Exp=Exp, Diag=Diag,
                  dgeom={'pinhole':P, 'D':Ds}, method=method,
                  Etendues=Etendues, Surfaces=Surfaces, dchans=dchans,
                  color=color, config=config, SavePath=SavePath)
        return cam


def create_CamLOS1D(**kwdargs):
    return _create_CamLOS(nD=1, **kwdargs)

create_CamLOS1D.__signature__ = inspect.signature(_create_CamLOS)
create_CamLOS1D.__doc__ = _createCamstr.format('1')

def create_CamLOS2D(**kwdargs):
    return _create_CamLOS(nD=2, **kwdargs)

create_CamLOS2D.__signature__ = inspect.signature(_create_CamLOS)
create_CamLOS2D.__doc__ = _createCamstr.format('2')<|MERGE_RESOLUTION|>--- conflicted
+++ resolved
@@ -699,23 +699,6 @@
                         'Ves': ['V0']}
             }
 
-<<<<<<< HEAD
-# Each config can be called by various names (for benchmark and
-# retro-compatibility), this table stores the available names for each unique
-# config in _DCONFIG
-_DCONFIG_TABLE = {'ITER': 'ITER-V2',
-                  'JET': 'JET-V0',
-                  'WEST': 'WEST-V4',
-                  'A1': 'WEST-V1',
-                  'A2': 'ITER-V1',
-                  'A3': 'WEST-Sep',
-                  'B1': 'WEST-V2',
-                  'B2': 'WEST-V3',
-                  'B3': 'WEST-V4',
-                  'B4': 'ITER-V2',
-                  'AUG': 'AUG-V1',
-                  'NSTX': 'NSTX-V0'}
-=======
 # Each config can be called by various names / shortcuts (for benchmark and
 # retro-compatibility), this table stores, for each shortcut,
 # the associated unique name it refers to
@@ -729,6 +712,7 @@
                       'B2': 'WEST-V3',
                       'B3': 'WEST-V4',
                       'B4': 'ITER-V2',
+                      'AUG': 'AUG-V1',
                       'NSTX': 'NSTX-V0'}
 
 
@@ -750,7 +734,6 @@
                + "\n\t- ".join(["{}\t{}".format(k0.ljust(l0), v0)
                                 for k0, v0 in dc.items()]))
         return msg
->>>>>>> 468e68ac
 
 
 def get_available_config(dconfig=_DCONFIG,
