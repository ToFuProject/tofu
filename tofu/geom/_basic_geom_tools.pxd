--- conflicted
+++ resolved
@@ -22,50 +22,43 @@
                            const double testy) nogil
 
 cdef  int is_point_in_path_vec(const int nvert,
-                                     const double* vertx,
-                                     const double* verty,
-                                     const int npts,
-                                     const double* testx,
-                                     const double* testy,
-                                     bint* is_in_path) nogil
+                               const double* vertx,
+                               const double* verty,
+                               const int npts,
+                               const double* testx,
+                               const double* testy,
+                               bint* is_in_path) nogil
 
 cdef  void compute_inv_and_sign(const double[3] ray_vdir,
-                                      int[3] sign,
-                                      double[3] inv_direction) nogil
+                                int[3] sign,
+                                double[3] inv_direction) nogil
 
 cdef  array compute_hypot(double[::1] xpts, double[::1] ypts,
-                                int npts=*)
+                          int npts=*)
 
 cdef  double comp_min_hypot(double[::1] xpts, double[::1] ypts,
-                                  int npts=*) nogil
+                            int npts=*) nogil
 
-<<<<<<< HEAD
 # ==============================================================================
 # == Vector Calculus Helpers
 # ==============================================================================
-cdef inline void compute_cross_prod(const double[3] vec_a,
-=======
-cdef  void compute_cross_prod(const double[3] vec_a,
->>>>>>> 0a551ce7
-                                    const double[3] vec_b,
-                                    double[3] res) nogil
+cdef void compute_cross_prod(const double[3] vec_a,
+                             const double[3] vec_b,
+                             double[3] res) nogil
 
-<<<<<<< HEAD
-cdef inline double compute_norm(const double[3] vec) nogil:
-    return Csqrt(vec[0] * vec[0] + vec[1] * vec[1] + vec[2] * vec[2])
-=======
+cdef double compute_norm(const double[3] vec) nogil
+
 cdef  double compute_dot_prod(const double[3] vec_a,
-                                    const double[3] vec_b) nogil
->>>>>>> 0a551ce7
+                              const double[3] vec_b) nogil
 
 cdef  double compute_g(double s, double m2b2, double rm0sqr,
-                             double m0sqr, double b1sqr) nogil
+                       double m0sqr, double b1sqr) nogil
 
 cdef  double compute_bisect(double m2b2, double rm0sqr,
-                                  double m0sqr, double b1sqr,
-                                  double smin, double smax) nogil
+                            double m0sqr, double b1sqr,
+                            double smin, double smax) nogil
 
 cdef  double compute_find(double m2b2, double rm0sqr,
-                                double m0sqr, double b1sqr,
-                                double t0, double t1, double f0, double f1,
-                                int maxIterations, double root) nogil+                          double m0sqr, double b1sqr,
+                          double t0, double t1, double f0, double f1,
+                          int maxIterations, double root) nogil