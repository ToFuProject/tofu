"""
This module is the computational part of the geometrical module of ToFu
"""

# Built-in
import warnings

# Common
import numpy as np
import scipy.interpolate as scpinterp
import scipy.integrate as scpintg
from inspect import signature as insp

# ToFu-specific
try:
    import tofu.geom._def as _def
    import tofu.geom._GG as _GG
except Exception:
    from . import _def as _def
    from . import _GG as _GG


###############################################################################
#                            Ves functions
###############################################################################


# ==============================================================================
# = Ves sub-functions
# ==============================================================================
def _Struct_set_Poly(
    Poly, pos=None, extent=None, arrayorder="C", Type="Tor", Clock=False
):
    """ Compute geometrical attributes of a Struct object """

    # Make Poly closed, counter-clockwise, with '(cc,N)' layout and arrayorder
    Poly = _GG.Poly_Order(
        Poly, order="C", Clock=False, close=True, layout="(cc,N)", Test=True
    )
    assert Poly.shape[0] == 2, "Arg Poly must be a 2D polygon !"
    fPfmt = np.ascontiguousarray if arrayorder == "C" else np.asfortranarray

    # Get all remarkable points and moments
    NP = Poly.shape[1] - 1
    P1Max = Poly[:, np.argmax(Poly[0, :])]
    P1Min = Poly[:, np.argmin(Poly[0, :])]
    P2Max = Poly[:, np.argmax(Poly[1, :])]
    P2Min = Poly[:, np.argmin(Poly[1, :])]
    BaryP = np.sum(Poly[:, :-1], axis=1, keepdims=False) / (Poly.shape[1] - 1)
    BaryL = np.array(
        [(P1Max[0] + P1Min[0]) / 2.0, (P2Max[1] + P2Min[1]) / 2.0]
    )
    BaryS, Surf = _GG.poly_area_and_barycenter(Poly, NP)

    # Get lim-related indicators
    noccur = int(pos.size)
    Multi = noccur > 1

    # Get Tor-related quantities
    if Type.lower() == "lin":
        Vol, BaryV = None, None
    else:
        Vol, BaryV = _GG.Poly_VolAngTor(Poly)
<<<<<<< HEAD
        if Vol <= 0.0:
            msg = "Pb. with volume computation for Ves object of type 'Tor' !"
            raise Exception(msg)
=======
        msg = "Pb. with volume computation for Ves object of type 'Tor' !"
        msg = "\n Here Volume = " + str(Vol)
        assert Vol > 0.0, msg
>>>>>>> 885b85a5

    # Compute the non-normalized vector of each side of the Poly
    Vect = np.diff(Poly, n=1, axis=1)
    Vect = fPfmt(Vect)

    # Compute the normalised vectors directed inwards
    Vin = np.array([Vect[1, :], -Vect[0, :]])
    Vin = -Vin  # Poly is Counter Clock-wise as defined above
    Vin = Vin / np.hypot(Vin[0, :], Vin[1, :])[np.newaxis, :]
    Vin = fPfmt(Vin)

    poly = _GG.Poly_Order(
        Poly,
        order=arrayorder,
        Clock=Clock,
        close=False,
        layout="(cc,N)",
        Test=True,
    )

    # Get bounding circle
    circC = BaryS
    r = np.sqrt(np.sum((poly - circC[:, np.newaxis]) ** 2, axis=0))
    circr = np.max(r)

    dout = {
        "Poly": poly,
        "pos": pos,
        "extent": extent,
        "noccur": noccur,
        "Multi": Multi,
        "nP": NP,
        "P1Max": P1Max,
        "P1Min": P1Min,
        "P2Max": P2Max,
        "P2Min": P2Min,
        "BaryP": BaryP,
        "BaryL": BaryL,
        "BaryS": BaryS,
        "BaryV": BaryV,
        "Surf": Surf,
        "VolAng": Vol,
        "Vect": Vect,
        "VIn": Vin,
        "circ-C": circC,
        "circ-r": circr,
        "Clock": Clock,
    }
    return dout


def _Ves_get_InsideConvexPoly(
    Poly,
    P2Min,
    P2Max,
    BaryS,
    RelOff=_def.TorRelOff,
    ZLim="Def",
    Spline=True,
    Splprms=_def.TorSplprms,
    NP=_def.TorInsideNP,
    Plot=False,
    Test=True,
):
    if Test:
        assert type(RelOff) is float, "Arg RelOff must be a float"
        assert (
            ZLim is None or ZLim == "Def" or type(ZLim) in [tuple, list]
        ), "Arg ZLim must be a tuple (ZlimMin, ZLimMax)"
        assert type(Spline) is bool, "Arg Spline must be a bool !"
    if ZLim is not None:
        if ZLim == "Def":
            ZLim = (
                P2Min[1] + 0.1 * (P2Max[1] - P2Min[1]),
                P2Max[1] - 0.05 * (P2Max[1] - P2Min[1]),
            )
        indZLim = (Poly[1, :] < ZLim[0]) | (Poly[1, :] > ZLim[1])
        if Poly.shape[1] - indZLim.sum() < 10:
            msg = "Poly seems to be Convex and simple enough !"
            msg += "\n  Poly.shape[1] - indZLim.sum() < 10"
            warnings.warn(msg)
            return Poly
        Poly = np.delete(Poly, indZLim.nonzero()[0], axis=1)
    if np.all(Poly[:, 0] == Poly[:, -1]):
        Poly = Poly[:, :-1]
    Np = Poly.shape[1]
    if Spline:
        BarySbis = np.tile(BaryS, (Np, 1)).T
        Ptemp = (1.0 - RelOff) * (Poly - BarySbis)
        # Poly = BarySbis + Ptemp
        Ang = np.arctan2(Ptemp[1, :], Ptemp[0, :])
        Ang, ind = np.unique(Ang, return_index=True)
        Ptemp = Ptemp[:, ind]
        # spline parameters
        ww = Splprms[0] * np.ones((Np + 1,))
        ss = Splprms[1] * (Np + 1)  # smoothness parameter
        kk = Splprms[2]  # spline order
        nest = int(
            (Np + 1) / 2.0
        )  # estimate of number of knots needed (-1 = maximal)
        # Find the knot points

        # TODO @DV : we can probably get rid of this
        # tckp,uu = scpinterp.splprep([np.append(Ptemp[0,:],Ptemp[0,0]),
        # np.append(Ptemp[1,:],Ptemp[1,0]),np.append(Ang,Ang[0]+2.*np.pi)],
        # w=ww, s=ss, k=kk, nest=nest)
        tckp, uu = scpinterp.splprep(
            [
                np.append(Ptemp[0, :], Ptemp[0, 0]),
                np.append(Ptemp[1, :], Ptemp[1, 0]),
            ],
            u=np.append(Ang, Ang[0] + 2.0 * np.pi),
            w=ww,
            s=ss,
            k=kk,
            nest=nest,
            full_output=0,
        )
        xnew, ynew = scpinterp.splev(np.linspace(-np.pi, np.pi, NP), tckp)
        Poly = np.array([xnew + BaryS[0], ynew + BaryS[1]])
        Poly = np.concatenate((Poly, Poly[:, 0:1]), axis=1)
    if Plot:
        import matplotlib.pyplot as plt

        f = plt.figure(facecolor="w", figsize=(8, 10))
        ax = f.add_axes([0.1, 0.1, 0.8, 0.8])
        ax.plot(Poly[0, :], Poly[1, :], "-k", Poly[0, :], Poly[1, :], "-r")
        ax.set_aspect(aspect="equal", adjustable="datalim"), ax.set_xlabel(
            r"R (m)"
        ), ax.set_ylabel(r"Z (m)")
        f.canvas.draw()
    return Poly


def _Ves_get_sampleEdge(
    VPoly, dL, DS=None, dLMode="abs", DIn=0.0, VIn=None, margin=1.0e-9
):
    types = [int, float, np.int32, np.int64, np.float32, np.float64]
    assert type(dL) in types and type(DIn) in types
    assert DS is None or (hasattr(DS, "__iter__") and len(DS) == 2)
    if DS is None:
        DS = [None, None]
    else:
        assert all(
            [
                ds is None
                or (
                    hasattr(ds, "__iter__")
                    and len(ds) == 2
                    and all([ss is None or type(ss) in types for ss in ds])
                )
                for ds in DS
            ]
        )
    assert type(dLMode) is str and dLMode.lower() in [
        "abs",
        "rel",
    ], "Arg dLMode must be in ['abs','rel'] !"
    # assert ind is None or (type(ind) is np.ndarray and ind.ndim==1
    # and ind.dtype in ['int32','int64'] and np.all(ind>=0)),
    #    "Arg ind must be None or 1D np.ndarray of positive int !"
    Pts, dLr, ind, N, Rref, VPolybis = _GG.discretize_vpoly(
        VPoly,
        float(dL),
        mode=dLMode.lower(),
        D1=DS[0],
        D2=DS[1],
        margin=margin,
        DIn=float(DIn),
        VIn=VIn,
    )
    return Pts, dLr, ind


def _Ves_get_sampleCross(
    VPoly,
    Min1,
    Max1,
    Min2,
    Max2,
    dS,
    DS=None,
    dSMode="abs",
    ind=None,
    margin=1.0e-9,
    mode="flat",
):
    assert mode in ["flat", "imshow"]
    types = [int, float, np.int32, np.int64, np.float32, np.float64]
    c0 = (
        hasattr(dS, "__iter__")
        and len(dS) == 2
        and all([type(ds) in types for ds in dS])
    )
    assert (
        c0 or type(dS) in types
    ), "Arg dS must be a float or a list 2 floats!"
    dS = (
        [float(dS), float(dS)]
        if type(dS) in types
        else [float(dS[0]), float(dS[1])]
    )
    assert DS is None or (hasattr(DS, "__iter__") and len(DS) == 2)
    if DS is None:
        DS = [None, None]
    else:
        assert all(
            [
                ds is None
                or (
                    hasattr(ds, "__iter__")
                    and len(ds) == 2
                    and all([ss is None or type(ss) in types for ss in ds])
                )
                for ds in DS
            ]
        )
    assert type(dSMode) is str and dSMode.lower() in [
        "abs",
        "rel",
    ], "Arg dSMode must be in ['abs','rel'] !"
    assert ind is None or (
        type(ind) is np.ndarray
        and ind.ndim == 1
        and ind.dtype in ["int32", "int64"]
        and np.all(ind >= 0)
    ), "Arg ind must be None or 1D np.ndarray of positive int !"

    MinMax1 = np.array([Min1, Max1])
    MinMax2 = np.array([Min2, Max2])
    if ind is None:
        if mode == "flat":
            Pts, dS, ind, d1r, d2r = _GG.discretize_segment2d(
                MinMax1,
                MinMax2,
                dS[0],
                dS[1],
                D1=DS[0],
                D2=DS[1],
                mode=dSMode,
                VPoly=VPoly,
                margin=margin,
            )
            out = (Pts, dS, ind, (d1r, d2r))
        else:
            x1, d1r, ind1, N1 = _GG._Ves_mesh_dlfromL_cython(
                MinMax1, dS[0], DS[0], Lim=True, dLMode=dSMode, margin=margin
            )
            x2, d2r, ind2, N2 = _GG._Ves_mesh_dlfromL_cython(
                MinMax2, dS[1], DS[1], Lim=True, dLMode=dSMode, margin=margin
            )
            xx1, xx2 = np.meshgrid(x1, x2)
            pts = np.squeeze([xx1, xx2])
            extent = (
                x1[0] - d1r / 2.0,
                x1[-1] + d1r / 2.0,
                x2[0] - d2r / 2.0,
                x2[-1] + d2r / 2.0,
            )
            out = (pts, x1, x2, extent)
    else:
        assert mode == "flat"
        c0 = type(ind) is np.ndarray and ind.ndim == 1
        c0 = c0 and ind.dtype in ["int32", "int64"] and np.all(ind >= 0)
        assert c0, "Arg ind must be a np.ndarray of int !"
        Pts, dS, d1r, d2r = _GG._Ves_meshCross_FromInd(
            MinMax1, MinMax2, dS[0], dS[1], ind, dSMode=dSMode, margin=margin
        )
        out = (Pts, dS, ind, (d1r, d2r))
    return out


def _Ves_get_sampleV(
    VPoly,
    Min1,
    Max1,
    Min2,
    Max2,
    dV,
    DV=None,
    dVMode="abs",
    ind=None,
    VType="Tor",
    VLim=None,
    Out="(X,Y,Z)",
    margin=1.0e-9,
):
    types = [int, float, np.int32, np.int64, np.float32, np.float64]
    assert type(dV) in types or (
        hasattr(dV, "__iter__")
        and len(dV) == 3
        and all([type(ds) in types for ds in dV])
    ), "Arg dV must be a float or a list 3 floats !"
    dV = (
        [float(dV), float(dV), float(dV)]
        if type(dV) in types
        else [float(dV[0]), float(dV[1]), float(dV[2])]
    )
    assert DV is None or (hasattr(DV, "__iter__") and len(DV) == 3)
    if DV is None:
        DV = [None, None, None]
    else:
        assert all(
            [
                ds is None
                or (
                    hasattr(ds, "__iter__")
                    and len(ds) == 2
                    and all([ss is None or type(ss) in types for ss in ds])
                )
                for ds in DV
            ]
        ), "Arg DV must be a list of 3 lists of 2 floats !"
    assert type(dVMode) is str and dVMode.lower() in [
        "abs",
        "rel",
    ], "Arg dVMode must be in ['abs','rel'] !"
    assert ind is None or (
        type(ind) is np.ndarray
        and ind.ndim == 1
        and ind.dtype in ["int32", "int64"]
        and np.all(ind >= 0)
    ), "Arg ind must be None or 1D np.ndarray of positive int !"

    MinMax1 = np.array([Min1, Max1])
    MinMax2 = np.array([Min2, Max2])
    VLim = None if VType.lower() == "tor" else np.array(VLim).ravel()
    dVr = [None, None, None]
    if ind is None:
        if VType.lower() == "tor":
            Pts, dV, ind, dVr[0], dVr[1], dVr[
                2
            ] = _GG._Ves_Vmesh_Tor_SubFromD_cython(
                dV[0],
                dV[1],
                dV[2],
                MinMax1,
                MinMax2,
                DR=DV[0],
                DZ=DV[1],
                DPhi=DV[2],
                VPoly=VPoly,
                Out=Out,
                margin=margin,
            )
        else:
            Pts, dV, ind, dVr[0], dVr[1], dVr[
                2
            ] = _GG._Ves_Vmesh_Lin_SubFromD_cython(
                dV[0],
                dV[1],
                dV[2],
                VLim,
                MinMax1,
                MinMax2,
                DX=DV[0],
                DY=DV[1],
                DZ=DV[2],
                VPoly=VPoly,
                margin=margin,
            )
    else:
        if VType.lower() == "tor":
            Pts, dV, dVr[0], dVr[1], dVr[
                2
            ] = _GG._Ves_Vmesh_Tor_SubFromInd_cython(
                dV[0],
                dV[1],
                dV[2],
                MinMax1,
                MinMax2,
                ind,
                Out=Out,
                margin=margin,
            )
        else:
            Pts, dV, dVr[0], dVr[1], dVr[
                2
            ] = _GG._Ves_Vmesh_Lin_SubFromInd_cython(
                dV[0], dV[1], dV[2], VLim, MinMax1, MinMax2, ind, margin=margin
            )
    return Pts, dV, ind, dVr


def _Ves_get_sampleS(
    VPoly,
    dS,
    DS=None,
    dSMode="abs",
    ind=None,
    DIn=0.0,
    VIn=None,
    VType="Tor",
    VLim=None,
    nVLim=None,
    Out="(X,Y,Z)",
    margin=1.0e-9,
    Multi=False,
    Ind=None,
):
    types = [int, float, np.int32, np.int64, np.float32, np.float64]
    assert type(dS) in types or (
        hasattr(dS, "__iter__")
        and len(dS) == 2
        and all([type(ds) in types for ds in dS])
    ), "Arg dS must be a float or a list of 2 floats !"
    dS = (
        [float(dS), float(dS), float(dS)]
        if type(dS) in types
        else [float(dS[0]), float(dS[1]), float(dS[2])]
    )
    assert DS is None or (hasattr(DS, "__iter__") and len(DS) == 3)
    msg = "type(nVLim)={0} and nVLim={1}".format(str(type(nVLim)), nVLim)
    assert type(nVLim) is int and nVLim >= 0, msg
    if DS is None:
        DS = [None, None, None]
    else:
        assert all(
            [
                ds is None
                or (
                    hasattr(ds, "__iter__")
                    and len(ds) == 2
                    and all([ss is None or type(ss) in types for ss in ds])
                )
                for ds in DS
            ]
        ), "Arg DS must be a list of 3 lists of 2 floats !"
    assert type(dSMode) is str and dSMode.lower() in [
        "abs",
        "rel",
    ], "Arg dSMode must be in ['abs','rel'] !"
    assert type(Multi) is bool, "Arg Multi must be a bool !"

    VLim = None if (VLim is None or nVLim == 0) else np.array(VLim)

    # Check if Multi
    if nVLim > 1:
        assert VLim is not None, "For multiple Struct, Lim cannot be None !"
        assert all([hasattr(ll, "__iter__") and len(ll) == 2 for ll in VLim])
        if Ind is None:
            Ind = np.arange(0, nVLim)
        else:
            Ind = [Ind] if not hasattr(Ind, "__iter__") else Ind
            Ind = np.asarray(Ind).astype(int)
        if ind is not None:
            assert hasattr(ind, "__iter__") and len(ind) == len(
                Ind
            ), "For multiple Struct, ind must be a list of len() = len(Ind) !"
            assert all(
                [
                    type(ind[ii]) is np.ndarray
                    and ind[ii].ndim == 1
                    and ind[ii].dtype in ["int32", "int64"]
                    and np.all(ind[ii] >= 0)
                    for ii in range(0, len(ind))
                ]
            ), "For multiple Struct, ind must be a list of index arrays !"

    else:
        VLim = [None] if VLim is None else [VLim.ravel()]
        assert ind is None or (
            type(ind) is np.ndarray
            and ind.ndim == 1
            and ind.dtype in ["int32", "int64"]
            and np.all(ind >= 0)
        ), "Arg ind must be None or 1D np.ndarray of positive int !"
        Ind = [0]

    if ind is None:
        Pts, dS, ind, dSr = (
            [0 for ii in Ind],
            [dS for ii in Ind],
            [0 for ii in Ind],
            [[0, 0] for ii in Ind],
        )
        if VType.lower() == "tor":
            for ii in range(0, len(Ind)):
                if VLim[Ind[ii]] is None:
                    Pts[ii], dS[ii], ind[ii], NL, dSr[ii][0], Rref, dSr[ii][
                        1
                    ], nRPhi0, VPbis = _GG._Ves_Smesh_Tor_SubFromD_cython(
                        dS[ii][0],
                        dS[ii][1],
                        VPoly,
                        DR=DS[0],
                        DZ=DS[1],
                        DPhi=DS[2],
                        DIn=DIn,
                        VIn=VIn,
                        PhiMinMax=None,
                        Out=Out,
                        margin=margin,
                    )
                else:
                    Pts[ii], dS[ii], ind[ii], NL, dSr[ii][
                        0
                    ], Rref, dR0r, dZ0r, dSr[ii][
                        1
                    ], VPbis = _GG._Ves_Smesh_TorStruct_SubFromD_cython(
                        VLim[Ind[ii]],
                        dS[ii][0],
                        dS[ii][1],
                        VPoly,
                        DR=DS[0],
                        DZ=DS[1],
                        DPhi=DS[2],
                        DIn=DIn,
                        VIn=VIn,
                        Out=Out,
                        margin=margin,
                    )
                    dSr[ii] += [dR0r, dZ0r]
        else:
            for ii in range(0, len(Ind)):
                Pts[ii], dS[ii], ind[ii], NL, dSr[ii][0], Rref, dSr[ii][
                    1
                ], dY0r, dZ0r, VPbis = _GG._Ves_Smesh_Lin_SubFromD_cython(
                    VLim[Ind[ii]],
                    dS[ii][0],
                    dS[ii][1],
                    VPoly,
                    DX=DS[0],
                    DY=DS[1],
                    DZ=DS[2],
                    DIn=DIn,
                    VIn=VIn,
                    margin=margin,
                )
                dSr[ii] += [dY0r, dZ0r]
    else:
        ind = ind if Multi else [ind]
        Pts, dS, dSr = (
            [np.ones((3, 0)) for ii in Ind],
            [dS for ii in Ind],
            [[0, 0] for ii in Ind],
        )
        if VType.lower() == "tor":
            for ii in range(0, len(Ind)):
                if ind[Ind[ii]].size > 0:
                    if VLim[Ind[ii]] is None:
                        out_loc = _GG._Ves_Smesh_Tor_SubFromInd_cython(
                            dS[ii][0],
                            dS[ii][1],
                            VPoly,
                            ind[Ind[ii]],
                            DIn=DIn,
                            VIn=VIn,
                            PhiMinMax=None,
                            Out=Out,
                            margin=margin,
                        )
                        Pts[ii], dS[ii], NL, dSr[ii][0], Rref = out_loc[:5]
                        dSr[ii][1], nRPhi0, VPbis = out_loc[5:]
                    else:
                        out_loc = _GG._Ves_Smesh_TorStruct_SubFromInd_cython(
                            VLim[Ind[ii]],
                            dS[ii][0],
                            dS[ii][1],
                            VPoly,
                            ind[Ind[ii]],
                            DIn=DIn,
                            VIn=VIn,
                            Out=Out,
                            margin=margin,
                        )
                        Pts[ii], dS[ii], NL, dSr[ii][0], Rref = out_loc[:5]
                        dR0r, dZ0r, dSr[ii][1], VPbis = out_loc[5:]
                        dSr[ii] += [dR0r, dZ0r]
        else:
            for ii in range(0, len(Ind)):
                if ind[Ind[ii]].size > 0:
                    out_loc = _GG._Ves_Smesh_Lin_SubFromInd_cython(
                        VLim[Ind[ii]],
                        dS[ii][0],
                        dS[ii][1],
                        VPoly,
                        ind[Ind[ii]],
                        DIn=DIn,
                        VIn=VIn,
                        margin=margin,
                    )
                    Pts[ii], dS[ii], NL, dSr[ii][0], Rref = out_loc[:5]
                    dSr[ii][1], dY0r, dZ0r, VPbis = out_loc[5:]
                    dSr[ii] += [dY0r, dZ0r]

    if len(VLim) == 1:
        Pts, dS, ind, dSr = Pts[0], dS[0], ind[0], dSr[0]
    return Pts, dS, ind, dSr


# ==============================================================================
# =  phi / theta projections for magfieldlines
# ==============================================================================
def _Struct_get_phithetaproj(ax=None, poly_closed=None, lim=None, noccur=0):

    # phi = toroidal angle
    if noccur == 0:
        Dphi = np.array([[-np.pi, np.pi]])
        nphi = np.r_[1]
    else:
        assert lim.ndim == 2, str(lim)
        nphi = np.ones((noccur,), dtype=int)
        ind = (lim[:, 0] > lim[:, 1]).nonzero()[0]
        Dphi = np.concatenate((lim, np.full((noccur, 2), np.nan)), axis=1)
        if ind.size > 0:
            for ii in ind:
                Dphi[ii, :] = [lim[ii, 0], np.pi, -np.pi, lim[ii, 1]]
                nphi[ii] = 2

    # theta = poloidal angle
    Dtheta = np.arctan2(poly_closed[1, :] - ax[1], poly_closed[0, :] - ax[0])
    Dtheta = np.r_[np.min(Dtheta), np.max(Dtheta)]
    if Dtheta[0] > Dtheta[1]:
        ntheta = 2
        Dtheta = [Dtheta[0], np.pi, -np.pi, Dtheta[1]]
    else:
        ntheta = 1

    return nphi, Dphi, ntheta, Dtheta


def _get_phithetaproj_dist(
    poly_closed,
    ax,
    Dtheta,
    nDtheta,
    Dphi,
    nDphi,
    theta,
    phi,
    ntheta,
    nphi,
    noccur,
):

    if nDtheta == 1:
        ind = (theta >= Dtheta[0]) & (theta <= Dtheta[1])
    else:
        ind = (theta >= Dtheta[0]) | (theta <= Dtheta[1])

    disttheta = np.full((theta.size,), np.nan)

    # phi within Dphi
    if noccur > 0:
        indphi = np.zeros((nphi,), dtype=bool)
        for ii in range(0, noccur):
            for jj in range(0, nDphi[ii]):
                indphi |= (phi >= Dphi[ii, jj]) & (phi <= Dphi[ii, jj + 1])
        if not np.any(indphi):
            return disttheta, indphi
    else:
        indphi = np.ones((nphi,), dtype=bool)

    # No theta within Dtheta
    if not np.any(ind):
        return disttheta, indphi

    # Check for non-parallel AB / u pairs
    u = np.array([np.cos(theta), np.sin(theta)])
    AB = np.diff(poly_closed, axis=1)
    detABu = AB[0, :, None] * u[1, None, :] - AB[1, :, None] * u[0, None, :]
    inddet = ind[None, :] & (np.abs(detABu) > 1.0e-9)
    if not np.any(inddet):
        return disttheta, indphi

    nseg = poly_closed.shape[1] - 1
    k = np.full((nseg, ntheta), np.nan)

    OA = poly_closed[:, :-1] - ax[:, None]
    detOAu = (OA[0, :, None] * u[1, None, :] - OA[1, :, None] * u[0, None, :])[
        inddet
    ]
    ss = -detOAu / detABu[inddet]
    inds = (ss >= 0.0) & (ss < 1.0)
    inddet[inddet] = inds

    if not np.any(inds):
        return disttheta, indphi

    scaOAu = (OA[0, :, None] * u[0, None, :] + OA[1, :, None] * u[1, None, :])[
        inddet
    ]
    scaABu = (AB[0, :, None] * u[0, None, :] + AB[1, :, None] * u[1, None, :])[
        inddet
    ]
    k[inddet] = scaOAu + ss[inds] * scaABu
    indk = k[inddet] > 0.0
    inddet[inddet] = indk

    if not np.any(indk):
        return disttheta, indphi

    k[~inddet] = np.nan
    indok = np.any(inddet, axis=0)
    disttheta[indok] = np.nanmin(k[:, indok], axis=0)

    return disttheta, indphi


# ==============================================================================
# =  LOS functions
# ==============================================================================
def LOS_PRMin(Ds, us, kOut=None, Eps=1.0e-12, squeeze=True, Test=True):
    """  Compute the point on the LOS where the major radius is minimum """
    if Test:
        assert Ds.ndim in [1, 2, 3] and 3 in Ds.shape and Ds.shape == us.shape
    if kOut is not None:
        kOut = np.atleast_1d(kOut)
        assert kOut.size == Ds.size / 3

    if Ds.ndim == 1:
        Ds, us = Ds[:, None, None], us[:, None, None]
    elif Ds.ndim == 2:
        Ds, us = Ds[:, :, None], us[:, :, None]
    if kOut is not None:
        if kOut.ndim == 1:
            kOut = kOut[:, None]
    _, nlos, nref = Ds.shape

    kRMin = np.full((nlos, nref), np.nan)
    uparN = np.sqrt(us[0, :, :] ** 2 + us[1, :, :] ** 2)

    # Case with u vertical
    ind = uparN > Eps
    kRMin[~ind] = 0.0

    # Else
    kRMin[ind] = (
        -(us[0, ind] * Ds[0, ind] + us[1, ind] * Ds[1, ind]) / uparN[ind] ** 2
    )

    # Check
    kRMin[kRMin <= 0.0] = 0.0
    if kOut is not None:
        kRMin[kRMin > kOut] = kOut[kRMin > kOut]

    # squeeze
    if squeeze:
        if nref == 1 and nlos == 11:
            kRMin = kRMin[0, 0]
        elif nref == 1:
            kRMin = kRMin[:, 0]
        elif nlos == 1:
            kRMin = kRMin[0, :]
    return kRMin


def LOS_CrossProj(
    VType,
    Ds,
    us,
    kOuts,
    proj="All",
    multi=False,
    num_threads=16,
    return_pts=False,
    Test=True,
):
    """ Compute the parameters to plot the poloidal projection of the LOS  """
    assert type(VType) is str and VType.lower() in ["tor", "lin"]
    dproj = {
        "cross": ("R", "Z"),
        "hor": ("x,y"),
        "all": ("R", "Z", "x", "y"),
        "3d": ("x", "y", "z"),
    }
    assert type(proj) in [str, tuple]
    if type(proj) is tuple:
        assert all([type(pp) is str for pp in proj])
        lcoords = proj
    else:
        proj = proj.lower()
        assert proj in dproj.keys()
        lcoords = dproj[proj]
    if return_pts:
        assert proj in ["cross", "hor", "3d"]

    lc = [Ds.ndim == 3, Ds.shape == us.shape]
    if not all(lc):
        msg = "Ds and us must have the same shape and dim in [2,3]:\n"
        msg += "    - provided Ds.shape: %s\n" % str(Ds.shape)
        msg += "    - provided us.shape: %s" % str(us.shape)
        raise Exception(msg)
    lc = [kOuts.size == Ds.size / 3, kOuts.shape == Ds.shape[1:]]
    if not all(lc):
        msg = "kOuts must have the same shape and ndim = Ds.ndim-1:\n"
        msg += "    - Ds.shape    : %s\n" % str(Ds.shape)
        msg += "    - kOutss.shape: %s" % str(kOuts.shape)
        raise Exception(msg)

    # Prepare inputs
    _, nlos, nseg = Ds.shape

    # Detailed sampling for 'tor' and ('cross' or 'all')
    R, Z = None, None
    if "R" in lcoords or "Z" in lcoords:
        angcross = np.arccos(
            np.sqrt(us[0, ...] ** 2 + us[1, ...] ** 2)
            / np.sqrt(np.sum(us ** 2, axis=0))
        )
        resnk = np.ceil(25.0 * (1 - (angcross / (np.pi / 4) - 1) ** 2) + 5)
        resnk = 1.0 / resnk.ravel()

        # Use optimized get sample
        DL = np.vstack((np.zeros((nlos * nseg,), dtype=float), kOuts.ravel()))

        k, reseff, lind = _GG.LOS_get_sample(
            nlos * nseg,
            resnk,
            DL,
            dmethod="rel",
            method="simps",
            num_threads=num_threads,
            Test=Test,
        )

        assert lind.size == nseg * nlos - 1
        ind = lind[nseg - 1 :: nseg]  # noqa
        nbrep = np.r_[lind[0], np.diff(lind), k.size - lind[-1]]
        pts = np.repeat(Ds.reshape((3, nlos * nseg)), nbrep, axis=1) + k[
            None, :
        ] * np.repeat(us.reshape((3, nlos * nseg)), nbrep, axis=1)

        if return_pts:
            pts = np.array([np.hypot(pts[0, :], pts[1, :]), pts[2, :]])
            if multi:
                pts = np.split(pts, ind, axis=1)
            else:
                pts = np.insert(pts, ind, np.nan, axis=1)
        else:
            if multi:
                if "R" in lcoords:
                    R = np.split(np.hypot(pts[0, :], pts[1, :]), ind)
                if "Z" in lcoords:
                    Z = np.split(pts[2, :], ind)
            else:
                if "R" in lcoords:
                    R = np.insert(np.hypot(pts[0, :], pts[1, :]), ind, np.nan)
                if "Z" in lcoords:
                    Z = np.insert(pts[2, :], ind, np.nan)

    # Normal sampling => pts
    # unnecessary only if 'tor' and 'cross'
    x, y, z = None, None, None
    if "x" in lcoords or "y" in lcoords or "z" in lcoords:
        pts = np.concatenate(
            (Ds, Ds[:, :, -1:] + kOuts[None, :, -1:] * us[:, :, -1:]), axis=-1
        )

        if multi:
            ind = np.arange(1, nlos) * (nseg + 1)
            pts = pts.reshape((3, nlos * (nseg + 1)))
        else:
            nancoords = np.full((3, nlos, 1), np.nan)
            pts = np.concatenate((pts, nancoords), axis=-1)
            pts = pts.reshape((3, nlos * (nseg + 2)))

        if return_pts:
            assert proj in ["hor", "3d"]
            if multi:
                if proj == "hor":
                    pts = np.split(pts[:2, :], ind, axis=1)
                else:
                    pts = np.split(pts, ind, axis=1)
            elif proj == "hor":
                pts = pts[:2, :]

        else:
            if multi:
                if "x" in lcoords:
                    x = np.split(pts[0, :], ind)
                if "y" in lcoords:
                    y = np.split(pts[1, :], ind)
                if "z" in lcoords:
                    z = np.split(pts[2, :], ind)
            else:
                if "x" in lcoords:
                    x = pts[0, :]
                if "y" in lcoords:
                    y = pts[1, :]
                if "z" in lcoords:
                    z = pts[2, :]

    if return_pts:
        return pts
    else:
        return R, Z, x, y, z


# ==============================================================================
# =  Meshing & signal
# ==============================================================================
def LOS_get_sample(D, u, dL, DL=None, dLMode="abs", method="sum", Test=True):
    """ Return the sampled line, with the specified method

    'linspace': return the N+1 edges, including the first and last point
    'sum' : return the N middle of the segments
    'simps': return the N+1 egdes, where N has to be even
             (scipy.simpson requires an even number of intervals)
    'romb' : return the N+1 edges, where N+1 = 2**k+1
             (fed to scipy.romb for integration)
    """
    if Test:
        assert all(
            [type(dd) is np.ndarray and dd.shape == (3,) for dd in [D, u]]
        )
        assert not hasattr(dL, "__iter__")
        assert DL is None or all(
            [
                hasattr(DL, "__iter__"),
                len(DL) == 2,
                all([not hasattr(dd, "__iter__") for dd in DL]),
            ]
        )
        assert dLMode in ["abs", "rel"]
        assert type(method) is str and method in [
            "linspace",
            "sum",
            "simps",
            "romb",
        ]
    # Compute the min number of intervals to satisfy the specified resolution
    N = (
        int(np.ceil((DL[1] - DL[0]) / dL))
        if dLMode == "abs"
        else int(np.ceil(1.0 / dL))
    )
    # Modify N according to the desired method
    if method == "simps":
        N = N if N % 2 == 0 else N + 1
    elif method == "romb":
        N = 2 ** int(np.ceil(np.log(N) / np.log(2.0)))

    # Derive k and dLr
    if method == "sum":
        dLr = (DL[1] - DL[0]) / N
        k = DL[0] + (0.5 + np.arange(0, N)) * dLr
    else:
        k, dLr = np.linspace(
            DL[0], DL[1], N + 1, endpoint=True, retstep=True, dtype=float
        )

    Pts = D[:, np.newaxis] + k[np.newaxis, :] * u[:, np.newaxis]
    return Pts, k, dLr


def LOS_calc_signal(
    ff, D, u, dL, DL=None, dLMode="abs", method="romb", Test=True
):
    assert hasattr(ff, "__call__"), (
        "Arg ff must be a callable (function) taking at least 1 positional ",
        "Pts (a (3,N) np.ndarray of cartesian (X,Y,Z) coordinates) !",
    )
    assert not method == "linspace"
    Pts, k, dLr = LOS_get_sample(
        D, u, dL, DL=DL, dLMode=dLMode, method=method, Test=Test
    )
    out = insp(ff)
    N = np.sum(
        [
            (
                pp.kind == pp.POSITIONAL_OR_KEYWORD
                and pp.default is pp.empty
            )
            for pp in out.parameters.values()
        ]
    )

    if N == 1:
        Vals = ff(Pts)
    elif N == 2:
        Vals = ff(Pts, np.tile(-u, (Pts.shape[1], 1)).T)
    else:
        raise ValueError(
            "The function (ff) assessing the emissivity locally "
            + "must take a single positional argument: Pts a (3,N)"
            + " np.ndarray of (X,Y,Z) cartesian coordinates !"
        )

    Vals[np.isnan(Vals)] = 0.0
    if method == "sum":
        Int = np.sum(Vals) * dLr
    elif method == "simps":
        Int = scpintg.simps(Vals, x=None, dx=dLr)
    elif method == "romb":
        Int = scpintg.romb(Vals, dx=dLr, show=False)
    return Int


# ==============================================================================
# =  Solid Angle particle
# ==============================================================================


def calc_solidangle_particle(
    traj, pts, r=1.0, config=None, approx=True, aniso=False, block=True
):
    """ Compute the solid angle subtended by a particle along a trajectory

    The particle has radius r, and trajectory (array of points) traj
    It is observed from pts (array of points)

    traj and pts are (3,N) and (3,M) arrays of cartesian coordinates

    approx = True => use approximation
    aniso = True => return also unit vector of emission
    block = True consider LOS collisions (with Ves, Struct...)

    if block:
        config = config used for LOS collisions

    Return:
    -------
    sang: np.ndarray
        (N,M) Array of floats, solid angles

    """
    ################
    # Prepare inputs
    traj = np.ascontiguousarray(traj, dtype=float)
    pts = np.ascontiguousarray(pts, dtype=float)
    r = np.r_[r].astype(float).ravel()

    # Check booleans
    assert type(approx) is bool
    assert type(aniso) is bool
    assert type(block) is bool

    # Check config
    assert config is None or config.__class__.__name__ == "Config"
    assert block == (config is not None)

    # Check pts, traj and r are array of good shape
    assert traj.ndim in [1, 2]
    assert pts.ndim in [1, 2]
    assert 3 in traj.shape and 3 in pts.shape
    if traj.ndim == 1:
        traj = traj.reshape((3, 1))
    if traj.shape[0] != 3:
        traj = traj.T
    if pts.ndim == 1:
        pts = pts.reshape((3, 1))
    if pts.shape[0] != 3:
        pts = pts.T

    # get npart
    ntraj = traj.shape[1]
    nr = r.size

    npart = max(nr, ntraj)
    assert nr in [1, npart]
    assert ntraj in [1, npart]
    if nr < npart:
        r = np.full((npart,), r[0])
    if ntraj < npart:
        traj = np.repeat(traj, npart, axis=1)

    ################
    # Main computation

    # traj2pts vector, with length (3d array (3,N,M))
    vect = pts[:, None, :] - traj[:, :, None]
    len_v = np.sqrt(np.sum(vect ** 2, axis=0))

    # If aniso or block, normalize
    if aniso or block:
        vect = vect / len_v[None, :, :]

    # Solid angle
    if approx:
        sang = np.pi * r[None, :] ** 2 / len_v ** 2
    else:
        sang = 2.0 * np.pi * (1 - np.sqrt(1.0 - r ** 2[None, :] / len_v ** 2))

    # block
    if block:
        kwdargs = config._get_kwdargs_LOS_isVis()
        # TODO : modify this function along issue #102
        indnan = _GG.LOS_areVis_PtsFromPts_VesStruct(
            traj, pts, k=len_v, vis=False, **kwdargs
        )
        sang[indnan] = 0.0
        vect[indnan, :] = np.nan

    ################
    # Return

    if aniso:
        return sang, vect
    else:
        return sang


def calc_solidangle_particle_integ(
    traj, r=1.0, config=None, approx=True, block=True, res=0.01
):

    # step0: if block : generate kwdargs from config

    # step 1: sample cross-section

    # step 2: loop on R of  pts of cross-section (parallelize ?)
    # => fix nb. of phi for the rest of the loop

    # loop of Z

    # step 3: loop phi
    # Check visibility (if block = True) for each phi (LOS collision)
    # If visible => compute solid angle
    # integrate (sum * res) on each phi the solid angle

    # Return sang as (N,nR,nZ) array
    return<|MERGE_RESOLUTION|>--- conflicted
+++ resolved
@@ -61,15 +61,10 @@
         Vol, BaryV = None, None
     else:
         Vol, BaryV = _GG.Poly_VolAngTor(Poly)
-<<<<<<< HEAD
         if Vol <= 0.0:
             msg = "Pb. with volume computation for Ves object of type 'Tor' !"
+            msg = "\n Here Volume = " + str(Vol)
             raise Exception(msg)
-=======
-        msg = "Pb. with volume computation for Ves object of type 'Tor' !"
-        msg = "\n Here Volume = " + str(Vol)
-        assert Vol > 0.0, msg
->>>>>>> 885b85a5
 
     # Compute the non-normalized vector of each side of the Poly
     Vect = np.diff(Poly, n=1, axis=1)
