--- conflicted
+++ resolved
@@ -2004,25 +2004,17 @@
                         llimits[ind_struct] = 0 # False : struct is limited
                         lim_min = Catan2(Csin(lim_ves[0]), Ccos(lim_ves[0]))
                         lim_max = Catan2(Csin(lim_ves[1]), Ccos(lim_ves[1]))
-<<<<<<< HEAD
-                        comp_bbox_poly_tor_lim(nvert, lspoly_view, bounds,
-                                         lim_min, lim_max)
+                        comp_bbox_poly_tor_lim(nvert,
+                                               &lstruct_polyx[ind_min],
+                                               &lstruct_polyy[ind_min],
+                                               &lbounds[ind_struct*6],
+                                               lim_min, lim_max)
                     else:
                         llimits[ind_struct] = 1 # True : is continous
-                        comp_bbox_poly_tor(nvert, lspoly_view, bounds)
-=======
-                        compute_bbox_lim(nvert,
-                                         &lstruct_polyx[ind_min],
-                                         &lstruct_polyy[ind_min],
-                                         &lbounds[ind_struct*6],
-                                         lim_min, lim_max)
-                    else:
-                        llimits[ind_struct] = 1 # True : is continous
-                        compute_bbox_extr(nvert,
-                                          &lstruct_polyx[ind_min],
-                                          &lstruct_polyy[ind_min],
-                                          &lbounds[ind_struct*6])
->>>>>>> 90cc1200
+                        comp_bbox_poly_tor(nvert,
+                                           &lstruct_polyx[ind_min],
+                                           &lstruct_polyy[ind_min],
+                                           &lbounds[ind_struct*6])
                         lim_min = 0.
                         lim_max = 0.
                     langles[ind_struct*2] = lim_min
@@ -2671,147 +2663,6 @@
 
     # ==========================================================================
     if ves_type.lower() == 'tor':
-<<<<<<< HEAD
-        # rmin is necessary to avoid looking on the other side of the tokamak
-        if rmin < 0.:
-            rmin = 0.95*min(np.min(ves_poly[0, ...]),
-                                np.min(np.hypot(ray_orig[0, ...],
-                                                ray_orig[1, ...])))
-        rmin2 = rmin*rmin
-
-        # Variable to avoid looking "behind" blind spot of tore
-        if forbid:
-            forbid0, forbidbis = 1, 1
-        else:
-            forbid0, forbidbis = 0, 0
-
-        # Arrays to get X,Y coordinates of the Vessel's poly
-        lpolyx = <double *>malloc((npts_poly + 1) * sizeof(double))
-        lpolyy = <double *>malloc((npts_poly + 1) * sizeof(double))
-        lnormx = <double *>malloc((npts_poly + 1) * sizeof(double))
-        lnormy = <double *>malloc((npts_poly + 1) * sizeof(double))
-        for ind_vert in range(npts_poly+1):
-            lpolyx[ind_vert] = ves_poly[0][ind_vert]
-            lpolyy[ind_vert] = ves_poly[1][ind_vert]
-            lnormx[ind_vert] = ves_norm[0][ind_vert]
-            lnormy[ind_vert] = ves_norm[1][ind_vert]
-
-        # -- Computing intersection between LOS and Vessel ---------------------
-        raytracing_kminkmax_struct_tor(num_los, ray_vdir, ray_orig,
-                                       coeff_inter_out, coeff_inter_in,
-                                       lstruct_nlim,
-                                       forbid0, forbidbis,
-                                       rmin, rmin2, Crit2_base,
-                                       npts_poly,  NULL, lbounds_ves,
-                                       llim_ves, NULL, NULL,
-                                       lpolyx, lpolyy, lnormx, lnormy,
-                                       eps_uz, eps_vz, eps_a, eps_b, eps_plane,
-                                       num_threads, False) # structure is in
-
-        # We can free local arrays and set them as NULL for structures
-        free(lpolyx)
-        free(lpolyy)
-        free(lnormx)
-        free(lnormy)
-        lpolyx = NULL
-        lpolyy = NULL
-        lnormx = NULL
-        lnormy = NULL
-
-        # -- Treating the structures (if any) ----------------------------------
-        if nstruct > 0:
-            ind_struct = 0
-            nstruct_lim = len(lstruct_poly) # num of structures (no limits)
-            lnvert = <int *>malloc(nstruct_lim * sizeof(int))
-            llimits = <int *>malloc(nstruct * sizeof(int))
-            lsz_lim = <long *>malloc(nstruct_lim * sizeof(long))
-            for ii in range(nstruct_lim):
-                # For fast accessing
-                lspoly_view = lstruct_poly[ii]
-                lsvin_view = lstruct_norm[ii]
-                len_lim = lstruct_nlim[ii]
-                # We get the limits if any
-                if len_lim == 0:
-                    lslim = [None]
-                    lstruct_nlim[ii] = lstruct_nlim[ii] + 1
-                elif len_lim == 1:
-                    lslim = [[lstruct_lims[ii][0, 0], lstruct_lims[ii][0, 1]]]
-                else:
-                    lslim = lstruct_lims[ii]
-                # We get the number of vertices and limits of the struct's poly
-                nvert = len(lspoly_view[0])
-                if ii == 0:
-                    lnvert[0] = nvert
-                    lsz_lim[0] = 0
-                else:
-                    lnvert[ii] = nvert + lnvert[ii-1]
-                    lsz_lim[ii] = lstruct_nlim[ii-1] + lsz_lim[ii-1]
-                # ...and the poly itself (and normal vector)
-                lpolyx = <double *>realloc(lpolyx,
-                                           (totnvert+nvert) * sizeof(double))
-                lpolyy = <double *>realloc(lpolyy,
-                                           (totnvert+nvert) * sizeof(double))
-                lnormx = <double *>realloc(lnormx,
-                                           (totnvert+nvert-1-ii) * sizeof(double))
-                lnormy = <double *>realloc(lnormy,
-                                           (totnvert+nvert-1-ii) * sizeof(double))
-                for jj in range(nvert-1):
-                    lpolyx[totnvert + jj] = lspoly_view[0,jj]
-                    lpolyy[totnvert + jj] = lspoly_view[1,jj]
-                    lnormx[totnvert + jj - ii] = lsvin_view[0,jj]
-                    lnormy[totnvert + jj - ii] = lsvin_view[1,jj]
-                lpolyx[totnvert + nvert-1] = lspoly_view[0,nvert-1]
-                lpolyy[totnvert + nvert-1] = lspoly_view[1,nvert-1]
-                totnvert = totnvert + nvert
-
-                # and loop over the limits (one continous structure)
-                for jj in range(max(len_lim,1)):
-                    # We compute the structure's bounding box:
-                    if lslim[jj] is not None:
-                        lim_ves[0] = lslim[jj][0]
-                        lim_ves[1] = lslim[jj][1]
-                        llimits[ind_struct] = 0 # False : struct is limited
-                        lim_min = Catan2(Csin(lim_ves[0]), Ccos(lim_ves[0]))
-                        lim_max = Catan2(Csin(lim_ves[1]), Ccos(lim_ves[1]))
-                        comp_bbox_poly_tor_lim(nvert, lspoly_view, bounds,
-                                         lim_min, lim_max)
-                    else:
-                        llimits[ind_struct] = 1 # True : is continous
-                        comp_bbox_poly_tor(nvert, lspoly_view, bounds)
-                        lim_min = 0.
-                        lim_max = 0.
-                    langles[ind_struct*2] = lim_min
-                    langles[ind_struct*2 + 1] = lim_max
-                    for kk in range(6):
-                        lbounds[ind_struct*6 + kk] = bounds[kk]
-                    ind_struct = 1 + ind_struct
-            # end loops over structures
-
-            # -- Computing intersection between structures and LOS -------------
-            raytracing_kminkmax_struct_tor(num_los, ray_vdir, ray_orig,
-                                           coeff_inter_out, coeff_inter_in,
-                                           lstruct_nlim,
-                                           forbid0, forbidbis,
-                                           rmin, rmin2, Crit2_base,
-                                           nstruct_lim,
-                                           lbounds, langles, llimits,
-                                           lnvert, lsz_lim,
-                                           lpolyx, lpolyy, lnormx, lnormy,
-                                           eps_uz, eps_vz, eps_a,
-                                           eps_b, eps_plane,
-                                           num_threads,
-                                           True) # the structure is "OUT"
-            free(lpolyx)
-            free(lpolyy)
-            free(lnormx)
-            free(lnormy)
-            free(lnvert)
-            free(lsz_lim)
-            free(llimits)
-            del(lspoly_view)
-            del(lsvin_view)
-            # end if nstruct > 0
-=======
         # -- Toroidal case -----------------------------------------------------
         for ind_surf in range(num_surf):
             # rmin is necessary to avoid looking on the other side of the tok
@@ -2829,19 +2680,19 @@
             npts_poly = lnvert[ind_surf]
             # -- Computing intersection between LOS and Vessel -----------------
             raytracing_minmax_struct_tor(num_los, ray_vdir, ray_orig,
-                                        &coeff_inter_out.data.as_doubles[ind_surf*num_los],
-                                        &coeff_inter_in.data.as_doubles[ind_surf*num_los],
-                                        forbid0, forbidbis,
-                                        rmin, rmin2, Crit2_base,
-                                        npts_poly, lbounds_ves,
-                                        are_limited,
-                                        &ves_poly[ind_surf][0][0],
-                                        &ves_poly[ind_surf][1][0],
-                                        &ves_norm[ind_surf][0][0],
-                                        &ves_norm[ind_surf][1][0],
-                                        eps_uz, eps_vz, eps_a, eps_b, eps_plane,
-                                        num_threads)
->>>>>>> 90cc1200
+                                         &coeff_inter_out.data.as_doubles[ind_surf*num_los],
+                                         &coeff_inter_in.data.as_doubles[ind_surf*num_los],
+                                         forbid0, forbidbis,
+                                         rmin, rmin2, Crit2_base,
+                                         npts_poly, lbounds_ves,
+                                         are_limited,
+                                         &ves_poly[ind_surf][0][0],
+                                         &ves_poly[ind_surf][1][0],
+                                         &ves_norm[ind_surf][0][0],
+                                         &ves_norm[ind_surf][1][0],
+                                         eps_uz, eps_vz, eps_a,
+                                         eps_b, eps_plane,
+                                         num_threads)
     else:
         # -- Cylindrical case --------------------------------------------------
         for ind_surf in range(num_surf):
@@ -3664,15 +3515,10 @@
     return c
 
 
-<<<<<<< HEAD
 cdef inline void comp_bbox_poly_tor(int nvert,
-                                   double[:,::1] vert,
-=======
-cdef inline void compute_bbox_extr(int nvert,
-                                   double* vertr,
-                                   double* vertz,
->>>>>>> 90cc1200
-                                   double[6] bounds) nogil:
+                                    double* vertr,
+                                    double* vertz,
+                                    double[6] bounds) nogil:
     """
     Computes bounding box of a toroidally continous structure defined by
     the vertices vert.
@@ -3708,16 +3554,11 @@
     return
 
 
-<<<<<<< HEAD
 cdef inline void comp_bbox_poly_tor_lim(int nvert,
-                                  double[:,::1] vert,
-=======
-cdef inline void compute_bbox_lim(int nvert,
-                                  double* vertr,
-                                  double* vertz,
->>>>>>> 90cc1200
-                                  double[6] bounds,
-                                  double lmin, double lmax) nogil:
+                                        double* vertr,
+                                        double* vertz,
+                                        double[6] bounds,
+                                        double lmin, double lmax) nogil:
     """
     Computes bounding box of a toroidally limited structure defined by
     the vertices vert, and limited to the angles (lmin, lmax)
