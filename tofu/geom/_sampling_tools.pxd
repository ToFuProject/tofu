# cython: boundscheck=False
# cython: wraparound=False
# cython: cdivision=True
#
# ==============================================================================
# =  LINEAR MESHING
# ==============================================================================
cdef long discretize_line1d_core(double* LMinMax, double dstep,
                                 double[2] DL, bint Lim,
                                 int mode, double margin,
                                 double** ldiscret_arr,
                                 double[1] resolution,
                                 long** lindex_arr, long[1] N) nogil

cdef void first_discretize_line1d_core(double* LMinMax,
                                       double dstep,
                                       double[1] resolution,
                                       long[1] num_cells,
                                       long[1] Nind,
                                       int[1] nL0,
                                       double[2] DL,
                                       bint Lim,
                                       int mode,
                                       double margin) nogil

cdef void second_discretize_line1d_core(double* LMinMax,
                                        double* ldiscret,
                                        long* lindex,
                                        int nL0,
                                        double resolution,
                                        long Nind) nogil

cdef void simple_discretize_line1d(double[2] LMinMax, double dstep,
<<<<<<< HEAD
                                          int mode, double margin,
                                          double** ldiscret_arr,
                                          double[1] resolution,
                                          long[1] N) nogil

cdef void cythonize_subdomain_dl(DL, double[2] dl_array) # uses gil
=======
                                   int mode, double margin,
                                   double** ldiscret_arr,
                                   double[1] resolution,
                                   long[1] N) nogil
>>>>>>> 20c4bd95
# ==============================================================================
# =  Vessel's poloidal cut discretization
# ==============================================================================

cdef void discretize_vpoly_core(double[:, ::1] VPoly, double dstep,
                                int mode, double margin, double DIn,
                                double[:, ::1] VIn,
                                double** XCross, double** YCross,
                                double** reso, long** ind,
                                long** numcells, double** Rref,
                                double** XPolybis, double** YPolybis,
                                int[1] tot_sz_vb, int[1] tot_sz_ot,
                                int NP) nogil

# ------------------------------------------------------------------------------
# - Simplified version of previous algo
# ------------------------------------------------------------------------------
cdef void simple_discretize_vpoly_core(double[:, ::1] VPoly,
                                       int num_pts,
                                       double dstep,
                                       double** XCross,
                                       double** YCross,
                                       int[1] new_nb_pts,
                                       int mode,
                                       double margin) nogil

# ==============================================================================
# == LOS sampling
# ==============================================================================

# -- Quadrature Rules : Middle Rule --------------------------------------------
cdef void middle_rule_rel_single(int num_raf,
                                 double los_kmin,
                                 double loc_resol,
                                 double* los_coeffs) nogil

cdef void middle_rule_rel(int num_los, int num_raf,
                          double* los_lims_x,
                          double* los_lims_y,
                          double* los_resolution,
                          double* los_coeffs,
                          long* los_ind,
                          int num_threads) nogil

cdef void middle_rule_abs_1_single(double inv_resol,
                                   double los_kmin,
                                   double los_kmax,
                                   double* loc_resol,
                                   long* ind) nogil

cdef void middle_rule_abs_1(int num_los, double resol,
                            double* los_lims_x,
                            double* los_lims_y,
                            double* los_resolution,
                            long* ind_cum,
                            int num_threads) nogil

cdef void middle_rule_abs_2_single(long num_raf,
                                   double los_kmin,
                                   double loc_resol,
                                   double* los_coeffs) nogil

cdef void middle_rule_abs_2(int num_los,
                            double* los_lims_x,
                            long* ind_cum,
                            double* los_resolution,
                            double* los_coeffs,
                            int num_threads) nogil

cdef void middle_rule_abs_var(int num_los, double* resolutions,
                              double* los_lims_x,
                              double* los_lims_y,
                              double* los_resolution,
                              double** los_coeffs,
                              long* los_ind,
                              int num_threads) nogil

cdef void middle_rule_rel_var(int num_los, double* resolutions,
                              double* los_lims_x,
                              double* los_lims_y,
                              double* los_resolution,
                              double** los_coeffs,
                              long* los_ind,
                              int num_threads) nogil

# -- Quadrature Rules : Left Rule ----------------------------------------------
cdef void left_rule_rel_single(int num_raf,
                               double inv_nraf,
                               double los_kmin,
                               double loc_resol,
                               double* los_coeffs) nogil

cdef void left_rule_rel(int num_los, int num_raf,
                        double* los_lims_x,
                        double* los_lims_y,
                        double* los_resolution,
                        double* los_coeffs,
                        long* los_ind, int num_threads) nogil

cdef void simps_left_rule_abs_single(int num_raf,
                                     double loc_resol,
                                     double los_kmin,
                                     double* los_coeffs) nogil

cdef void simps_left_rule_abs(int num_los, double resol,
                              double* los_lims_x,
                              double* los_lims_y,
                              double* los_resolution,
                              double** los_coeffs,
                              long* los_ind,
                              int num_threads) nogil

cdef void romb_left_rule_abs_single(int num_raf,
                                    double loc_resol,
                                    double los_kmin,
                                    double* los_coeffs) nogil

cdef void romb_left_rule_abs(int num_los, double resol,
                             double* los_lims_x,
                             double* los_lims_y,
                             double* los_resolution,
                             double** los_coeffs,
                             long* los_ind, int num_threads) nogil

cdef void simps_left_rule_rel_var(int num_los, double* resolutions,
                                  double* los_lims_x,
                                  double* los_lims_y,
                                  double* los_resolution,
                                  double** los_coeffs,
                                  long* los_ind,
                                  int num_threads) nogil

cdef void simps_left_rule_abs_var(int num_los, double* resolutions,
                                  double* los_lims_x,
                                  double* los_lims_y,
                                  double* los_resolution,
                                  double** los_coeffs,
                                  long* los_ind,
                                  int num_threads) nogil

cdef void romb_left_rule_rel_var(int num_los, double* resolutions,
                                 double* los_lims_x,
                                 double* los_lims_y,
                                 double* los_resolution,
                                 double** los_coeffs,
                                 long* los_ind,
                                 int num_threads) nogil

cdef void romb_left_rule_abs_var(int num_los, double* resolutions,
<<<<<<< HEAD
                                        double* los_lims_x,
                                        double* los_lims_y,
                                        double* los_resolution,
                                        double** los_coeffs,
                                        long* los_ind,
                                        int num_threads) nogil
=======
                                 double* los_lims_x,
                                 double* los_lims_y,
                                 double* los_resolution,
                                 double** los_coeffs,
                                 long* los_ind,
                                 int num_threads) nogil
>>>>>>> 20c4bd95

# -- LOS sampling for a single ray ---------------------------------------------
cdef int get_nb_imode(str imode)

<<<<<<< HEAD
cdef int get_nb_dmode(str dmode)
=======
cdef int get_nb_dmode(str dmode)

cdef int LOS_get_sample_single(double los_kmin, double los_kmax,
                               double resol, int imethod, int imode,
                               double[1] eff_res, double** coeffs) nogil
>>>>>>> 20c4bd95
<|MERGE_RESOLUTION|>--- conflicted
+++ resolved
@@ -31,23 +31,16 @@
                                         long Nind) nogil
 
 cdef void simple_discretize_line1d(double[2] LMinMax, double dstep,
-<<<<<<< HEAD
-                                          int mode, double margin,
-                                          double** ldiscret_arr,
-                                          double[1] resolution,
-                                          long[1] N) nogil
-
-cdef void cythonize_subdomain_dl(DL, double[2] dl_array) # uses gil
-=======
                                    int mode, double margin,
                                    double** ldiscret_arr,
                                    double[1] resolution,
                                    long[1] N) nogil
->>>>>>> 20c4bd95
+
+cdef void cythonize_subdomain_dl(DL, double[2] dl_array) # uses gil
+
 # ==============================================================================
 # =  Vessel's poloidal cut discretization
 # ==============================================================================
-
 cdef void discretize_vpoly_core(double[:, ::1] VPoly, double dstep,
                                 int mode, double margin, double DIn,
                                 double[:, ::1] VIn,
@@ -193,31 +186,18 @@
                                  int num_threads) nogil
 
 cdef void romb_left_rule_abs_var(int num_los, double* resolutions,
-<<<<<<< HEAD
-                                        double* los_lims_x,
-                                        double* los_lims_y,
-                                        double* los_resolution,
-                                        double** los_coeffs,
-                                        long* los_ind,
-                                        int num_threads) nogil
-=======
                                  double* los_lims_x,
                                  double* los_lims_y,
                                  double* los_resolution,
                                  double** los_coeffs,
                                  long* los_ind,
                                  int num_threads) nogil
->>>>>>> 20c4bd95
 
 # -- LOS sampling for a single ray ---------------------------------------------
 cdef int get_nb_imode(str imode)
 
-<<<<<<< HEAD
-cdef int get_nb_dmode(str dmode)
-=======
 cdef int get_nb_dmode(str dmode)
 
 cdef int LOS_get_sample_single(double los_kmin, double los_kmax,
                                double resol, int imethod, int imode,
-                               double[1] eff_res, double** coeffs) nogil
->>>>>>> 20c4bd95
+                               double[1] eff_res, double** coeffs) nogil