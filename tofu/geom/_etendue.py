--- conflicted
+++ resolved
@@ -704,12 +704,7 @@
     # ------------------------------
     # Get plane perpendicular to los
 
-<<<<<<< HEAD
-    etendue = np.full((res.size, cents_x.size), np.nan)
-
-=======
     etendue = np.full((res.size, nd), np.nan)
->>>>>>> 848583cf
     for ii in range(nd):
 
         if verb is True:
