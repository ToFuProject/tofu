--- conflicted
+++ resolved
@@ -1,6 +1,2 @@
 # Do not edit, pipeline versioning governed by git tags!
-<<<<<<< HEAD
-__version__ = '1.4.6-33-gf5a69524'
-=======
-__version__ = '1.4.10-alpha9-280-g3fdd0810'
->>>>>>> e08dc176
+__version__ = '1.4.10-alpha9-280-g3fdd0810'