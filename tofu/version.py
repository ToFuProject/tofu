--- conflicted
+++ resolved
@@ -1,6 +1,2 @@
 # Do not edit, pipeline versioning governed by git tags!
-<<<<<<< HEAD
-__version__ = '1.4.2b4-90-g78923ba1'
-=======
-__version__ = '1.4.2b4-39-g2b1aa022'
->>>>>>> dd17eb2c
+__version__ = '1.4.2b4-91-g7fc9bf59'