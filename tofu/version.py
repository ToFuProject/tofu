# Do not edit, pipeline versioning governed by git tags!
<<<<<<< HEAD
__version__ = '1.5.1-58-g972ddf03'
=======
__version__ = '1.5.1-57-g08433bd4'
>>>>>>> e3bd5b53
<|MERGE_RESOLUTION|>--- conflicted
+++ resolved
@@ -1,6 +1,2 @@
 # Do not edit, pipeline versioning governed by git tags!
-<<<<<<< HEAD
-__version__ = '1.5.1-58-g972ddf03'
-=======
-__version__ = '1.5.1-57-g08433bd4'
->>>>>>> e3bd5b53
+__version__ = '1.5.1-59-g6346fee3'