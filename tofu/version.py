# Do not edit, pipeline versioning governed by git tags!
<<<<<<< HEAD
__version__ = '1.4.2b4-207-g1a3f2ec2'
=======
__version__ = '1.4.3b4-28-g91c648a7'
>>>>>>> e461c7dc
<|MERGE_RESOLUTION|>--- conflicted
+++ resolved
@@ -1,6 +1,2 @@
 # Do not edit, pipeline versioning governed by git tags!
-<<<<<<< HEAD
-__version__ = '1.4.2b4-207-g1a3f2ec2'
-=======
-__version__ = '1.4.3b4-28-g91c648a7'
->>>>>>> e461c7dc
+__version__ = '1.4.2b3-213-g1a933958'