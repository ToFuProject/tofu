--- conflicted
+++ resolved
@@ -1,6 +1,2 @@
 # Do not edit, pipeline versioning governed by git tags!
-<<<<<<< HEAD
-__version__ = '1.5.0-146-g02f1a52e'
-=======
-__version__ = '1.5.0-80-g4f0625a0'
->>>>>>> c418f1c2
+__version__ = '1.5.0-147-g740b9758'