# Do not edit, pipeline versioning governed by git tags!
<<<<<<< HEAD
__version__ = '1.5.0-63-g37dec48b'
=======
__version__ = '1.5.0-80-g4f0625a0'
>>>>>>> c418f1c2
<|MERGE_RESOLUTION|>--- conflicted
+++ resolved
@@ -1,6 +1,2 @@
 # Do not edit, pipeline versioning governed by git tags!
-<<<<<<< HEAD
-__version__ = '1.5.0-63-g37dec48b'
-=======
-__version__ = '1.5.0-80-g4f0625a0'
->>>>>>> c418f1c2
+__version__ = '1.5.0-64-ge5ec0f31'