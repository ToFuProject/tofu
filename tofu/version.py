# Do not edit, pipeline versioning governed by git tags!
<<<<<<< HEAD
__version__ = '1.4.9-2-g7ebac688'
=======
__version__ = '1.4.9-135-g11043340'
>>>>>>> c12d30d2
<|MERGE_RESOLUTION|>--- conflicted
+++ resolved
@@ -1,6 +1,2 @@
 # Do not edit, pipeline versioning governed by git tags!
-<<<<<<< HEAD
-__version__ = '1.4.9-2-g7ebac688'
-=======
-__version__ = '1.4.9-135-g11043340'
->>>>>>> c12d30d2
+__version__ = '1.4.9-135-g11043340'