# Do not edit, pipeline versioning governed by git tags!
<<<<<<< HEAD
__version__ = '1.5.1-54-gb3b6c651'
=======
__version__ = '1.5.1-53-g14e29865'
>>>>>>> 4f6f6b14
<|MERGE_RESOLUTION|>--- conflicted
+++ resolved
@@ -1,6 +1,2 @@
 # Do not edit, pipeline versioning governed by git tags!
-<<<<<<< HEAD
-__version__ = '1.5.1-54-gb3b6c651'
-=======
-__version__ = '1.5.1-53-g14e29865'
->>>>>>> 4f6f6b14
+__version__ = '1.5.1-55-gada8403b'