# Do not edit, pipeline versioning governed by git tags!
<<<<<<< HEAD
__version__ = '1.4.1-179-g35d75cb'
=======
__version__ = '1.4.1-190-gd25622d'
>>>>>>> fabc36a0
<|MERGE_RESOLUTION|>--- conflicted
+++ resolved
@@ -1,6 +1,2 @@
 # Do not edit, pipeline versioning governed by git tags!
-<<<<<<< HEAD
-__version__ = '1.4.1-179-g35d75cb'
-=======
-__version__ = '1.4.1-190-gd25622d'
->>>>>>> fabc36a0
+__version__ = '1.4.1-180-g236d735'