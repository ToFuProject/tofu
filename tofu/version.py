--- conflicted
+++ resolved
@@ -1,6 +1,2 @@
 # Do not edit, pipeline versioning governed by git tags!
-<<<<<<< HEAD
-__version__ = '1.4.2b4-173-gd911d3bd'
-=======
-__version__ = '1.4.2b4-92-gf832ab7e'
->>>>>>> 3ee8536e
+__version__ = '1.4.2b4-175-g750b06ff'