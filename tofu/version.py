# Do not edit, pipeline versioning governed by git tags!
<<<<<<< HEAD
__version__ = '1.4.2-76-g3c63e16e'
=======
__version__ = '1.4.2b3-13-gd916732c'
>>>>>>> e4a11777
<|MERGE_RESOLUTION|>--- conflicted
+++ resolved
@@ -1,6 +1,2 @@
 # Do not edit, pipeline versioning governed by git tags!
-<<<<<<< HEAD
-__version__ = '1.4.2-76-g3c63e16e'
-=======
-__version__ = '1.4.2b3-13-gd916732c'
->>>>>>> e4a11777
+__version__ = '1.4.2-77-ga1116bb5'