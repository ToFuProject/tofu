# Do not edit, pipeline versioning governed by git tags!
<<<<<<< HEAD
__version__ = '1.4.2-a5-100-g48379326'
=======
__version__ = '1.4.2b16'
>>>>>>> 885b85a5
<|MERGE_RESOLUTION|>--- conflicted
+++ resolved
@@ -1,6 +1,2 @@
 # Do not edit, pipeline versioning governed by git tags!
-<<<<<<< HEAD
-__version__ = '1.4.2-a5-100-g48379326'
-=======
-__version__ = '1.4.2b16'
->>>>>>> 885b85a5
+__version__ = '1.4.2-a5-113-gcbcc34c7'