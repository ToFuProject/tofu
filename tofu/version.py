# Do not edit, pipeline versioning governed by git tags!
<<<<<<< HEAD
__version__ = '1.4.6-12-g5f544677'
=======
__version__ = '1.4.6-18-g0f9e1e25'
>>>>>>> 16e92db4
<|MERGE_RESOLUTION|>--- conflicted
+++ resolved
@@ -1,6 +1,2 @@
 # Do not edit, pipeline versioning governed by git tags!
-<<<<<<< HEAD
-__version__ = '1.4.6-12-g5f544677'
-=======
-__version__ = '1.4.6-18-g0f9e1e25'
->>>>>>> 16e92db4
+__version__ = '1.4.6-18-g0f9e1e25'