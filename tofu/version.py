--- conflicted
+++ resolved
@@ -1,6 +1,2 @@
 # Do not edit, pipeline versioning governed by git tags!
-<<<<<<< HEAD
-__version__ = '1.4.3b4-38-gb6ff2ed0'
-=======
-__version__ = '1.4.3b4-44-g38061c12'
->>>>>>> 5348aaed
+__version__ = '1.4.3b4-44-g38061c12'