--- conflicted
+++ resolved
@@ -1,6 +1,2 @@
 # Do not edit, pipeline versioning governed by git tags!
-<<<<<<< HEAD
-__version__ = '1.4.9-131-ge54a78fc'
-=======
-__version__ = '1.4.9-146-gfea62254'
->>>>>>> 57cd2d18
+__version__ = '1.4.9-146-gfea62254'