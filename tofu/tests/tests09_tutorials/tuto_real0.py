--- conflicted
+++ resolved
@@ -344,22 +344,14 @@
             # parameters
             cam_on_e0=False,
             cam_tangential=True,
-<<<<<<< HEAD
-            cam_dimensions=[6e-2, 2e-2],
-=======
             cam_dimensions=np.r_[1028, 512]*75e-6,
->>>>>>> 3313cfbe
             pinhole_distance=2.,
             # store
             store=True,
             key_cam=f'{k0}_cam',
             aperture_dimensions=[100e-6, 1e-2],
             pinhole_radius=100e-6,
-<<<<<<< HEAD
-            cam_pixels_nb=[15, 5],
-=======
             cam_pixels_nb=[33, 5],
->>>>>>> 3313cfbe
             # returnas
             returnas=list,
         )
