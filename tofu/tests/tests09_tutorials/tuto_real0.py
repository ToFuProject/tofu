--- conflicted
+++ resolved
@@ -36,11 +36,7 @@
     # add several diagnostics
 
     # add broadband
-<<<<<<< HEAD
     _add_broadband(coll, conf, vos=True)
-=======
-    _add_broadband(coll, conf)
->>>>>>> b645ed41
 
     # add 2d camera
     _add_2d(coll, conf)
@@ -49,11 +45,7 @@
     # _add_PHA(coll, conf)
 
     # add spectrometer
-<<<<<<< HEAD
     _add_spectrometer(coll, conf, vos=True)   # , crystals=['c0'])
-=======
-    # _add_spectrometer(coll, conf)   # , crystals=['c0'])
->>>>>>> b645ed41
 
     # add spectro-like without crystal
     # _add_spectrometer_like(coll, config=conf, key_diag='d02')
@@ -61,19 +53,11 @@
     # ------------------------
     # compute synthetic signal
 
-<<<<<<< HEAD
     _compute_synth_signal(
         coll,
         ldiag=['d01'],
         spectral_binning=True,
     )
-=======
-    # _compute_synth_signal(
-        # coll,
-        # #ldiag=['diag00']),
-        # spectral_binning=True,
-    # )
->>>>>>> b645ed41
 
     # ------------------
     # geometry matrices
