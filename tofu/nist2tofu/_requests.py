--- conflicted
+++ resolved
@@ -182,11 +182,7 @@
             raise Exception(msg)
         ion = element
         if charge is not None:
-<<<<<<< HEAD
-            ion += '{}+'.format(charge)
-=======
             ion = "{}{}+".format(element, charge)
->>>>>>> e08dc176
 
     # ion
     if ion is None:
