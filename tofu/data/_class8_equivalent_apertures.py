# -*- coding: utf-8 -*-


import numpy as np
import scipy.interpolate as scpinterp
import matplotlib.pyplot as plt


import Polygon as plg
# from Polygon import Utils as plgUtils
from scipy.spatial import ConvexHull
import datastock as ds


from . import _class5_projections
from . import _class8_compute as _compute


# ##############################################################
# ##############################################################
#           Equivalent aperture
# ##############################################################


def equivalent_apertures(
    # resources
    coll=None,
    key=None,
    key_cam=None,
    pixel=None,
    # inital contour
    add_points=None,
    min_threshold=None,
    # options
    convex=None,
    harmonize=None,
    reshape=None,
    return_for_etendue=None,
    # plot
    verb=None,
    plot=None,
    store=None,
    # debug
    debug=None,
):

    # -------------
    # check inputs

    (
        key,
        key_cam,
        kref,
        cref,
        spectro,
        ispectro,
        curved,
        concave,
        curve_mult,
        lop_pre,
        lop_pre_cls,
        lop_post,
        lop_post_cls,
        is2d,
        shape0,
        cx,
        cy,
        cz,
        pixel,
        add_points,
        min_threshold,
        convex,
        harmonize,
        reshape,
        verb,
        plot,
        store,
    ) = _check(
        coll=coll,
        key=key,
        key_cam=key_cam,
        pixel=pixel,
        add_points=add_points,
        min_threshold=min_threshold,
        convex=convex,
        harmonize=harmonize,
        reshape=reshape,
        verb=verb,
        plot=plot,
        store=store,
    )

    if pixel is None:
        pixel = np.arange(0, cx.size)

    if return_for_etendue is None:
        return_for_etendue = False

    # ---------------
    # Prepare optics

    lpoly_pre = [
        coll.get_optics_poly(
            key=k0,
            add_points=add_points,
            return_outline=False,
        )
        for k0 in lop_pre
    ]
    nop_pre = len(lop_pre)

    lout_post = [
        coll.dobj[c0][k0]['dgeom']['outline']
        for c0, k0 in zip(lop_post_cls, lop_post)
    ]
    lx0_post = [coll.ddata[pp[0]]['data'] for pp in lout_post]
    lx1_post = [coll.ddata[pp[1]]['data'] for pp in lout_post]
    nop_post = len(lop_post)

    # -------------------
    # prepare functions

    # coordinate func
    coord_x01toxyz = coll.get_optics_x01toxyz(key=kref)
    lcoord_x01toxyz_poly = [
        coll.get_optics_x01toxyz(key=oo)
        for oo in lop_post
    ]

    # pts2pts func
    if spectro:
        pts2pt = coll.get_optics_reflect_pts2pt(key=kref)
    else:
        pts2pt = None

    # ptsvect func
    ptsvect = coll.get_optics_reflect_ptsvect(key=kref)
    lptsvect_poly = [
        coll.get_optics_reflect_ptsvect(key=oo)
        for oo in lop_post
    ]

    # equivalent aperture func
    if spectro:
        func = _get_equivalent_aperture_spectro
    else:
        func = _get_equivalent_aperture

    # -------------------
    # prepare output

    x0 = []
    x1 = []

    # ---------------
    # loop on pixels

    # dt = np.zeros((14,), dtype=float)

    # add pts to initial polygon only if curved
    if spectro:
        rcurv = np.r_[coll.dobj[cref][kref]['dgeom']['curve_r']]
        ind = ~np.isinf(rcurv)
        if np.any(rcurv[ind] > 0):
            addp0 = add_points
        else:
            addp0 = False
    else:
        addp0 = False

    # intial polygon
    p_a = coll.get_optics_outline(key=kref, add_points=addp0)
    p_a = plg.Polygon(np.array([p_a[0], p_a[1]]).T)

    iok = np.ones((pixel.size,), dtype=bool)

    for ii, ij in enumerate(pixel):

        if verb is True:
            msg = f"\t- camera '{key_cam}': pixel {ii + 1} / {pixel.size}"
            end = '\n' if ii == len(pixel) - 1 else '\r'
            print(msg, end=end, flush=True)

        p0, p1 = func(
            p_a=p_a,
            pt=np.r_[cx[ij], cy[ij], cz[ij]],
            nop_pre=nop_pre,
            lpoly_pre=lpoly_pre,
            nop_post=nop_post,
            lx0_post=lx0_post,
            lx1_post=lx1_post,
            # functions
            coord_x01toxyz=coord_x01toxyz,
            lcoord_x01toxyz_poly=lcoord_x01toxyz_poly,
            pts2pt=pts2pt,
            ptsvect=ptsvect,
            lptsvect_poly=lptsvect_poly,
            # options
            add_points=add_points,
            convex=convex,
            # debug
            ii=ii,
            # timing
            # dt=dt,
        )

        # convex hull
        if p0 is None or p0.size == 0:
            iok[ii] = False

        elif convex:
            # p0, p1 = np.array(plgUtils.convexHull(
                # plg.Polygon(np.array([p0, p1]).T)
            # ).contour(0)).T
            vert = ConvexHull(np.array([p0, p1]).T).vertices
            p0, p1 = p0[vert], p1[vert]

            # --- DEBUG ---------
            # if ii in [97]:
                # _debug_plot(
                    # pa0=p0, pa1=p1,
                    # pb0=p0[vert], pb1=p1[vert],
                    # ii=ii, tit='local coords',
                # )
            # --------------------

            p0c, p1c = _compute._interp_poly(
                lp=[p0 * curve_mult[0], p1 * curve_mult[1]],
                add_points=1,
                mode='thr',
                isclosed=False,
                closed=False,
                ravel=True,
                min_threshold=min_threshold,
                debug=True,
            )

            # --- DEBUG ---------
            # if ii in [97]:
                # _debug_plot(
                    # pa0=p0, pa1=p1,
                    # pb0=p0[vert], pb1=p1[vert],
                    # pc0=p0c/curve_mult[0], pc1=p1c/curve_mult[1],
                    # ii=ii, tit='curve_mult',
                # )
            # --------------------
            p0, p1 = p0c / curve_mult[0], p1c / curve_mult[1]

        # append
        x0.append(p0)
        x1.append(p1)

        # --- DEBUG ---------
<<<<<<< HEAD
        # if ii in [14, 15, 16, 17]:
=======
        # if ii in [97]:
>>>>>>> b57816ed
            # _debug_plot(pa0=p0, pa1=p1, ii=ii, tit='local coords')
        # --------------------

    # -------------------------------------------
    # harmonize if necessary the initial polygons
    # -------------------------------------------

    if harmonize:
        x0, x1 = _compute._harmonize_polygon_sizes(
            lp0=x0,
            lp1=x1,
            nmin=150 if curved else 0,
        )

    # -------------
    # xyz
    # -------------

    if return_for_etendue is True:

        pts2plane = coll.get_optics_reflect_ptsvect(
            key=kref,
            asplane=True,
        )

        px = np.full(x0.shape, np.nan)
        py = np.full(x0.shape, np.nan)
        pz = np.full(x0.shape, np.nan)
        cents0 = np.full((x0.shape[0],), np.nan)
        cents1 = np.full((x0.shape[0],), np.nan)
        area = np.full((x0.shape[0],), np.nan)

        for ii, ip in enumerate(pixel):

            if not iok[ii]:
                continue

            pxi, pyi, pzi = coord_x01toxyz(x0=x0[ii, :], x1=x1[ii, :])

            (
                px[ii, :], py[ii, :], pz[ii, :],
                _, _, _, _, _, p0, p1,
            ) = pts2plane(
                pts_x=cx[ii],
                pts_y=cy[ii],
                pts_z=cz[ii],
                vect_x=pxi - cx[ii],
                vect_y=pyi - cy[ii],
                vect_z=pzi - cz[ii],
                strict=False,
                return_x01=True,
            )

            # area
            area[ii] = plg.Polygon(np.array([p0, p1]).T).area()

            # centroid in 3d
            cents0[ii], cents1[ii] = plg.Polygon(
                np.array([x0[ii, :], x1[ii, :]]).T
            ).center()

            # --- DEBUG ---------
            # if ii in [97]:
                # _debug_plot2(
                    # p0=p0, p1=p1,
                    # cents0=cents0, cents1=cents1,
                    # ii=ii,
                    # ip=ip,
                    # coord_x01toxyz=coord_x01toxyz,
                    # cx=cx, cy=cy, cz=cz,
                    # area=area,
                # )
            # --------------------

        centsx, centsy, centsz = coord_x01toxyz(
            x0=cents0,
            x1=cents1,
        )

        plane_nin = coll.dobj[cref][kref]['dgeom']['nin']

        # ------ DEBUG --------
        # if True:
            # plt.figure()
            # plt.plot(pixel, area, '.-k')
            # plt.gca().set_title('area')
        # --------------------

    else:
        cents0, cents1 = None, None

    # --------------------
    # reshape if necessary
    # --------------------

    ntot = np.prod(shape0)
    if is2d and harmonize and reshape and x0.shape[0] == ntot:
        shape = tuple(np.r_[shape0, x0.shape[-1]])
        x0 = x0.reshape(shape)
        x1 = x1.reshape(shape)

    # -------------
    # plot & return
    # -------------

    if plot is True:
        out0, out1 = coll.get_optics_outline(key=kref, add_points=False)
        _plot(
            poly_x0=out0,
            poly_x1=out1,
            p0=x0,
            p1=x1,
            cents0=cents0,
            cents1=cents1,
            # options
            tit=f"Reflections on {key}",
            xlab=None,
            ylab=None,
        )

    # timing
    # lt = [f"\t- dt{ii}: {dt[ii]}" for ii in range(len(dt))]
    # print(f"\nTiming for {key}:\n" + "\n".join(lt))

    if return_for_etendue:
        return (
            x0, x1, kref, iok,
            px, py, pz,
            cx, cy, cz,
            centsx, centsy, centsz,
            area, plane_nin, spectro,
        )
    else:
        return x0, x1, kref, iok


# ##############################################################
# ##############################################################
#               check
# ##############################################################


def _check(
    coll=None,
    key=None,
    key_cam=None,
    pixel=None,
    add_points=None,
    min_threshold=None,
    convex=None,
    harmonize=None,
    reshape=None,
    verb=None,
    plot=None,
    store=None,
):

    # --------
    # key

    lok = [
        k0 for k0, v0 in coll.dobj.get('diagnostic', {}).items()
        if any([len(v1['optics']) > 0 for v1 in v0['doptics'].values()])
    ]
    key = ds._generic_check._check_var(
        key, 'key',
        types=str,
        allowed=lok,
    )
    spectro = coll.dobj['diagnostic'][key]['spectro']

    # -----------
    # key_cam

    lok =coll.dobj['diagnostic'][key]['camera']
    key_cam = ds._generic_check._check_var(
        key_cam, 'key_cam',
        types=str,
        allowed=lok,
    )

    # --------
    # doptics

    doptics = coll.dobj['diagnostic'][key]['doptics'][key_cam]
    optics = doptics['optics']
    optics_cls = doptics['cls']
    ispectro = doptics.get('ispectro')

    # --------
    # curvature

    if spectro:
        clssp = optics_cls[ispectro[0]]
        ksp = optics[ispectro[0]]
        rcurve = coll.dobj[clssp][ksp]['dgeom']['curve_r']
        iok = np.isfinite(rcurve)
        curved = np.any(iok)
        concave = np.any(np.r_[rcurve][iok] > 0.)

        curve_mult = np.copy(rcurve)
        curve_mult[~iok] = 1

    else:
        curved = False
        concave = False
        curve_mult = [1., 1.]

    # -------------------------------------------------
    # ldeti: list of individual camera dict (per pixel)

    dgeom = coll.dobj['camera'][key_cam]['dgeom']
    cx, cy, cz = coll.get_camera_cents_xyz(key=key_cam)
    is2d = dgeom['nd'] == '2d'
    shape0 = cx.shape

    if is2d:
        cx = cx.ravel()
        cy = cy.ravel()
        cz = cz.ravel()

    # ---------
    # pixel

    if pixel is not None:
        pixel = np.atleast_1d(pixel).astype(int)

        if pixel.ndim == 2 and pixel.shape[1] == 2 and is2d:
            pixel = pixel[:, 0] * shape0[1]  + pixel[:, 1]

        if pixel.ndim != 1:
            msg = "pixel can only have ndim = 2 for 2d cameras!"
            raise Exception(msg)

    # ------------------------------------
    # compute equivalent optics if spectro

    if spectro and len(optics[ispectro[0]+1:]) > 0:

        c0 = (
            len(ispectro) == 1
            or (
                len(ispectro) == 2
                and len(optics[ispectro[1]+1:]) == 0
            )

        )

        # apertures after crystal => reflection
        if c0:
            kref = optics[ispectro[0]]
            cref = optics_cls[ispectro[0]]
            lop_pre = optics[:ispectro[0]]
            lop_pre_cls = optics_cls[:ispectro[0]]
            lop_post = optics[ispectro[0]+1:]
            lop_post_cls = optics_cls[ispectro[0]+1:]

        else:
            raise NotImplementedError()

    else:
        kref = optics[-1]
        cref = optics_cls[-1]
        lop_pre = optics[:-1]
        lop_pre_cls = optics_cls[:-1]
        lop_post = []
        lop_post_cls = []

    # -----------
    # add_points

    add_points = ds._generic_check._check_var(
        add_points, 'add_points',
        types=int,
        default=3,
        sign='>0',
    )

    # -----------
    # min_threshold

    min_threshold = ds._generic_check._check_var(
        min_threshold, 'min_threshold',
        types=float,
        default=400e-6,
        sign='>0',
    )

    # -----------
    # convex

    isconvex = any(coll.get_optics_isconvex(doptics['optics']))
    convex = ds._generic_check._check_var(
        convex, 'convex',
        types=bool,
        default=isconvex,
    )

    # -----------
    # harmonnize

    harmonize = ds._generic_check._check_var(
        harmonize, 'harmonize',
        types=bool,
        default=True,
    )

    # -----------
    # reshape

    reshape = ds._generic_check._check_var(
        reshape, 'reshape',
        types=bool,
        default=True,
    )

    # -----------
    # verb

    verb = ds._generic_check._check_var(
        verb, 'verb',
        types=bool,
        default=True,
    )

    # -----------
    # plot

    plot = ds._generic_check._check_var(
        plot, 'plot',
        default=False,
        types=bool,
    )

    # -----------
    # store

    store = ds._generic_check._check_var(
        store, 'store',
        default=False,
        types=bool,
    )

    return (
        key,
        key_cam,
        kref,
        cref,
        spectro,
        ispectro,
        curved,
        concave,
        curve_mult,
        lop_pre,
        lop_pre_cls,
        lop_post,
        lop_post_cls,
        is2d,
        shape0,
        cx,
        cy,
        cz,
        pixel,
        add_points,
        min_threshold,
        convex,
        harmonize,
        reshape,
        verb,
        plot,
        store,
    )


# ##############################################################
# ##############################################################
#           Equivalent aperture non-spectro
# ##############################################################


def _get_equivalent_aperture(
    p_a=None,
    pt=None,
    nop_pre=None,
    lpoly_pre=None,
    ptsvect=None,
    # debug
    ii=None,
    **kwdargs,
):

    # loop on optics
    for jj in range(nop_pre):

        # project on reference frame
        p0, p1 = ptsvect(
            pts_x=pt[0],
            pts_y=pt[1],
            pts_z=pt[2],
            vect_x=lpoly_pre[jj][0] - pt[0],
            vect_y=lpoly_pre[jj][1] - pt[1],
            vect_z=lpoly_pre[jj][2] - pt[2],
            strict=False,
            return_x01=True,
        )[-2:]

        # --- DEBUG ---------
        # if ii in [14, 15, 16, 17]:
            # _debug_plot(p_a=p_a, pa0=p0, pa1=p1, ii=ii, tit='local coords')
        # --------------------

        # inside
        if np.all([p_a.isInside(xx, yy) for xx, yy in zip(p0, p1)]):
            p_a = plg.Polygon(np.array([p0, p1]).T)
        else:
            # intersection
            p_a = p_a & plg.Polygon(np.array([p0, p1]).T)
            if p_a.nPoints() < 3:
                return None, None

    # return
    return np.array(p_a.contour(0)).T


# ##############################################################
# ##############################################################
#           Equivalent aperture spectro
# ##############################################################


def _get_equivalent_aperture_spectro(
    p_a=None,
    pt=None,
    nop_pre=None,
    lpoly_pre=None,
    nop_post=None,
    lx0_post=None,
    lx1_post=None,
    # functions
    coord_x01toxyz=None,
    lcoord_x01toxyz_poly=None,
    pts2pt=None,
    ptsvect=None,
    lptsvect_poly=None,
    # options
    add_points=None,
    convex=None,
    # timing
    dt=None,
    # debug
    ii=None,
):

    # loop on optics before crystal
    for jj in range(nop_pre):

        # project on reference frame
        p0, p1 = ptsvect(
            pts_x=pt[0],
            pts_y=pt[1],
            pts_z=pt[2],
            vect_x=lpoly_pre[jj][0] - pt[0],
            vect_y=lpoly_pre[jj][1] - pt[1],
            vect_z=lpoly_pre[jj][2] - pt[2],
            strict=False,
            return_x01=True,
        )[-2:]

        # inside
        if np.all([p_a.isInside(xx, yy) for xx, yy in zip(p0, p1)]):
            p_a = plg.Polygon(np.array([p0, p1]).T)
        else:
            # intersection
            p_a = p_a & plg.Polygon(np.array([p0, p1]).T)
            if p_a.nPoints() < 3:
                return None, None

    # extract p0, p1
    p0, p1 = np.array(p_a.contour(0)).T

    # loop on optics after crystal
    for jj in range(nop_post):
        # print(f'\t {jj} / {nop_post}')      # DB

        # reflection
        p0, p1 = _class5_projections._get_reflection(
            # inital contour
            x0=p0,
            x1=p1,
            # polygon observed
            poly_x0=lx0_post[jj],
            poly_x1=lx1_post[jj],
            # observation point
            pt=pt,
            add_points=add_points,
            # functions
            coord_x01toxyz=coord_x01toxyz,
            coord_x01toxyz_poly=lcoord_x01toxyz_poly[jj],
            pts2pt=pts2pt,
            ptsvect=ptsvect,
            ptsvect_poly=lptsvect_poly[jj],
            # timing
            # dt=dt,
            # debug
            ii=ii,
        )

        if p0 is None:
            # print('\t \t None 0')
            return p0, p1

        # --- DEBUG ---------
        # if ii in [14, 15, 16]:
            # _debug_plot(p_a=p_a, pa0=p0, pa1=p1, ii=ii, tit='allin')
        # ----------------------

        if np.all([p_a.isInside(xx, yy) for xx, yy in zip(p0, p1)]):
<<<<<<< HEAD
=======
            # --- DEBUG ---------
            # if ii in [32, 37, 42]:
            #     _debug_plot(p_a=p_a, pa0=p0, pa1=p1, ii=ii, tit='allin')
            # ----------------------
>>>>>>> b57816ed
            p_a = plg.Polygon(np.array([p0, p1]).T)

        else:
            # convex hull
            if convex:
                # p0, p1 = np.array(plgUtils.convexHull(
                    # plg.Polygon(np.array([p0, p1]).T)
                # ).contour(0)).T
                vert = ConvexHull(np.array([p0, p1]).T).vertices
                # --- DEBUG ---------
                # if ii in [32, 37]:
                    # _debug_plot(
                        # pa0=p0, pa1=p1,
                        # pb0=p0[vert], pb1=p1[vert],
                        # ii=ii, tit='convexH',
                    # )
                # ----------------------
                p0, p1 = p0[vert], p1[vert]

            # --- DEBUG ---------
            # if ii in [214, 217]:
<<<<<<< HEAD
                # _debug_plot(p_a=p_a, pa0=p0, pa1=p1, ii=ii, tit='not all')
=======
            #     _debug_plot(p_a=p_a, pa0=p0, pa1=p1, ii=ii, tit='not all')
>>>>>>> b57816ed
            # ----------------------

            # intersection
            p_a = p_a & plg.Polygon(np.array([p0, p1]).T)
            if p_a.nPoints() < 3:
                # print('\t \t None 1')       # DB
                return None, None

            # update
            p0, p1 = np.array(p_a.contour(0)).T

            # interpolate
            if jj < nop_post - 1:
                p0, p1 = _compute._interp_poly(
                    lp=[p0, p1],
                    add_points=add_points,
                    mode='min',
                    isclosed=False,
                    closed=False,
                    ravel=True,
                )
                # print(f'\t\t interp => {p0.size} pts')       # DB
            # print('inter: ', p0)

    return p0, p1


# ##############################################################
# ##############################################################
#           Plot
# ##############################################################


def _plot(
    poly_x0=None,
    poly_x1=None,
    p0=None,
    p1=None,
    cents0=None,
    cents1=None,
    # graph options
    fs=None,
    tit=None,
    xlab=None,
    ylab=None,
):

    fig = plt.figure(figsize=fs)
    ax = fig.add_axes([0.1, 0.1, 0.8, 0.8])

    ax.set_title(tit)
    ax.set_xlabel(xlab)
    ax.set_ylabel(ylab)

    i0 = np.r_[np.arange(0, poly_x0.size), 0]
    ax.plot(poly_x0[i0], poly_x1[i0], '.-k')

    if p0.shape[1] > 0:
        i1 = np.r_[np.arange(0, p0.shape[1]), 0]
        for ii in range(p0.shape[0]):
            ax.plot(p0[ii, i1], p1[ii, i1], '.-', label=f'pix {ii}')

    if cents0 is not None:
        ax.plot(cents0, cents1, 'xr')

    ax.legend()
    return


# ##############################################################
# ##############################################################
#           Debug plots
# ##############################################################


def _debug_plot(
    p_a=None,
    pa0=None,
    pa1=None,
    pb0=None,
    pb1=None,
    pc0=None,
    pc1=None,
    ii=None,
    tit=None,
):

    plt.figure()

    # p_a
    if p_a is not None:
        p_a = np.array(p_a.contour(0))
        ind = np.r_[np.arange(0, p_a.shape[0]), 0]
        plt.plot(
            p_a[ind, 0],
            p_a[ind, 1],
            ls='-',
            lw=1.,
            marker='.',
            label=f'p_a ({p_a.shape[0]} pts)',
        )

    # pa
    if pa0 is not None:
        ind = np.r_[np.arange(0, pa0.size), 0]
        plt.plot(
            pa0[ind],
            pa1[ind],
            ls='-',
            lw=1.,
            marker='x',
            label=f'pa ({pa0.size} pts)',
        )

    # pb
    if pb0 is not None:
        ind = np.r_[np.arange(0, pb0.size), 0]
        plt.plot(
            pb0[ind],
            pb1[ind],
            ls='-',
            lw=1.,
            marker='+',
            label=f'pb ({pb0.size} pts)',
        )

    # pc
    if pc0 is not None:
        ind = np.r_[np.arange(0, pc0.size), 0]
        plt.plot(
            pc0[ind],
            pc1[ind],
            ls='-',
            lw=1.,
            marker='+',
            label=f'pc ({pc0.size} pts)',
        )

    plt.legend()

    if ii is not None:
        tit0 = f'ii = {ii}'
        if tit is None:
            tit = tit0
        else:
            tit = tit0 + ', ' + tit
        plt.gca().set_title(tit, size=12)


def _debug_plot2(
    p0=None,
    p1=None,
    cents0=None,
    cents1=None,
    ii=None,
    ip=None,
    coord_x01toxyz=None,
    cx=None,
    cy=None,
    cz=None,
    area=None,
):

    plt.figure()
    plt.plot(
        np.r_[p0, p0[0]],
        np.r_[p1, p1[0]],
        c='k',
        ls='-',
        lw=1.,
        marker='.',
    )
    plt.plot([cents0[ii]], [cents1[ii]], 'xk')
    ppx, ppy, ppz = coord_x01toxyz(
        x0=np.r_[cents0[ii]],
        x1=np.r_[cents1[ii]],
    )
    ddd = np.linalg.norm(
        np.r_[ppx - cx[ip], ppy - cy[ip], ppz - cz[ip]]
    )
    plt.gca().text(
        np.mean(p0),
        np.mean(p1),
        f'area\n{area[ii]:.3e} m2\ndist\n{ddd:.6e} m',
        size=12,
        horizontalalignment='center',
        verticalalignment='center',
    )
    plt.gca().set_title(f'planar coordinates - {ii}', size=12)
    plt.gca().set_xlabel('x0 (m)', size=12)
    plt.gca().set_ylabel('x1 (m)', size=12)<|MERGE_RESOLUTION|>--- conflicted
+++ resolved
@@ -251,11 +251,7 @@
         x1.append(p1)
 
         # --- DEBUG ---------
-<<<<<<< HEAD
         # if ii in [14, 15, 16, 17]:
-=======
-        # if ii in [97]:
->>>>>>> b57816ed
             # _debug_plot(pa0=p0, pa1=p1, ii=ii, tit='local coords')
         # --------------------
 
@@ -773,13 +769,6 @@
         # ----------------------
 
         if np.all([p_a.isInside(xx, yy) for xx, yy in zip(p0, p1)]):
-<<<<<<< HEAD
-=======
-            # --- DEBUG ---------
-            # if ii in [32, 37, 42]:
-            #     _debug_plot(p_a=p_a, pa0=p0, pa1=p1, ii=ii, tit='allin')
-            # ----------------------
->>>>>>> b57816ed
             p_a = plg.Polygon(np.array([p0, p1]).T)
 
         else:
@@ -801,11 +790,7 @@
 
             # --- DEBUG ---------
             # if ii in [214, 217]:
-<<<<<<< HEAD
                 # _debug_plot(p_a=p_a, pa0=p0, pa1=p1, ii=ii, tit='not all')
-=======
-            #     _debug_plot(p_a=p_a, pa0=p0, pa1=p1, ii=ii, tit='not all')
->>>>>>> b57816ed
             # ----------------------
 
             # intersection
