# -*- coding: utf-8 -*-


import numpy as np
import scipy.interpolate as scpinterp
import matplotlib.pyplot as plt


import Polygon as plg
# from Polygon import Utils as plgUtils
from scipy.spatial import ConvexHull
import datastock as ds


from . import _class5_projections
from . import _class8_compute as _compute


# ##############################################################
# ##############################################################
#           Equivalent aperture
# ##############################################################


def equivalent_apertures(
    # resources
    coll=None,
    key=None,
    key_cam=None,
    pixel=None,
    # inital contour
    add_points=None,
    # options
    convex=None,
    harmonize=None,
    reshape=None,
    return_for_etendue=None,
    # plot
    verb=None,
    plot=None,
    store=None,
):

    # -------------
    # check inputs

    (
        key,
        key_cam,
        kref,
        cref,
        spectro,
        ispectro,
        lop_pre,
        lop_pre_cls,
        lop_post,
        lop_post_cls,
        is2d,
        shape0,
        cx,
        cy,
        cz,
        pixel,
        add_points,
        convex,
        harmonize,
        reshape,
        verb,
        plot,
        store,
    ) = _check(
        coll=coll,
        key=key,
        key_cam=key_cam,
        pixel=pixel,
        add_points=add_points,
        convex=convex,
        harmonize=harmonize,
        reshape=reshape,
        verb=verb,
        plot=plot,
        store=store,
    )

    if pixel is None:
        pixel = np.arange(0, cx.size)

    if return_for_etendue is None:
        return_for_etendue = False

    # ---------------
    # Prepare optics

    lpoly_pre = [
        coll.get_optics_poly(
            key=k0,
            add_points=add_points,
            return_outline=False,
        )
        for k0 in lop_pre
    ]
    nop_pre = len(lop_pre)

    lout_post = [
        coll.dobj[c0][k0]['dgeom']['outline']
        for c0, k0 in zip(lop_post_cls, lop_post)
    ]
    lx0_post = [coll.ddata[pp[0]]['data'] for pp in lout_post]
    lx1_post = [coll.ddata[pp[1]]['data'] for pp in lout_post]
    nop_post = len(lop_post)

    # -------------------
    # prepare functions

    # coordinate func
    coord_x01toxyz = coll.get_optics_x01toxyz(key=kref)
    lcoord_x01toxyz_poly = [
        coll.get_optics_x01toxyz(key=oo)
        for oo in lop_post
    ]

    # pts2pts func
    if spectro:
        pts2pt = coll.get_optics_reflect_pts2pt(key=kref)
    else:
        pts2pt = None

    # ptsvect func
    ptsvect = coll.get_optics_reflect_ptsvect(key=kref)
    lptsvect_poly = [
        coll.get_optics_reflect_ptsvect(key=oo)
        for oo in lop_post
    ]

    # equivalent aperture func
    if spectro:
        func = _get_equivalent_aperture_spectro
    else:
        func = _get_equivalent_aperture

    # -------------------
    # prepare output

    x0 = []
    x1 = []

    # ---------------
    # loop on pixels

    # dt = np.zeros((14,), dtype=float)

    # add pts to initial polygon only if curved
    if spectro:
        rcurv = np.r_[coll.dobj[cref][kref]['dgeom']['curve_r']]
        ind = ~np.isinf(rcurv)
        if np.any(rcurv[ind] > 0):
            addp0 = add_points
        else:
            addp0 = False
    else:
        addp0 = False

    # intial polygon
    p_a = coll.get_optics_outline(key=kref, add_points=addp0)
    p_a = plg.Polygon(np.array([p_a[0], p_a[1]]).T)

    iok = np.ones((pixel.size,), dtype=bool)

    for ii, ij in enumerate(pixel):

        if verb is True:
            msg = f"\t- camera '{key_cam}': pixel {ii + 1} / {pixel.size}"
            end = '\n' if ii == len(pixel) - 1 else '\r'
            print(msg, end=end, flush=True)

        p0, p1 = func(
            p_a=p_a,
            pt=np.r_[cx[ij], cy[ij], cz[ij]],
            nop_pre=nop_pre,
            lpoly_pre=lpoly_pre,
            nop_post=nop_post,
            lx0_post=lx0_post,
            lx1_post=lx1_post,
            # functions
            coord_x01toxyz=coord_x01toxyz,
            lcoord_x01toxyz_poly=lcoord_x01toxyz_poly,
            pts2pt=pts2pt,
            ptsvect=ptsvect,
            lptsvect_poly=lptsvect_poly,
            # options
            add_points=add_points,
            convex=convex,
            # debug
            ii=ii,
            # timing
            # dt=dt,
        )

        # convex hull
        if p0 is None or p0.size == 0:
            iok[ii] = False

        elif convex:
            # p0, p1 = np.array(plgUtils.convexHull(
                # plg.Polygon(np.array([p0, p1]).T)
            # ).contour(0)).T
            vert = ConvexHull(np.array([p0, p1]).T).vertices
            p0, p1 = p0[vert], p1[vert]

            p0, p1 = _compute._interp_poly(
                lp=[p0, p1],
                add_points=add_points,
                mode='mean',
                isclosed=False,
                closed=False,
                ravel=True,
                min_threshold=1.e-5,
            )

        # append
        x0.append(p0)
        x1.append(p1)

        # --- DEBUG ---------
<<<<<<< HEAD
        # if ii in [14, 15, 16, 17]:
            # _debug_plot(pa0=p0, pa1=p1, ii=ii, tit='local coords')
=======
        # if ii in [214, 217]:
        #     plt.figure()
        #     plt.plot(
        #         np.r_[p0, p0[0]],
        #         np.r_[p1, p1[0]],
        #         c='k',
        #         ls='-',
        #         lw=1.,
        #         marker='.',
        #     )
        #     plt.gca().set_title(f'local coordinates - {ii}', size=12)
        #     plt.gca().set_xlabel('x0 (local)', size=12)
        #     plt.gca().set_ylabel('x1 (local)', size=12)
>>>>>>> 575e4864
        # --------------------

    # -------------------------------------------
    # harmonize if necessary the initial polygons
    # -------------------------------------------

    if harmonize:

        ln = [p0.size if p0 is not None else 0 for p0 in x0]
        nmax = np.max(ln)
        nan = np.full((nmax,), np.nan)

        for ii in range(pixel.size):

            if ln[ii] == 0:
                x0[ii] = nan
                x1[ii] = nan

            elif ln[ii] < nmax:
                ndif = nmax - ln[ii]
                irand = np.random.randint(1, 9, ndif)/10.
                irand = irand + np.random.randint(0, ln[ii]-1, ndif)
                imax = np.sort(np.r_[np.arange(0, ln[ii]), irand])
                x0[ii] = scpinterp.interp1d(
                    np.arange(0, ln[ii]),
                    x0[ii],
                    kind='linear',
                )(imax)
                x1[ii] = scpinterp.interp1d(
                    np.arange(0, ln[ii]),
                    x1[ii],
                    kind='linear',
                )(imax)

        x0 = np.array(x0)
        x1 = np.array(x1)

    # -------------
    # xyz
    # -------------

    if return_for_etendue is True:

        pts2plane = coll.get_optics_reflect_ptsvect(
            key=kref,
            asplane=True,
        )

        px = np.full(x0.shape, np.nan)
        py = np.full(x0.shape, np.nan)
        pz = np.full(x0.shape, np.nan)
        cents0 = np.full((x0.shape[0],), np.nan)
        cents1 = np.full((x0.shape[0],), np.nan)
        area = np.full((x0.shape[0],), np.nan)

        for ii, ip in enumerate(pixel):

            if not iok[ii]:
                continue

            pxi, pyi, pzi = coord_x01toxyz(x0=x0[ii, :], x1=x1[ii, :])

            (
                px[ii, :], py[ii, :], pz[ii, :],
                _, _, _, _, _, p0, p1,
            ) = pts2plane(
                pts_x=cx[ii],
                pts_y=cy[ii],
                pts_z=cz[ii],
                vect_x=pxi - cx[ii],
                vect_y=pyi - cy[ii],
                vect_z=pzi - cz[ii],
                strict=False,
                return_x01=True,
            )

            # area
            area[ii] = plg.Polygon(np.array([p0, p1]).T).area()

            # centroid in 3d
            cents0[ii], cents1[ii] = plg.Polygon(
                np.array([x0[ii, :], x1[ii, :]]).T
            ).center()

            # --- DEBUG ---------
            # if ii in [214, 217]:
            #     plt.figure()
            #     plt.plot(
            #         np.r_[p0, p0[0]],
            #         np.r_[p1, p1[0]],
            #         c='k',
            #         ls='-',
            #         lw=1.,
            #         marker='.',
            #     )
            #     plt.plot([cents0[ii]], [cents1[ii]], 'xk')
            #     ppx, ppy, ppz = coord_x01toxyz(
            #         x0=np.r_[cents0[ii]],
            #         x1=np.r_[cents1[ii]],
            #     )
            #     ddd = np.linalg.norm(
            #         np.r_[ppx - cx[ip], ppy - cy[ip], ppz - cz[ip]]
            #     )
            #     plt.gca().text(
            #         np.mean(p0),
            #         np.mean(p1),
            #         f'area\n{area[ii]:.3e} m2\ndist\n{ddd:.6e} m',
            #         size=12,
            #         horizontalalignment='center',
            #         verticalalignment='center',
            #     )
            #     plt.gca().set_title(f'planar coordinates - {ii}', size=12)
            #     plt.gca().set_xlabel('x0 (m)', size=12)
            #     plt.gca().set_ylabel('x1 (m)', size=12)
            # --------------------

        centsx, centsy, centsz = coord_x01toxyz(
            x0=cents0,
            x1=cents1,
        )

        plane_nin = coll.dobj[cref][kref]['dgeom']['nin']

    else:
        cents0, cents1 = None, None

    # --------------------
    # reshape if necessary
    # --------------------

    ntot = np.prod(shape0)
    if is2d and harmonize and reshape and x0.shape[0] == ntot:
        shape = tuple(np.r_[shape0, x0.shape[-1]])
        x0 = x0.reshape(shape)
        x1 = x1.reshape(shape)

    # -------------
    # plot & return
    # -------------

    if plot is True:
        out0, out1 = coll.get_optics_outline(key=kref, add_points=False)
        _plot(
            poly_x0=out0,
            poly_x1=out1,
            p0=x0,
            p1=x1,
            cents0=cents0,
            cents1=cents1,
            # options
            tit=f"Reflections on {key}",
            xlab=None,
            ylab=None,
        )

    # timing
    # lt = [f"\t- dt{ii}: {dt[ii]}" for ii in range(len(dt))]
    # print(f"\nTiming for {key}:\n" + "\n".join(lt))

    if return_for_etendue:
        return (
            x0, x1, kref, iok,
            px, py, pz,
            cx, cy, cz,
            centsx, centsy, centsz,
            area, plane_nin, spectro,
        )
    else:
        return x0, x1, kref, iok


# ##############################################################
# ##############################################################
#               check
# ##############################################################


def _check(
    coll=None,
    key=None,
    key_cam=None,
    pixel=None,
    add_points=None,
    convex=None,
    harmonize=None,
    reshape=None,
    verb=None,
    plot=None,
    store=None,
):

    # --------
    # key

    lok = [
        k0 for k0, v0 in coll.dobj.get('diagnostic', {}).items()
        if any([len(v1['optics']) > 0 for v1 in v0['doptics'].values()])
    ]
    key = ds._generic_check._check_var(
        key, 'key',
        types=str,
        allowed=lok,
    )
    spectro = coll.dobj['diagnostic'][key]['spectro']

    # -----------
    # key_cam

    lok =coll.dobj['diagnostic'][key]['camera']
    key_cam = ds._generic_check._check_var(
        key_cam, 'key_cam',
        types=str,
        allowed=lok,
    )

    # --------
    # doptics

    doptics = coll.dobj['diagnostic'][key]['doptics'][key_cam]
    optics = doptics['optics']
    optics_cls = doptics['cls']
    ispectro = doptics.get('ispectro')

    # -------------------------------------------------
    # ldeti: list of individual camera dict (per pixel)

    dgeom = coll.dobj['camera'][key_cam]['dgeom']
    cx, cy, cz = coll.get_camera_cents_xyz(key=key_cam)
    is2d = dgeom['nd'] == '2d'
    shape0 = cx.shape

    if is2d:
        cx = cx.ravel()
        cy = cy.ravel()
        cz = cz.ravel()

    # ---------
    # pixel

    if pixel is not None:
        pixel = np.atleast_1d(pixel).astype(int)

        if pixel.ndim == 2 and pixel.shape[1] == 2 and is2d:
            pixel = pixel[:, 0] * shape0[1]  + pixel[:, 1]

        if pixel.ndim != 1:
            msg = "pixel can only have ndim = 2 for 2d cameras!"
            raise Exception(msg)

    # ------------------------------------
    # compute equivalent optics if spectro

    if spectro and len(optics[ispectro[0]+1:]) > 0:

        c0 = (
            len(ispectro) == 1
            or (
                len(ispectro) == 2
                and len(optics[ispectro[1]+1:]) == 0
            )

        )

        # apertures after crystal => reflection
        if c0:
            kref = optics[ispectro[0]]
            cref = optics_cls[ispectro[0]]
            lop_pre = optics[:ispectro[0]]
            lop_pre_cls = optics_cls[:ispectro[0]]
            lop_post = optics[ispectro[0]+1:]
            lop_post_cls = optics_cls[ispectro[0]+1:]

        else:
            raise NotImplementedError()

    else:
        kref = optics[-1]
        cref = optics_cls[-1]
        lop_pre = optics[:-1]
        lop_pre_cls = optics_cls[:-1]
        lop_post = []
        lop_post_cls = []

    # -----------
    # add_points

    add_points = ds._generic_check._check_var(
        add_points, 'add_points',
        types=int,
        default=3,
        sign='>0',
    )

    # -----------
    # convex

    isconvex = any(coll.get_optics_isconvex(doptics['optics']))
    convex = ds._generic_check._check_var(
        convex, 'convex',
        types=bool,
        default=isconvex,
    )

    # -----------
    # harmonnize

    harmonize = ds._generic_check._check_var(
        harmonize, 'harmonize',
        types=bool,
        default=True,
    )

    # -----------
    # reshape

    reshape = ds._generic_check._check_var(
        reshape, 'reshape',
        types=bool,
        default=True,
    )

    # -----------
    # verb

    verb = ds._generic_check._check_var(
        verb, 'verb',
        types=bool,
        default=True,
    )

    # -----------
    # plot

    plot = ds._generic_check._check_var(
        plot, 'plot',
        default=False,
        types=bool,
    )

    # -----------
    # store

    store = ds._generic_check._check_var(
        store, 'store',
        default=False,
        types=bool,
    )

    return (
        key,
        key_cam,
        kref,
        cref,
        spectro,
        ispectro,
        lop_pre,
        lop_pre_cls,
        lop_post,
        lop_post_cls,
        is2d,
        shape0,
        cx,
        cy,
        cz,
        pixel,
        add_points,
        convex,
        harmonize,
        reshape,
        verb,
        plot,
        store,
    )


# ##############################################################
# ##############################################################
#           Equivalent aperture non-spectro
# ##############################################################


def _get_equivalent_aperture(
    p_a=None,
    pt=None,
    nop_pre=None,
    lpoly_pre=None,
    ptsvect=None,
    # debug
    ii=None,
    **kwdargs,
):

    # loop on optics
    for jj in range(nop_pre):

        # project on reference frame
        p0, p1 = ptsvect(
            pts_x=pt[0],
            pts_y=pt[1],
            pts_z=pt[2],
            vect_x=lpoly_pre[jj][0] - pt[0],
            vect_y=lpoly_pre[jj][1] - pt[1],
            vect_z=lpoly_pre[jj][2] - pt[2],
            strict=False,
            return_x01=True,
        )[-2:]

        # --- DEBUG ---------
        # if ii in [14, 15, 16, 17]:
            # _debug_plot(p_a=p_a, pa0=p0, pa1=p1, ii=ii, tit='local coords')
        # --------------------

        # inside
        if np.all([p_a.isInside(xx, yy) for xx, yy in zip(p0, p1)]):
            p_a = plg.Polygon(np.array([p0, p1]).T)
        else:
            # intersection
            p_a = p_a & plg.Polygon(np.array([p0, p1]).T)
            if p_a.nPoints() < 3:
                return None, None

    # return
    return np.array(p_a.contour(0)).T


# ##############################################################
# ##############################################################
#           Equivalent aperture spectro
# ##############################################################


def _get_equivalent_aperture_spectro(
    p_a=None,
    pt=None,
    nop_pre=None,
    lpoly_pre=None,
    nop_post=None,
    lx0_post=None,
    lx1_post=None,
    # functions
    coord_x01toxyz=None,
    lcoord_x01toxyz_poly=None,
    pts2pt=None,
    ptsvect=None,
    lptsvect_poly=None,
    # options
    add_points=None,
    convex=None,
    # timing
    dt=None,
    # debug
    ii=None,
):

    # loop on optics before crystal
    for jj in range(nop_pre):

        # project on reference frame
        p0, p1 = ptsvect(
            pts_x=pt[0],
            pts_y=pt[1],
            pts_z=pt[2],
            vect_x=lpoly_pre[jj][0] - pt[0],
            vect_y=lpoly_pre[jj][1] - pt[1],
            vect_z=lpoly_pre[jj][2] - pt[2],
            strict=False,
            return_x01=True,
        )[-2:]

        # inside
        if np.all([p_a.isInside(xx, yy) for xx, yy in zip(p0, p1)]):
            p_a = plg.Polygon(np.array([p0, p1]).T)
        else:
            # intersection
            p_a = p_a & plg.Polygon(np.array([p0, p1]).T)
            if p_a.nPoints() < 3:
                return None, None

    # extract p0, p1
    p0, p1 = np.array(p_a.contour(0)).T

    # loop on optics after crystal
    for jj in range(nop_post):
        # print(f'\t {jj} / {nop_post}')      # DB

        # reflection
        p0, p1 = _class5_projections._get_reflection(
            # inital contour
            x0=p0,
            x1=p1,
            # polygon observed
            poly_x0=lx0_post[jj],
            poly_x1=lx1_post[jj],
            # observation point
            pt=pt,
            add_points=add_points,
            # functions
            coord_x01toxyz=coord_x01toxyz,
            coord_x01toxyz_poly=lcoord_x01toxyz_poly[jj],
            pts2pt=pts2pt,
            ptsvect=ptsvect,
            ptsvect_poly=lptsvect_poly[jj],
            # timing
            # dt=dt,
            # debug
            ii=ii,
        )

        if p0 is None:
            # print('\t \t None 0')
            return p0, p1

        # --- DEBUG ---------
        # if ii in [14, 15, 16]:
            # _debug_plot(p_a=p_a, pa0=p0, pa1=p1, ii=ii, tit='allin')
        # ----------------------

        if np.all([p_a.isInside(xx, yy) for xx, yy in zip(p0, p1)]):
<<<<<<< HEAD
=======
            # --- DEBUG ---------
            # if ii in [214, 217]:
            #     plt.figure()
            #     plt.plot(
            #         np.array(p_a.contour(0))[:, 0],
            #         np.array(p_a.contour(0))[:, 1],
            #         '.-k',
            #         p0, p1, '.-r'
            #     )
            #     plt.gca().set_title(f"ii = {ii}, all in", size=12)
            # ----------------------
>>>>>>> 575e4864
            p_a = plg.Polygon(np.array([p0, p1]).T)
            
        else:
            # convex hull
            if convex:
                # p0, p1 = np.array(plgUtils.convexHull(
                    # plg.Polygon(np.array([p0, p1]).T)
                # ).contour(0)).T
                vert = ConvexHull(np.array([p0, p1]).T).vertices
                # --- DEBUG ---------
                # if ii in [214, 217]:
                #     plt.figure()
                #     plt.plot(
                #         p0[vert],
                #         p1[vert],
                #         '.-k',
                #         p0, p1, '.-r'
                #     )
                #     plt.gca().set_title(f"ii = {ii}, convexH", size=12)
                # ----------------------
                p0, p1 = p0[vert], p1[vert]

            # --- DEBUG ---------
            # if ii in [214, 217]:
<<<<<<< HEAD
                # _debug_plot(p_a=p_a, pa0=p0, pa1=p1, ii=ii, tit='not all')
=======
            #     plt.figure()
            #     plt.plot(
            #         np.array(p_a.contour(0))[:, 0],
            #         np.array(p_a.contour(0))[:, 1],
            #         '.-k',
            #         p0, p1, '.-r'
            #     )
            #     plt.gca().set_title(f"ii = {ii}, not all", size=12)
>>>>>>> 575e4864
            # ----------------------

            # intersection
            p_a = p_a & plg.Polygon(np.array([p0, p1]).T)
            if p_a.nPoints() < 3:
                # print('\t \t None 1')       # DB
                return None, None

            # update
            p0, p1 = np.array(p_a.contour(0)).T

            # interpolate
            if jj < nop_post - 1:
                p0, p1 = _compute._interp_poly(
                    lp=[p0, p1],
                    add_points=add_points,
                    mode='min',
                    isclosed=False,
                    closed=False,
                    ravel=True,
                )
                # print(f'\t\t interp => {p0.size} pts')       # DB
            # print('inter: ', p0)

    return p0, p1


# ##############################################################
# ##############################################################
#           Plot
# ##############################################################


def _plot(
    poly_x0=None,
    poly_x1=None,
    p0=None,
    p1=None,
    cents0=None,
    cents1=None,
    # graph options
    fs=None,
    tit=None,
    xlab=None,
    ylab=None,
):

    fig = plt.figure(figsize=fs)
    ax = fig.add_axes([0.1, 0.1, 0.8, 0.8])

    ax.set_title(tit)
    ax.set_xlabel(xlab)
    ax.set_ylabel(ylab)

    i0 = np.r_[np.arange(0, poly_x0.size), 0]
    ax.plot(poly_x0[i0], poly_x1[i0], '.-k')

    if p0.shape[1] > 0:
        i1 = np.r_[np.arange(0, p0.shape[1]), 0]
        for ii in range(p0.shape[0]):
            ax.plot(p0[ii, i1], p1[ii, i1], '.-', label=f'pix {ii}')

    if cents0 is not None:
        ax.plot(cents0, cents1, 'xr')

    ax.legend()
    return<|MERGE_RESOLUTION|>--- conflicted
+++ resolved
@@ -222,24 +222,8 @@
         x1.append(p1)
 
         # --- DEBUG ---------
-<<<<<<< HEAD
         # if ii in [14, 15, 16, 17]:
             # _debug_plot(pa0=p0, pa1=p1, ii=ii, tit='local coords')
-=======
-        # if ii in [214, 217]:
-        #     plt.figure()
-        #     plt.plot(
-        #         np.r_[p0, p0[0]],
-        #         np.r_[p1, p1[0]],
-        #         c='k',
-        #         ls='-',
-        #         lw=1.,
-        #         marker='.',
-        #     )
-        #     plt.gca().set_title(f'local coordinates - {ii}', size=12)
-        #     plt.gca().set_xlabel('x0 (local)', size=12)
-        #     plt.gca().set_ylabel('x1 (local)', size=12)
->>>>>>> 575e4864
         # --------------------
 
     # -------------------------------------------
@@ -758,20 +742,6 @@
         # ----------------------
 
         if np.all([p_a.isInside(xx, yy) for xx, yy in zip(p0, p1)]):
-<<<<<<< HEAD
-=======
-            # --- DEBUG ---------
-            # if ii in [214, 217]:
-            #     plt.figure()
-            #     plt.plot(
-            #         np.array(p_a.contour(0))[:, 0],
-            #         np.array(p_a.contour(0))[:, 1],
-            #         '.-k',
-            #         p0, p1, '.-r'
-            #     )
-            #     plt.gca().set_title(f"ii = {ii}, all in", size=12)
-            # ----------------------
->>>>>>> 575e4864
             p_a = plg.Polygon(np.array([p0, p1]).T)
             
         else:
@@ -796,18 +766,7 @@
 
             # --- DEBUG ---------
             # if ii in [214, 217]:
-<<<<<<< HEAD
                 # _debug_plot(p_a=p_a, pa0=p0, pa1=p1, ii=ii, tit='not all')
-=======
-            #     plt.figure()
-            #     plt.plot(
-            #         np.array(p_a.contour(0))[:, 0],
-            #         np.array(p_a.contour(0))[:, 1],
-            #         '.-k',
-            #         p0, p1, '.-r'
-            #     )
-            #     plt.gca().set_title(f"ii = {ii}, not all", size=12)
->>>>>>> 575e4864
             # ----------------------
 
             # intersection
