# -*- coding: utf-8 -*-


import numpy as np
import scipy.interpolate as scpinterp
import matplotlib.pyplot as plt


import Polygon as plg
# from Polygon import Utils as plgUtils
from scipy.spatial import ConvexHull
import datastock as ds


from . import _class5_projections
from . import _class8_compute as _compute


# ##############################################################
# ##############################################################
#           Equivalent aperture
# ##############################################################


def equivalent_apertures(
    # resources
    coll=None,
    key=None,
    key_cam=None,
    pixel=None,
    # inital contour
    add_points=None,
    # options
    convex=None,
    harmonize=None,
    reshape=None,
    return_for_etendue=None,
    # plot
    verb=None,
    plot=None,
    store=None,
):

    # -------------
    # check inputs

    (
        key,
        key_cam,
        kref,
        cref,
        spectro,
        ispectro,
        lop_pre,
        lop_pre_cls,
        lop_post,
        lop_post_cls,
        is2d,
        shape0,
        cx,
        cy,
        cz,
        pixel,
        add_points,
        convex,
        harmonize,
        reshape,
        verb,
        plot,
        store,
    ) = _check(
        coll=coll,
        key=key,
        key_cam=key_cam,
        pixel=pixel,
        add_points=add_points,
        convex=convex,
        harmonize=harmonize,
        reshape=reshape,
        verb=verb,
        plot=plot,
        store=store,
    )

    if pixel is None:
        pixel = np.arange(0, cx.size)

    if return_for_etendue is None:
        return_for_etendue = False

    # ---------------
    # Prepare optics

    lpoly_pre = [
        coll.get_optics_poly(
            key=k0,
            add_points=add_points,
            return_outline=False,
        )
        for k0 in lop_pre
    ]
    nop_pre = len(lop_pre)

    lout_post = [
        coll.dobj[c0][k0]['dgeom']['outline']
        for c0, k0 in zip(lop_post_cls, lop_post)
    ]
    lx0_post = [coll.ddata[pp[0]]['data'] for pp in lout_post]
    lx1_post = [coll.ddata[pp[1]]['data'] for pp in lout_post]
    nop_post = len(lop_post)

    # -------------------
    # prepare functions

    # coordinate func
    coord_x01toxyz = coll.get_optics_x01toxyz(key=kref)
    lcoord_x01toxyz_poly = [
        coll.get_optics_x01toxyz(key=oo)
        for oo in lop_post
    ]

    # pts2pts func
    if spectro:
        pts2pt = coll.get_optics_reflect_pts2pt(key=kref)
    else:
        pts2pt = None

    # ptsvect func
    ptsvect = coll.get_optics_reflect_ptsvect(key=kref)
    lptsvect_poly = [
        coll.get_optics_reflect_ptsvect(key=oo)
        for oo in lop_post
    ]

    # equivalent aperture func
    if spectro:
        func = _get_equivalent_aperture_spectro
    else:
        func = _get_equivalent_aperture

    # -------------------
    # prepare output

    x0 = []
    x1 = []

    # ---------------
    # loop on pixels

    # dt = np.zeros((14,), dtype=float)

    # add pts to initial polygon only if curved
    if spectro:
        rcurv = np.r_[coll.dobj[cref][kref]['dgeom']['curve_r']]
        ind = ~np.isinf(rcurv)
        if np.any(rcurv[ind] > 0):
            addp0 = add_points
        else:
            addp0 = False
    else:
        addp0 = False

    # intial polygon
    p_a = coll.get_optics_outline(key=kref, add_points=addp0)
    p_a = plg.Polygon(np.array([p_a[0], p_a[1]]).T)

    iok = np.ones((pixel.size,), dtype=bool)

    for ii, ij in enumerate(pixel):

        if verb is True:
            msg = f"\t- camera '{key_cam}': pixel {ii + 1} / {pixel.size}"
            end = '\n' if ii == len(pixel) - 1 else '\r'
            print(msg, end=end, flush=True)

        p0, p1 = func(
            p_a=p_a,
            pt=np.r_[cx[ij], cy[ij], cz[ij]],
            nop_pre=nop_pre,
            lpoly_pre=lpoly_pre,
            nop_post=nop_post,
            lx0_post=lx0_post,
            lx1_post=lx1_post,
            # functions
            coord_x01toxyz=coord_x01toxyz,
            lcoord_x01toxyz_poly=lcoord_x01toxyz_poly,
            pts2pt=pts2pt,
            ptsvect=ptsvect,
            lptsvect_poly=lptsvect_poly,
            # options
            add_points=add_points,
            convex=convex,
            # debug
            ii=ii,
            # timing
            # dt=dt,
        )

        # convex hull
        if p0 is None or p0.size == 0:
            iok[ii] = False

        elif convex:
            # p0, p1 = np.array(plgUtils.convexHull(
                # plg.Polygon(np.array([p0, p1]).T)
            # ).contour(0)).T
            vert = ConvexHull(np.array([p0, p1]).T).vertices
            p0, p1 = p0[vert], p1[vert]

            p0, p1 = _compute._interp_poly(
                lp=[p0, p1],
                add_points=add_points,
                mode='mean',
                isclosed=False,
                closed=False,
                ravel=True,
                min_threshold=1.e-5,
            )

        # append
        x0.append(p0)
        x1.append(p1)

        # --- DEBUG ---------
<<<<<<< HEAD
        # if ii in [10, 22, 34]:
            # plt.figure()
            # plt.plot(
                # np.r_[p0, p0[0]],
                # np.r_[p1, p1[0]],
                # c='k',
                # ls='-',
                # lw=1.,
                # marker='.',
            # )
            # plt.gca().set_title(f'local coordinates - {ii}', size=12)
            # plt.gca().set_xlabel('x0 (local)', size=12)
            # plt.gca().set_ylabel('x1 (local)', size=12)
=======
        # if ii in [214, 217]:
        #     plt.figure()
        #     plt.plot(
        #         np.r_[p0, p0[0]],
        #         np.r_[p1, p1[0]],
        #         c='k',
        #         ls='-',
        #         lw=1.,
        #         marker='.',
        #     )
        #     plt.gca().set_title(f'local coordinates - {ii}', size=12)
        #     plt.gca().set_xlabel('x0 (local)', size=12)
        #     plt.gca().set_ylabel('x1 (local)', size=12)
>>>>>>> 0ffd0033
        # --------------------

    # -------------------------------------------
    # harmonize if necessary the initial polygons
    # -------------------------------------------

    if harmonize:

        ln = [p0.size if p0 is not None else 0 for p0 in x0]
        nmax = np.max(ln)
        nan = np.full((nmax,), np.nan)

        for ii in range(pixel.size):

            if ln[ii] == 0:
                x0[ii] = nan
                x1[ii] = nan

            elif ln[ii] < nmax:
                ndif = nmax - ln[ii]
                irand = np.random.randint(1, 9, ndif)/10.
                irand = irand + np.random.randint(0, ln[ii]-1, ndif)
                imax = np.sort(np.r_[np.arange(0, ln[ii]), irand])
<<<<<<< HEAD

=======
>>>>>>> 0ffd0033
                x0[ii] = scpinterp.interp1d(
                    np.arange(0, ln[ii]),
                    x0[ii],
                    kind='linear',
                )(imax)
                x1[ii] = scpinterp.interp1d(
                    np.arange(0, ln[ii]),
                    x1[ii],
                    kind='linear',
                )(imax)

        x0 = np.array(x0)
        x1 = np.array(x1)

    # -------------
    # xyz
    # -------------

    if return_for_etendue is True:

        pts2plane = coll.get_optics_reflect_ptsvect(
            key=kref,
            asplane=True,
        )

        px = np.full(x0.shape, np.nan)
        py = np.full(x0.shape, np.nan)
        pz = np.full(x0.shape, np.nan)
        cents0 = np.full((x0.shape[0],), np.nan)
        cents1 = np.full((x0.shape[0],), np.nan)
        area = np.full((x0.shape[0],), np.nan)

        for ii, ip in enumerate(pixel):

            if not iok[ii]:
                continue

            pxi, pyi, pzi = coord_x01toxyz(x0=x0[ii, :], x1=x1[ii, :])

            (
                px[ii, :], py[ii, :], pz[ii, :],
                _, _, _, _, _, p0, p1,
            ) = pts2plane(
                pts_x=cx[ii],
                pts_y=cy[ii],
                pts_z=cz[ii],
                vect_x=pxi - cx[ii],
                vect_y=pyi - cy[ii],
                vect_z=pzi - cz[ii],
                strict=False,
                return_x01=True,
            )

            # area
            area[ii] = plg.Polygon(np.array([p0, p1]).T).area()

            # centroid in 3d
            cents0[ii], cents1[ii] = plg.Polygon(
                np.array([x0[ii, :], x1[ii, :]]).T
            ).center()

            # --- DEBUG ---------
<<<<<<< HEAD
            # if ii in [6, 8, 22, 36, 38]:
                # plt.figure()
                # plt.plot(
                    # np.r_[p0, p0[0]],
                    # np.r_[p1, p1[0]],
                    # c='k',
                    # ls='-',
                    # lw=1.,
                    # marker='.',
                # )
                # plt.plot([cents0[ii]], [cents1[ii]], 'xk')
                # ppx, ppy, ppz = coord_x01toxyz(
                    # x0=np.r_[cents0[ii]],
                    # x1=np.r_[cents1[ii]],
                # )
                # ddd = np.linalg.norm(
                    # np.r_[ppx - cx[ip], ppy - cy[ip], ppz - cz[ip]]
                # )
                # plt.gca().text(
                    # np.mean(p0),
                    # np.mean(p1),
                    # f'area\n{area[ii]:.3e} m2\ndist\n{ddd:.6e} m',
                    # size=12,
                    # horizontalalignment='center',
                    # verticalalignment='center',
                # )
                # plt.gca().set_title(f'planar coordinates - {ii}', size=12)
                # plt.gca().set_xlabel('x0 (m)', size=12)
                # plt.gca().set_ylabel('x1 (m)', size=12)
=======
            # if ii in [214, 217]:
            #     plt.figure()
            #     plt.plot(
            #         np.r_[p0, p0[0]],
            #         np.r_[p1, p1[0]],
            #         c='k',
            #         ls='-',
            #         lw=1.,
            #         marker='.',
            #     )
            #     plt.plot([cents0[ii]], [cents1[ii]], 'xk')
            #     ppx, ppy, ppz = coord_x01toxyz(
            #         x0=np.r_[cents0[ii]],
            #         x1=np.r_[cents1[ii]],
            #     )
            #     ddd = np.linalg.norm(
            #         np.r_[ppx - cx[ip], ppy - cy[ip], ppz - cz[ip]]
            #     )
            #     plt.gca().text(
            #         np.mean(p0),
            #         np.mean(p1),
            #         f'area\n{area[ii]:.3e} m2\ndist\n{ddd:.6e} m',
            #         size=12,
            #         horizontalalignment='center',
            #         verticalalignment='center',
            #     )
            #     plt.gca().set_title(f'planar coordinates - {ii}', size=12)
            #     plt.gca().set_xlabel('x0 (m)', size=12)
            #     plt.gca().set_ylabel('x1 (m)', size=12)
>>>>>>> 0ffd0033
            # --------------------

        centsx, centsy, centsz = coord_x01toxyz(
            x0=cents0,
            x1=cents1,
        )

        plane_nin = coll.dobj[cref][kref]['dgeom']['nin']

    else:
        cents0, cents1 = None, None

    # --------------------
    # reshape if necessary
    # --------------------

    ntot = np.prod(shape0)
    if is2d and harmonize and reshape and x0.shape[0] == ntot:
        shape = tuple(np.r_[shape0, x0.shape[-1]])
        x0 = x0.reshape(shape)
        x1 = x1.reshape(shape)

    # -------------
    # plot & return
    # -------------

    if plot is True:
        out0, out1 = coll.get_optics_outline(key=kref, add_points=False)
        _plot(
            poly_x0=out0,
            poly_x1=out1,
            p0=x0,
            p1=x1,
            cents0=cents0,
            cents1=cents1,
            # options
            tit=f"Reflections on {key}",
            xlab=None,
            ylab=None,
        )

    # timing
    # lt = [f"\t- dt{ii}: {dt[ii]}" for ii in range(len(dt))]
    # print(f"\nTiming for {key}:\n" + "\n".join(lt))

    if return_for_etendue:
        return (
            x0, x1, kref, iok,
            px, py, pz,
            cx, cy, cz,
            centsx, centsy, centsz,
            area, plane_nin, spectro,
        )
    else:
        return x0, x1, kref, iok


# ##############################################################
# ##############################################################
#               check
# ##############################################################


def _check(
    coll=None,
    key=None,
    key_cam=None,
    pixel=None,
    add_points=None,
    convex=None,
    harmonize=None,
    reshape=None,
    verb=None,
    plot=None,
    store=None,
):

    # --------
    # key

    lok = [
        k0 for k0, v0 in coll.dobj.get('diagnostic', {}).items()
        if any([len(v1['optics']) > 0 for v1 in v0['doptics'].values()])
    ]
    key = ds._generic_check._check_var(
        key, 'key',
        types=str,
        allowed=lok,
    )
    spectro = coll.dobj['diagnostic'][key]['spectro']

    # -----------
    # key_cam

    lok =coll.dobj['diagnostic'][key]['camera']
    key_cam = ds._generic_check._check_var(
        key_cam, 'key_cam',
        types=str,
        allowed=lok,
    )

    # --------
    # doptics

    doptics = coll.dobj['diagnostic'][key]['doptics'][key_cam]
    optics = doptics['optics']
    optics_cls = doptics['cls']
    ispectro = doptics.get('ispectro')

    # -------------------------------------------------
    # ldeti: list of individual camera dict (per pixel)

    dgeom = coll.dobj['camera'][key_cam]['dgeom']
    cx, cy, cz = coll.get_camera_cents_xyz(key=key_cam)
    is2d = dgeom['nd'] == '2d'
    shape0 = cx.shape

    if is2d:
        cx = cx.ravel()
        cy = cy.ravel()
        cz = cz.ravel()

    # ---------
    # pixel

    if pixel is not None:
        pixel = np.atleast_1d(pixel).astype(int)

        if pixel.ndim == 2 and pixel.shape[1] == 2 and is2d:
            pixel = pixel[:, 0] * shape0[1]  + pixel[:, 1]

        if pixel.ndim != 1:
            msg = "pixel can only have ndim = 2 for 2d cameras!"
            raise Exception(msg)

    # ------------------------------------
    # compute equivalent optics if spectro

    if spectro and len(optics[ispectro[0]+1:]) > 0:

        c0 = (
            len(ispectro) == 1
            or (
                len(ispectro) == 2
                and len(optics[ispectro[1]+1:]) == 0
            )

        )

        # apertures after crystal => reflection
        if c0:
            kref = optics[ispectro[0]]
            cref = optics_cls[ispectro[0]]
            lop_pre = optics[:ispectro[0]]
            lop_pre_cls = optics_cls[:ispectro[0]]
            lop_post = optics[ispectro[0]+1:]
            lop_post_cls = optics_cls[ispectro[0]+1:]

        else:
            raise NotImplementedError()

    else:
        kref = optics[-1]
        cref = optics_cls[-1]
        lop_pre = optics[:-1]
        lop_pre_cls = optics_cls[:-1]
        lop_post = []
        lop_post_cls = []

    # -----------
    # add_points

    add_points = ds._generic_check._check_var(
        add_points, 'add_points',
        types=int,
        default=3,
        sign='>0',
    )

    # -----------
    # convex

    isconvex = any(coll.get_optics_isconvex(doptics['optics']))
    convex = ds._generic_check._check_var(
        convex, 'convex',
        types=bool,
        default=isconvex,
    )

    # -----------
    # harmonnize

    harmonize = ds._generic_check._check_var(
        harmonize, 'harmonize',
        types=bool,
        default=True,
    )

    # -----------
    # reshape

    reshape = ds._generic_check._check_var(
        reshape, 'reshape',
        types=bool,
        default=True,
    )

    # -----------
    # verb

    verb = ds._generic_check._check_var(
        verb, 'verb',
        types=bool,
        default=True,
    )

    # -----------
    # plot

    plot = ds._generic_check._check_var(
        plot, 'plot',
        default=False,
        types=bool,
    )

    # -----------
    # store

    store = ds._generic_check._check_var(
        store, 'store',
        default=False,
        types=bool,
    )

    return (
        key,
        key_cam,
        kref,
        cref,
        spectro,
        ispectro,
        lop_pre,
        lop_pre_cls,
        lop_post,
        lop_post_cls,
        is2d,
        shape0,
        cx,
        cy,
        cz,
        pixel,
        add_points,
        convex,
        harmonize,
        reshape,
        verb,
        plot,
        store,
    )


# ##############################################################
# ##############################################################
#           Equivalent aperture non-spectro
# ##############################################################


def _get_equivalent_aperture(
    p_a=None,
    pt=None,
    nop_pre=None,
    lpoly_pre=None,
    ptsvect=None,
    **kwdargs,
):

    # loop on optics
    for jj in range(nop_pre):

        # project on reference frame
        p0, p1 = ptsvect(
            pts_x=pt[0],
            pts_y=pt[1],
            pts_z=pt[2],
            vect_x=lpoly_pre[jj][0] - pt[0],
            vect_y=lpoly_pre[jj][1] - pt[1],
            vect_z=lpoly_pre[jj][2] - pt[2],
            strict=False,
            return_x01=True,
        )[-2:]

        # inside
        if np.all([p_a.isInside(xx, yy) for xx, yy in zip(p0, p1)]):
            p_a = plg.Polygon(np.array([p0, p1]).T)
        else:
            # intersection
            p_a = p_a & plg.Polygon(np.array([p0, p1]).T)
            if p_a.nPoints() < 3:
                return None, None

    # return
    return np.array(p_a.contour(0)).T


# ##############################################################
# ##############################################################
#           Equivalent aperture spectro
# ##############################################################


def _get_equivalent_aperture_spectro(
    p_a=None,
    pt=None,
    nop_pre=None,
    lpoly_pre=None,
    nop_post=None,
    lx0_post=None,
    lx1_post=None,
    # functions
    coord_x01toxyz=None,
    lcoord_x01toxyz_poly=None,
    pts2pt=None,
    ptsvect=None,
    lptsvect_poly=None,
    # options
    add_points=None,
    convex=None,
    # timing
    dt=None,
    # debug
    ii=None,
):

    # loop on optics before crystal
    for jj in range(nop_pre):

        # project on reference frame
        p0, p1 = ptsvect(
            pts_x=pt[0],
            pts_y=pt[1],
            pts_z=pt[2],
            vect_x=lpoly_pre[jj][0] - pt[0],
            vect_y=lpoly_pre[jj][1] - pt[1],
            vect_z=lpoly_pre[jj][2] - pt[2],
            strict=False,
            return_x01=True,
        )[-2:]

        # inside
        if np.all([p_a.isInside(xx, yy) for xx, yy in zip(p0, p1)]):
            p_a = plg.Polygon(np.array([p0, p1]).T)
        else:
            # intersection
            p_a = p_a & plg.Polygon(np.array([p0, p1]).T)
            if p_a.nPoints() < 3:
                return None, None

    # extract p0, p1
    p0, p1 = np.array(p_a.contour(0)).T

    # loop on optics after crystal
    for jj in range(nop_post):
        # print(f'\t {jj} / {nop_post}')      # DB

        # reflection
        p0, p1 = _class5_projections._get_reflection(
            # inital contour
            x0=p0,
            x1=p1,
            # polygon observed
            poly_x0=lx0_post[jj],
            poly_x1=lx1_post[jj],
            # observation point
            pt=pt,
            add_points=add_points,
            # functions
            coord_x01toxyz=coord_x01toxyz,
            coord_x01toxyz_poly=lcoord_x01toxyz_poly[jj],
            pts2pt=pts2pt,
            ptsvect=ptsvect,
            ptsvect_poly=lptsvect_poly[jj],
            # timing
            # dt=dt,
            # debug
            ii=ii,
        )

        if p0 is None:
            # print('\t \t None 0')
            return p0, p1

        if np.all([p_a.isInside(xx, yy) for xx, yy in zip(p0, p1)]):
            # --- DEBUG ---------
            # if ii in [214, 217]:
            #     plt.figure()
            #     plt.plot(
            #         np.array(p_a.contour(0))[:, 0],
            #         np.array(p_a.contour(0))[:, 1],
            #         '.-k',
            #         p0, p1, '.-r'
            #     )
            #     plt.gca().set_title(f"ii = {ii}, all in", size=12)
            # ----------------------
            p_a = plg.Polygon(np.array([p0, p1]).T)
            
        else:
            # convex hull
            if convex:
                # p0, p1 = np.array(plgUtils.convexHull(
                    # plg.Polygon(np.array([p0, p1]).T)
                # ).contour(0)).T
                vert = ConvexHull(np.array([p0, p1]).T).vertices
                # --- DEBUG ---------
                # if ii in [214, 217]:
                #     plt.figure()
                #     plt.plot(
                #         p0[vert],
                #         p1[vert],
                #         '.-k',
                #         p0, p1, '.-r'
                #     )
                #     plt.gca().set_title(f"ii = {ii}, convexH", size=12)
                # ----------------------
                p0, p1 = p0[vert], p1[vert]

            # --- DEBUG ---------
            # if ii in [214, 217]:
            #     plt.figure()
            #     plt.plot(
            #         np.array(p_a.contour(0))[:, 0],
            #         np.array(p_a.contour(0))[:, 1],
            #         '.-k',
            #         p0, p1, '.-r'
            #     )
            #     plt.gca().set_title(f"ii = {ii}, not all", size=12)
            # ----------------------

            # intersection
            p_a = p_a & plg.Polygon(np.array([p0, p1]).T)
            if p_a.nPoints() < 3:
                # print('\t \t None 1')       # DB
                return None, None

            # update
            p0, p1 = np.array(p_a.contour(0)).T

            # interpolate
            if jj < nop_post - 1:
                p0, p1 = _compute._interp_poly(
                    lp=[p0, p1],
                    add_points=add_points,
                    mode='min',
                    isclosed=False,
                    closed=False,
                    ravel=True,
                )
                # print(f'\t\t interp => {p0.size} pts')       # DB
            # print('inter: ', p0)

    return p0, p1


# ##############################################################
# ##############################################################
#           Plot
# ##############################################################


def _plot(
    poly_x0=None,
    poly_x1=None,
    p0=None,
    p1=None,
    cents0=None,
    cents1=None,
    # graph options
    fs=None,
    tit=None,
    xlab=None,
    ylab=None,
):

    fig = plt.figure(figsize=fs)
    ax = fig.add_axes([0.1, 0.1, 0.8, 0.8])

    ax.set_title(tit)
    ax.set_xlabel(xlab)
    ax.set_ylabel(ylab)

    i0 = np.r_[np.arange(0, poly_x0.size), 0]
    ax.plot(poly_x0[i0], poly_x1[i0], '.-k')

    if p0.shape[1] > 0:
        i1 = np.r_[np.arange(0, p0.shape[1]), 0]
        for ii in range(p0.shape[0]):
            ax.plot(p0[ii, i1], p1[ii, i1], '.-', label=f'pix {ii}')

    if cents0 is not None:
        ax.plot(cents0, cents1, 'xr')

    ax.legend()
    return<|MERGE_RESOLUTION|>--- conflicted
+++ resolved
@@ -222,21 +222,6 @@
         x1.append(p1)
 
         # --- DEBUG ---------
-<<<<<<< HEAD
-        # if ii in [10, 22, 34]:
-            # plt.figure()
-            # plt.plot(
-                # np.r_[p0, p0[0]],
-                # np.r_[p1, p1[0]],
-                # c='k',
-                # ls='-',
-                # lw=1.,
-                # marker='.',
-            # )
-            # plt.gca().set_title(f'local coordinates - {ii}', size=12)
-            # plt.gca().set_xlabel('x0 (local)', size=12)
-            # plt.gca().set_ylabel('x1 (local)', size=12)
-=======
         # if ii in [214, 217]:
         #     plt.figure()
         #     plt.plot(
@@ -250,7 +235,6 @@
         #     plt.gca().set_title(f'local coordinates - {ii}', size=12)
         #     plt.gca().set_xlabel('x0 (local)', size=12)
         #     plt.gca().set_ylabel('x1 (local)', size=12)
->>>>>>> 0ffd0033
         # --------------------
 
     # -------------------------------------------
@@ -274,10 +258,7 @@
                 irand = np.random.randint(1, 9, ndif)/10.
                 irand = irand + np.random.randint(0, ln[ii]-1, ndif)
                 imax = np.sort(np.r_[np.arange(0, ln[ii]), irand])
-<<<<<<< HEAD
-
-=======
->>>>>>> 0ffd0033
+
                 x0[ii] = scpinterp.interp1d(
                     np.arange(0, ln[ii]),
                     x0[ii],
@@ -340,37 +321,6 @@
             ).center()
 
             # --- DEBUG ---------
-<<<<<<< HEAD
-            # if ii in [6, 8, 22, 36, 38]:
-                # plt.figure()
-                # plt.plot(
-                    # np.r_[p0, p0[0]],
-                    # np.r_[p1, p1[0]],
-                    # c='k',
-                    # ls='-',
-                    # lw=1.,
-                    # marker='.',
-                # )
-                # plt.plot([cents0[ii]], [cents1[ii]], 'xk')
-                # ppx, ppy, ppz = coord_x01toxyz(
-                    # x0=np.r_[cents0[ii]],
-                    # x1=np.r_[cents1[ii]],
-                # )
-                # ddd = np.linalg.norm(
-                    # np.r_[ppx - cx[ip], ppy - cy[ip], ppz - cz[ip]]
-                # )
-                # plt.gca().text(
-                    # np.mean(p0),
-                    # np.mean(p1),
-                    # f'area\n{area[ii]:.3e} m2\ndist\n{ddd:.6e} m',
-                    # size=12,
-                    # horizontalalignment='center',
-                    # verticalalignment='center',
-                # )
-                # plt.gca().set_title(f'planar coordinates - {ii}', size=12)
-                # plt.gca().set_xlabel('x0 (m)', size=12)
-                # plt.gca().set_ylabel('x1 (m)', size=12)
-=======
             # if ii in [214, 217]:
             #     plt.figure()
             #     plt.plot(
@@ -400,7 +350,6 @@
             #     plt.gca().set_title(f'planar coordinates - {ii}', size=12)
             #     plt.gca().set_xlabel('x0 (m)', size=12)
             #     plt.gca().set_ylabel('x1 (m)', size=12)
->>>>>>> 0ffd0033
             # --------------------
 
         centsx, centsy, centsz = coord_x01toxyz(
@@ -805,7 +754,7 @@
             #     plt.gca().set_title(f"ii = {ii}, all in", size=12)
             # ----------------------
             p_a = plg.Polygon(np.array([p0, p1]).T)
-            
+
         else:
             # convex hull
             if convex:
