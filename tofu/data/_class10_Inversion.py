# -*- coding: utf-8 -*-


# tofu
from ._class09_GeometryMatrix import GeometryMatrix as Previous
from . import _class10_show as _show
from . import _class10_compute as _compute
from . import _class10_plot as _plot


__all__ = ["Inversion"]


# #############################################################################
# #############################################################################
#                           Inversion
# #############################################################################


class Inversion(Previous):
    """
    The ``Inversion`` class is commonly imported and aliased as the
    ``tf.data.Collection`` class. The class constructor takes no arguments;
    instead, objects, stored in ``coll.dobj``, are added using the following methods:

<<<<<<< HEAD
    _which_inversion = 'inversions'
=======
        - ``coll.add_aperture('key', **geom)``
        - ``coll.add_camera_1d('key', dgeom=dgeom)``
        - ``coll.add_camera_2d('key', dgeom=dgeom)``

    In addition to ``dobj`, The ``Collection`` stores 2 other main attributes:

        coll.dref -> dict     (TODO)
        coll.ddata -> dict    (TODO)

    Once all the apertures and all the cameras have been added to the Collection
    instance, one then adds a new object called a diagnostic:

    ``coll.add_diagnostic('key', doptics=doptics, config=config, compute=True)``

    The diagnostic should automatically compute LOS and etendue.
    """

    _show_in_summary = "all"

    _dshow = dict(Previous._dshow)
    _dshow.update(
        {
            "inversion": [],
        }
    )
>>>>>>> ba662f7a

    # -----------------
    # inversions
    # ------------------

    def add_inversion(
        self,
        # name of inversion
        key=None,
        # input data
        key_matrix=None,
        key_data=None,
        key_sigma=None,
        sigma=None,
        # choice of algo
        # isotropic=None,
        algo=None,
        maxiter_outer=None,
        # regularity operator
        operator=None,
        geometry=None,
        # misc
        solver=None,
        conv_crit=None,
        chain=None,
        verb=None,
        store=None,
        # algo and solver-specific options
        kwdargs=None,
        method=None,
        options=None,
        # for polar mesh so far
        dconstraints=None,
        # ref vector specifier
        dref_vector=None,
        ref_vector_strategy=None,
        # debug
        debug=None,
    ):
        """Compute tomographic inversion"""

        return _compute.compute_inversions(
            # ressources
            coll=self,
            # name of inversion
            key=key,
            # input
            key_matrix=key_matrix,
            key_data=key_data,
            key_sigma=key_sigma,
            sigma=sigma,
            # choice of algo
            # isotropic=isotropic,
            # sparse=sparse,
            # positive=positive,
            # cholesky=cholesky,
            # regparam_algo=regparam_algo,
            algo=algo,
            maxiter_outer=maxiter_outer,
            # regularity operator
            operator=operator,
            geometry=geometry,
            # misc
            conv_crit=conv_crit,
            chain=chain,
            verb=verb,
            store=store,
            # algo and solver-specific options
            kwdargs=kwdargs,
            method=method,
            options=options,
            dconstraints=dconstraints,
            # ref vector specifier
            dref_vector=dref_vector,
            ref_vector_strategy=ref_vector_strategy,
            # debug
            debug=debug,
        )

    # -------------------
    # show
    # -------------------

    def _get_show_obj(self, which=None):
        if which == self._which_inversion:
            return _show._show
        else:
            return super()._get_show_obj(which)

    def _get_show_details(self, which=None):
        if which == self._which_inversion:
            return _show._show_details
        else:
            return super()._get_show_details(which)

    # -----------------
    # synthetic data
    # -----------------

    def add_retrofit_data(
        self,
        key=None,
        key_diag=None,
        key_matrix=None,
        key_profile2d=None,
        t=None,
        # ref vector specifier
        dref_vector=None,
        ref_vector_strategy=None,
        store=None,
    ):
        """Compute synthetic data using matching geometry matrix and profile2d

        Requires that a geometry matrix as been pre-computed
        Only profile2d with the same bsplines as the geometry matrix can be
        used

        """

        return _compute.compute_retrofit_data(
            coll=self,
            key=key,
            key_diag=key_diag,
            key_matrix=key_matrix,
            key_profile2d=key_profile2d,
            t=t,
            # ref vector specifier
            dref_vector=dref_vector,
            ref_vector_strategy=ref_vector_strategy,
            store=store,
        )

    # -----------------
    # plotting
    # ------------------

    def plot_inversion(
        self,
        key=None,
        # options
        dvminmax=None,
        res=None,
        plot_details=None,
        # ref vector specifier
        dref_vector=None,
        ref_vector_strategy=None,
        cmap=None,
        # config
        plot_config=None,
        # figure
        dax=None,
        dmargin=None,
        fs=None,
        dcolorbar=None,
        dleg=None,
    ):
        return _plot.plot_inversion(
            coll=self,
            key=key,
            dvminmax=dvminmax,
            res=res,
            plot_details=plot_details,
            # ref vector specifier
            dref_vector=dref_vector,
            ref_vector_strategy=ref_vector_strategy,
            cmap=cmap,
            # config
            plot_config=plot_config,
            # figure
            dax=dax,
            dmargin=dmargin,
            fs=fs,
            dcolorbar=dcolorbar,
            dleg=dleg,
        )<|MERGE_RESOLUTION|>--- conflicted
+++ resolved
@@ -21,11 +21,8 @@
     """
     The ``Inversion`` class is commonly imported and aliased as the
     ``tf.data.Collection`` class. The class constructor takes no arguments;
-    instead, objects, stored in ``coll.dobj``, are added using the following methods:
-
-<<<<<<< HEAD
-    _which_inversion = 'inversions'
-=======
+    instead, objects, stored in ``coll.dobj``, are added using methods:
+
         - ``coll.add_aperture('key', **geom)``
         - ``coll.add_camera_1d('key', dgeom=dgeom)``
         - ``coll.add_camera_2d('key', dgeom=dgeom)``
@@ -35,7 +32,7 @@
         coll.dref -> dict     (TODO)
         coll.ddata -> dict    (TODO)
 
-    Once all the apertures and all the cameras have been added to the Collection
+    Once all the apertures and all cameras have been added to the Collection
     instance, one then adds a new object called a diagnostic:
 
     ``coll.add_diagnostic('key', doptics=doptics, config=config, compute=True)``
@@ -43,15 +40,7 @@
     The diagnostic should automatically compute LOS and etendue.
     """
 
-    _show_in_summary = "all"
-
-    _dshow = dict(Previous._dshow)
-    _dshow.update(
-        {
-            "inversion": [],
-        }
-    )
->>>>>>> ba662f7a
+    _which_inversion = 'inversions'
 
     # -----------------
     # inversions
