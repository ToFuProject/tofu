# -*- coding: utf-8 -*-


# Built-in
# import copy


# Common
import numpy as np


# tofu
from ._class07_Camera import Camera as Previous
from . import _class8_check as _check
from . import _class08_show as _show
from . import _class08_show_synth_sig as _show_synth_sig
from . import _class8_compute as _compute
from . import _class08_get_data as _get_data
from . import _class08_concatenate_data as _concatenate
from . import _class8_move as _move
from . import _class08_move_translate3d_by as _translate3d_by
from . import _class08_move_rotate3d_by as _rotate3d_by
from . import _class8_los_data as _los_data
from . import _class08_interpolate_along_los as _interpolate_along_los
from . import _class8_equivalent_apertures as _equivalent_apertures
from . import _class8_etendue_los as _etendue_los
from . import _class8_vos as _vos
from . import _class8_vos_spectro_nobin_at_lamb as _vos_nobin_at_lamb
from . import _class8_los_angles as _los_angles
from . import _class08_generate_rays as _generate_rays
from . import _class8_sang_vect as _sang_vect
from . import _class8_plot_coverage_slice as _coverage_slice
from . import _class8_resolution as _resolution
from . import _class8_vos_concatenate as _vos_concatenate
from . import _class8_compute_signal as _compute_signal
from . import _class8_compute_signal_moments as _signal_moments
from . import _class8_reverse_ray_tracing as _reverse_rt
from . import _class8_plot as _plot
from . import _class8_plot_vos as _plot_vos
from . import _class8_plot_coverage as _plot_coverage

# from . import _class08_save2stp as _save2stp
from . import _class08_saveload_from_file as _saveload_from_file


__all__ = ["Diagnostic"]


# ###############################################################
# ###############################################################
#                           Diagnostic
# ###############################################################


class Diagnostic(Previous):
<<<<<<< HEAD

    _which_diagnostic = 'diagnostic'
    _which_synth_sig = 'synth sig'
=======
    _which_diagnostic = "diagnostic"
>>>>>>> ba662f7a

    def add_diagnostic(
        self,
        key=None,
        doptics=None,
        # etendue
        etendue=None,
        # config for los
        config=None,
        strict=None,
        length=None,
        # reflections
        reflections_nb=None,
        reflections_type=None,
        key_nseg=None,
        # compute
        compute: bool = True,
        add_points=None,
        convex=None,
        # spectro-only
        rocking_curve_fw=None,
        # others
        compute_vos_from_los=None,
        verb=None,
        **kwdargs,
    ):
        """Add a diagnostic.

        A diagnostic in this context is one or more similar instruments within the
        tokamak. Diagnostics are made up of cameras (sensors, pixels) and apertures.
        To add a diagnostic, the ``Collection`` must already have cameras
        and apertures added. See the ``add_aperture``, ``add_camera_1d`` and
        ``add_camera_2d`` functions.

        simply a dictionary which tells tofu:

        - Which cameras it should encompass
        - Which apertures correspond to each camera and to each pixel

        This in turn allows tofu to compute the optical path for each pixel.

        Parameters
        ----------
        key
            The name of the diagnostic
        doptics
            Nested dictionary of the optical paths through the diagnostic. The keys for
            this dictionary should be the names of the cameras in this diagnostic. Each
            camera should have a nested dictionary as follows:

            ```
            "key_cam0': { # Name of the camera
                'optics': [
                    # list of the nap0 keys of apertures associated to this cam
                ]
                'paths': [
                    #  bool array indicating which pixel corresponds to each aperture.
                ]
            },
            ...
            ```
            The "paths" key is an NxM boolean array, where N is the number of pixels
            in the camera, and M is the number of apertures. For a simple pinhole camera
            (`num_apertures=1`) with four sensors (`num_pixels=4`), the paths might be defined
            as ``'paths': np.ones((4,1), dtype=bool)``.

            For a collimator camera with four apertures and four pixels, the paths key could be
            defined as ``'paths': np.identity(dtype=bool)``.
        config
            a ``tofu.geom.Configuration()`` instance, containing the 2d poloidal
            cross-section of a tokamak. Used for ray-tracing.
        compute
            Compute the etendue and LOS after adding the diagnostic.
        """

        # -----------
        # adding diag

        # check / format input
        dref, ddata, dobj = _check._diagnostics(
            coll=self,
            key=key,
            doptics=doptics,
            **kwdargs,
        )
        # update dicts
        self.update(dref=dref, ddata=ddata, dobj=dobj)

        # ---------------------
        # adding etendue / los

        key = list(dobj["diagnostic"].keys())[0]
        dopt = dobj["diagnostic"][key]["doptics"]
        computable = any([len(v0["optics"]) > 0 for v0 in dopt.values()])
        if compute is True and computable:
            self.compute_diagnostic_etendue_los(
                key=key,
                analytical=True,
                numerical=False,
                res=None,
                check=False,
                # los
                config=config,
                strict=strict,
                length=length,
                reflections_nb=reflections_nb,
                reflections_type=reflections_type,
                key_nseg=key_nseg,
                # equivalent aperture
                add_points=add_points,
                convex=convex,
                # spectro-only
                rocking_curve_fw=rocking_curve_fw,
                # bool
                compute_vos_from_los=compute_vos_from_los,
                verb=verb,
                plot=False,
                store="analytical",
            )

    # -----------------
    # remove
    # -----------------

    def remove_diagnostic(self, key=None, key_cam=None):
        return _check._remove(
            coll=self,
            key=key,
            key_cam=key_cam,
        )

    # -------------------
    # show
    # -------------------

    def _get_show_obj(self, which=None):
        if which == self._which_diagnostic:
            return _show._show
        elif which == self._which_synth_sig:
            return _show_synth_sig._show
        else:
            return super()._get_show_obj(which)

    def _get_show_details(self, which=None):
        if which == self._which_diagnostic:
            return _show._show_details
        elif which == self._which_synth_sig:
            return _show_synth_sig._show_details
        else:
            return super()._get_show_details(which)

    # -----------------
    # utilities
    # -----------------

    def get_diagnostic_ref(self, key=None, key_cam=None):
        return _check.get_ref(coll=self, key=key, key_cam=key_cam)

    def get_diagnostic_cam(self, key=None, key_cam=None, default=None):
        return _check._get_default_cam(
            coll=self,
            key=key,
            key_cam=key_cam,
            default=default,
        )

    def get_diagnostic_data(
        self,
        key=None,
        key_cam=None,
        data=None,
        # relevant for LOS data
        segment=None,
        # relevant for spectro data
        rocking_curve=None,
        units=None,
        default=None,
        print_full_doc=None,
        **kwdargs,
    ):
        """Return dict of built-in data for chosen cameras

        data can be:
            'etendue'
            'amin'
            'amax'
            'tangency_radius'
            'length'
            'alpha'
            'alpha_pixel'
            'lamb'
            'lambmin'
            'lambmax'
            'res'

        """
        return _get_data.main(
            coll=self,
            key=key,
            key_cam=key_cam,
            data=data,
            # relevant for LOS data
            segment=segment,
            # relevant for spectro data
            rocking_curve=rocking_curve,
            units=units,
            default=default,
            print_full_doc=print_full_doc,
            **kwdargs,
        )

    def get_diagnostic_data_concatenated(
        self,
        key=None,
        key_data=None,
        key_cam=None,
        flat=None,
    ):
        """Return concatenated data for chosen cameras"""
        return _concatenate.main(
            coll=self,
            key=key,
            key_data=key_data,
            key_cam=key_cam,
            flat=flat,
        )

    # -----------------
    # etendue computing
    # -----------------

    def compute_diagnostic_etendue_los(
        self,
        key=None,
        # parameters
        analytical=None,
        numerical=None,
        res=None,
        check=None,
        margin_par=None,
        margin_perp=None,
        # spectro-only
        ind_ap_lim_spectral=None,
        rocking_curve_fw=None,
        rocking_curve_max=None,
        # equivalent aperture
        add_points=None,
        convex=None,
        # for storing los
        config=None,
        strict=None,
        length=None,
        reflections_nb=None,
        reflections_type=None,
        key_nseg=None,
        # bool
        compute_vos_from_los=None,
        return_dcompute=None,
        verb=None,
        plot=None,
        store=None,
        overwrite=None,
        # debug
        debug=None,
        debug_vos_from_los=None,
    ):
        """Compute the etendue of the diagnostic (per pixel)

        Etendue (m2.sr) can be computed analytically or numerically
        If plot, plot the comparison between all computations
        If store = 'analytical' or 'numerical', overwrites the diag etendue

        """

        # prepare computation
        dcompute, store, overwrite = _etendue_los.compute_etendue_los(
            coll=self,
            key=key,
            # etendue
            analytical=analytical,
            numerical=numerical,
            res=res,
            check=check,
            margin_par=margin_par,
            margin_perp=margin_perp,
            # spectro-only
            ind_ap_lim_spectral=ind_ap_lim_spectral,
            rocking_curve_fw=rocking_curve_fw,
            rocking_curve_max=rocking_curve_max,
            # equivalent aperture
            add_points=add_points,
            convex=convex,
            # bool
            verb=verb,
            plot=plot,
            store=store,
            overwrite=overwrite,
            debug=debug,
        )

        # compute los angles
        c0 = (
            any([np.any(np.isfinite(v0["los_x"])) for v0 in dcompute.values()])
            and store
        )
        if c0:
            _los_angles.compute_los_angles(
                coll=self,
                key=key,
                # los
                config=config,
                strict=strict,
                length=length,
                reflections_nb=reflections_nb,
                reflections_type=reflections_type,
                key_nseg=key_nseg,
                dcompute=dcompute,
                compute_vos_from_los=compute_vos_from_los,
                overwrite=overwrite,
                # debug
                debug_vos_from_los=debug_vos_from_los,
            )

        if return_dcompute is True:
            return dcompute

    # -----------------
    # compute sang, vect for any pts
    # -----------------

    def compute_diagnostic_sang_vect_from_pts(
        self,
        # resources
        key_diag=None,
        key_cam=None,
        # pts
        ptsx=None,
        ptsy=None,
        ptsz=None,
        # options
        visibility=None,
        config=None,
        return_vect=None,
    ):
        """Return as dict of sang, vect, dV for any set of pts (full 3d)"""
        return _sang_vect.main(
            coll=self,
            # resources
            key_diag=key_diag,
            key_cam=key_cam,
            # pts
            ptsx=ptsx,
            ptsy=ptsy,
            ptsz=ptsz,
            # options
            visibility=visibility,
            config=config,
            return_vect=return_vect,
        )

    # -----------------
    # geometrical coverage slicing
    # -----------------

    def plot_diagnostic_geometrical_coverage_slice(
        self,
        key_diag=None,
        key_cam=None,
        indch=None,
        indref=None,
        # parameters
        res=None,
        margin_par=None,
        margin_perp=None,
        vect=None,
        segment=None,
        # e0, e1
        transpose=None,
        e0e1=None,
        # mesh slice
        key_mesh=None,
        phi=None,
        Z=None,
        DR=None,
        DZ=None,
        Dphi=None,
        adjust_phi=None,
        # raytracing
        config=None,
        visibility=None,
        # solid angle
        n0=None,
        n1=None,
        # lamb
        res_lamb=None,
        # bool
        verb=None,
        plot=None,
        # plotting
        indplot=None,
        dax=None,
        plot_config=None,
        fs=None,
        dmargin=None,
        dvminmax=None,
        markersize=None,
    ):
        """Creates a plane perpendicular to los
        compute contribution of each point to the signal

        return dout
        """

        return _coverage_slice.main(
            coll=self,
            key_diag=key_diag,
            key_cam=key_cam,
            indch=indch,
            indref=indref,
            # parameters
            res=res,
            margin_par=margin_par,
            margin_perp=margin_perp,
            vect=vect,
            segment=segment,
            # e0, e1
            transpose=transpose,
            e0e1=e0e1,
            # mesh slice
            key_mesh=key_mesh,
            phi=phi,
            Z=Z,
            DR=DR,
            DZ=DZ,
            Dphi=Dphi,
            adjust_phi=adjust_phi,
            # ray-tracing
            config=config,
            visibility=visibility,
            # solid angle
            n0=n0,
            n1=n1,
            # lamb
            res_lamb=res_lamb,
            # bool
            verb=verb,
            plot=plot,
            # plotting
            indplot=indplot,
            dax=dax,
            plot_config=plot_config,
            fs=fs,
            dmargin=dmargin,
            # vmin vmax
            dvminmax=dvminmax,
            markersize=markersize,
        )

    # -----------------
    # compute resolution
    # -----------------

    def compute_diagnostic_resolution(
        self,
        key_diag=None,
        key_cam=None,
        # parameters
        res=None,
        # vos_proj
        vos_proj=None,
        # mesh slice
        key_mesh=None,
        phi=None,
        Z=None,
        DR=None,
        DZ=None,
        Dphi=None,
        adjust_phi=None,
        # solid angle
        config=None,
        visibility=None,
        # output
        coll_svd=None,
        # plotting
        plot_slice=None,
        dax=None,
        plot_config=None,
        fs=None,
        dmargin=None,
        dvminmax=None,
        markersize=None,
    ):
        """Quantify the resolution of a slice or a full VOS"""

        return _resolution.main(
            coll=self, **{k0: v0 for k0, v0 in locals().items() if k0 != "self"}
        )

    # -----------------
    # add rays from diag
    # -----------------

    def add_rays_from_diagnostic(
        self,
        key=None,
        # sampling
        dsampling_pixel=None,
        dsampling_optics=None,
        # optics (to restrain to certain optics only for faster)
        optics=None,
        # computing
        config=None,
        # storing
        store=None,
        strict=None,
        key_rays=None,
        overwrite=None,
    ):
        return _generate_rays.main(
            coll=self,
            key=key,
            # sampling
            dsampling_pixel=dsampling_pixel,
            dsampling_optics=dsampling_optics,
            # optics (to restrain to certain optics only for faster)
            optics=optics,
            # computing
            config=config,
            # storing
            store=store,
            strict=strict,
            key_rays=key_rays,
            overwrite=overwrite,
        )

    # -----------------
    # compute vos
    # -----------------

    def compute_diagnostic_vos(
        self,
        key_diag=None,
        key_cam=None,
        key_mesh=None,
        config=None,
        # sampling
        res_RZ=None,
        res_phi=None,
        lamb=None,
        res_lamb=None,
        n0=None,
        n1=None,
        convexHull=None,
        # user-defined limits
        user_limits=None,
        # keep
        keep_cross=None,
        keep_hor=None,
        keep_3d=None,
        return_vector=None,
        # margins
        margin_poly=None,
        # raytracing
        visibility=None,
        # spectro-only
        rocking_curve_fw=None,
        rocking_curve_max=None,
        # cleanup
        cleanup_pts=None,
        cleanup_lamb=None,
        compact_lamb=None,
        # bool
        check=None,
        verb=None,
        debug=None,
        store=None,
        overwrite=None,
        replace_poly=None,
        timing=None,
    ):
        """Compute the vos of the diagnostic (per pixel)

        - poly_margin (0.3) fraction by which the los-estimated vos is widened
        -store:
            - if replace_poly, will replace the vos polygon approximation
            - will store the toroidally-integrated solid angles

        Return dvos, dref

        """

        return _vos.compute_vos(
            coll=self,
            key_diag=key_diag,
            key_cam=key_cam,
            key_mesh=key_mesh,
            config=config,
            # etendue
            res_RZ=res_RZ,
            res_phi=res_phi,
            lamb=lamb,
            res_lamb=res_lamb,
            n0=n0,
            n1=n1,
            convexHull=convexHull,
            # user-defined limits
            user_limits=user_limits,
            # keep3d
            keep_cross=keep_cross,
            keep_hor=keep_hor,
            keep_3d=keep_3d,
            return_vector=return_vector,
            # margins
            margin_poly=margin_poly,
            # spectro-only
            rocking_curve_fw=rocking_curve_fw,
            rocking_curve_max=rocking_curve_max,
            # cleanup
            cleanup_pts=cleanup_pts,
            cleanup_lamb=cleanup_lamb,
            compact_lamb=compact_lamb,
            # bool
            visibility=visibility,
            check=check,
            verb=verb,
            debug=debug,
            store=store,
            overwrite=overwrite,
            replace_poly=replace_poly,
            timing=timing,
        )

    def check_diagnostic_vos_proj(
        self,
        key=None,
        key_cam=None,
        logic=None,
        reduced=None,
    ):
        """Return a dict {proj: [kcam0, kcam1, ...]}

        Where proj is in ['cross', 'hor', '3d']

        Shows for each vos proj the list of available cameras

        Logic can be used to get a bool instead of a list
            - logic = 'all' => True if all cameras
            - logic = 'any' => True if any camera

        """

        return _vos._check_vos_proj(
            coll=self,
            key=key,
            key_cam=key_cam,
            logic=logic,
            reduced=reduced,
        )

    def check_diagnostic_dvos(
        self,
        key=None,
        key_cam=None,
        dvos=None,
    ):
        """Check dvos and return it if stored"""
        return _vos._check_get_dvos(
            coll=self,
            key=key,
            key_cam=key_cam,
            dvos=dvos,
        )

    def get_dvos_xyz(
        self,
        key=None,
        key_cam=None,
        dvos=None,
    ):
        """Return ptsx, ptsy, ptsz from 3d vos"""
        return _vos.get_dvos_xyz(
            coll=self,
            key_diag=key,
            key_cam=key_cam,
            dvos=dvos,
        )

    def store_diagnostic_vos(
        self,
        key_diag=None,
        dvos=None,
        dref=None,
        spectro=None,
        overwrite=None,
        replace_poly=None,
    ):
        """Store a pre-computed dvos"""
        _vos._store(
            coll=self,
            key_diag=key_diag,
            dvos=dvos,
            dref=dref,
            spectro=spectro,
            overwrite=overwrite,
            replace_poly=replace_poly,
        )

    def get_diagnostic_vos_concatenate(
        self,
        key_diag=None,
        key_cam=None,
        # parameters
        concatenate_cam=None,
        concatenate_pts=None,
        vos_proj=None,
        return_vect=None,
    ):
        """Return a dict of vos, optionally aggregated"""
        return _vos_concatenate.main(
            coll=self,
            key_diag=key_diag,
            key_cam=key_cam,
            # parameters
            concatenate_cam=concatenate_cam,
            concatenate_pts=concatenate_pts,
            vos_proj=vos_proj,
            return_vect=return_vect,
        )

    def compute_diagnostic_vos_nobin_at_lamb(
        self,
        key_diag=None,
        key_cam=None,
        key_mesh=None,
        lamb=None,
        config=None,
        # parameters
        res_RZ=None,
        res_phi=None,
        n0=None,
        n1=None,
        convexHull=None,
        # margins
        margin_poly=None,
        nmax_rays=None,
        # spectro-only
        rocking_curve_fw=None,
        rocking_curve_max=None,
        # optional binning
        dobin=None,
        bin0=None,
        bin1=None,
        remove_raw=None,
        # bool
        visibility=None,
        verb=None,
        debug=None,
        # plot
        plot=None,
        pix0=None,
        pix1=None,
        tit=None,
    ):
        """Compute the image of a mono-wavelength plasma volume

        Does ray-tracing from the whole plasma volume
        For a set of discrete user-defined wavelengths
        Optionally (dobin=True) also provides the binned (per-pixel) image

        - lamb: float or sequence of floats, wavelength to be traced

        Parameters for plasma volume sampling:
            - res_RZ: float (m)
            - res_phi: float (m)

        Parameters for sampling the solid angle for each point source
            - n0: int, nb of rays in horizontal direction
            - n1: int, nb of rays in vertical direction

        Parameters for binning (by default uses the camera pixels)
            - dobin: bool, do the binning or not
            - bin0: int, nb of pixels in the horizontal direction
            - bin1: int, nb of pixels in the vertical direction

        Parameters for plotting
            - plot: bool
            - pix0: index 0 of pixels outlines to be plotted
            - pix1: index 1 of pixels outlines to be plotted

        """

        return _vos_nobin_at_lamb.compute_vos_nobin_at_lamb(
            coll=self,
            key_diag=key_diag,
            key_cam=key_cam,
            key_mesh=key_mesh,
            lamb=lamb,
            config=config,
            # etendue
            res_RZ=res_RZ,
            res_phi=res_phi,
            n0=n0,
            n1=n1,
            convexHull=convexHull,
            # margins
            margin_poly=margin_poly,
            nmax_rays=nmax_rays,
            # spectro-only
            rocking_curve_fw=rocking_curve_fw,
            rocking_curve_max=rocking_curve_max,
            # optional binning
            dobin=dobin,
            bin0=bin0,
            bin1=bin1,
            remove_raw=remove_raw,
            # bool
            visibility=visibility,
            verb=verb,
            debug=debug,
            # plot
            plot=plot,
            pix0=pix0,
            pix1=pix1,
            tit=tit,
        )

    # ---------------
    # utilities
    # ---------------

    def get_diagnostic_equivalent_aperture(
        self,
        key=None,
        key_cam=None,
        pixel=None,
        # inital contour
        add_points=None,
        # options
        ind_ap_lim_spectral=None,
        convex=None,
        harmonize=None,
        reshape=None,
        return_for_etendue=None,
        # plot
        plot=None,
        verb=None,
        store=None,
        debug=None,
    ):
        """Get the equivalent projected aperture for each pixel"""

        return _equivalent_apertures.equivalent_apertures(
            coll=self,
            key=key,
            key_cam=key_cam,
            pixel=pixel,
            # inital contour
            add_points=add_points,
            # options
            ind_ap_lim_spectral=ind_ap_lim_spectral,
            convex=convex,
            harmonize=harmonize,
            reshape=reshape,
            return_for_etendue=return_for_etendue,
            # plot
            plot=plot,
            verb=verb,
            store=store,
            debug=debug,
        )

    # ---------------
    # wavelneght from angle
    # ---------------

    def get_diagnostic_lamb(
        self,
        key=None,
        key_cam=None,
        lamb=None,
        rocking_curve=None,
        units=None,
    ):
        """Return the wavelength associated to
        - 'lamb'
        - 'lambmin'
        - 'lambmax'
        - 'res' = lamb / (lambmax - lambmin)

        """
        return _compute.get_lamb_from_angle(
            coll=self,
            key=key,
            key_cam=key_cam,
            lamb=lamb,
            rocking_curve=rocking_curve,
            units=units,
        )

    # ---------------
    # utilities
    # ---------------

    def get_optics_cls(self, optics=None):
        """Return list of optics and list of their classes"""
        return _check._get_optics_cls(coll=self, optics=optics)

    # def get_diagnostic_doptics(self, key=None):
    #     """
    #     Get dict of optics and corresponding classes

    #     """
    #     return _check._get_diagnostic_doptics(coll=self, key=key)

    def get_optics_outline(
        self,
        key=None,
        add_points=None,
        min_threshold=None,
        mode=None,
        closed=None,
        ravel=None,
        total=None,
    ):
        """Return the optics outline"""
        return _compute.get_optics_outline(
            coll=self,
            key=key,
            add_points=add_points,
            min_threshold=min_threshold,
            mode=mode,
            closed=closed,
            ravel=ravel,
            total=total,
        )

    def get_optics_poly(
        self,
        key=None,
        add_points=None,
        min_threshold=None,
        mode=None,
        closed=None,
        ravel=None,
        total=None,
        return_outline=None,
    ):
        """Return the optics outline"""
        return _compute.get_optics_poly(
            coll=self,
            key=key,
            add_points=add_points,
            min_threshold=min_threshold,
            mode=mode,
            closed=closed,
            ravel=ravel,
            total=total,
            return_outline=return_outline,
        )

    def get_optics_as_input_solid_angle(
        self,
        keys=None,
    ):
        """Return the optics outline"""
        return _compute.get_optics_as_input_solid_angle(
            coll=self,
            keys=keys,
        )

    def set_optics_color(self, key=None, color=None):
        return _check._set_optics_color(
            coll=self,
            key=key,
            color=color,
        )

    # -----------------
    # Moving
    # -----------------

    def move_diagnostic_to(
        self,
        key=None,
        key_cam=None,
        x=None,
        y=None,
        R=None,
        z=None,
        phi=None,
        theta=None,
        dphi=None,
        # computing
        compute=None,
        # los
        config=None,
        length=None,
        reflections_nb=None,
        reflections_type=None,
        key_nseg=None,
        # equivalent aperture
        add_points=None,
        convex=None,
        # etendue
        margin_par=None,
        margin_perp=None,
        verb=None,
    ):
        if compute is None:
            compute = True

        _move.move_to(
            self,
            key=key,
            key_cam=key_cam,
            x=x,
            y=y,
            R=R,
            z=z,
            phi=phi,
            theta=theta,
            dphi=dphi,
        )

        if compute:
            self.compute_diagnostic_etendue_los(
                key=key,
                # etendue
                analytical=True,
                numerical=False,
                res=None,
                check=False,
                margin_par=margin_par,
                margin_perp=margin_perp,
                # equivalent aperture
                add_points=add_points,
                convex=convex,
                # los
                config=config,
                length=length,
                reflections_nb=reflections_nb,
                reflections_type=reflections_type,
                key_nseg=key_nseg,
                # bool
                verb=verb,
                plot=False,
                store="analytical",
            )

    def move_diagnostic_translate3d_by(
        self,
        key=None,
        key_cam=None,
        # new diag
        key_new=None,
        # move params
        vect_xyz=None,
        length=None,
        # computing
        compute=None,
        strict=None,
        # los
        config=None,
        key_nseg=None,
        # equivalent aperture
        add_points=None,
        convex=None,
        # etendue
        margin_par=None,
        margin_perp=None,
        verb=None,
    ):
        """ Translates the desired cameras of diag 'key'

        Movement happens
            - along the desired 3d unit vector 'vect_xyz'
            - by desired 'length'

        optionally, vect_xyz and length can be dict (by camera)

        New diagnostic is created with name `key_new`

        """

        return _translate3d_by.main(
            coll=self,
            **locals(),
        )

    def move_diagnostic_rotate3d_by(
        self,
        key=None,
        key_cam=None,
        # new diag
        key_new=None,
        # move params
        axis_pt=None,
        axis_vect=None,
        angle=None,
        # computing
        compute=None,
        strict=None,
        # los
        config=None,
        key_nseg=None,
        # equivalent aperture
        add_points=None,
        convex=None,
        # etendue
        margin_par=None,
        margin_perp=None,
        verb=None,
    ):
        """ Rotate the desired cameras of diag 'key'

        Movement happens
            - around the 3d axis defined by (axis_pt, axis_vect)
            - by desired 'angle'

        optionally, axis_pt, axis_vect and angle can be dict (by camera)

        New diagnostic is created with name `key_new`

        """

        return _rotate3d_by.main(
            coll=self,
            **locals(),
        )

    # -----------------
    # computing
    # -----------------

    def compute_diagnostic_solid_angle(
        self,
        key=None,
        key_cam=None,
        # pts
        ptsx=None,
        ptsy=None,
        ptsz=None,
        # options
        config=None,
        visibility=None,
        # return
        return_vect=None,
        return_alpha=None,
    ):
        return _los_data.compute_solid_angles(
            coll=self,
            key=key,
            key_cam=key_cam,
            # pts
            ptsx=ptsx,
            ptsy=ptsy,
            ptsz=ptsz,
            # options
            config=config,
            visibility=visibility,
            # return
            return_vect=return_vect,
            return_alpha=return_alpha,
        )

    def compute_diagnostic_signal(
        self,
        key=None,
        key_diag=None,
        key_cam=None,
        # integrand
        key_integrand=None,
        # spectral ref
        key_ref_spectro=None,
        # sampling
        method=None,
        res=None,
        mode=None,
        groupby=None,
        val_init=None,
        ref_com=None,
        # signal
        brightness=None,
        spectral_binning=None,
        # vos
        dvos=None,
        # verb
        verb=None,
        # timing
        timing=None,
        # store
        store=None,
        # return
        returnas=None,
    ):
        """Compute synthetic signal for a diagnostic and an emissivity field"""

        return _compute_signal.compute_signal(
            coll=self,
            key=key,
            key_diag=key_diag,
            key_cam=key_cam,
            # integrand
            key_integrand=key_integrand,
            # spectral ref
            key_ref_spectro=key_ref_spectro,
            # sampling
            method=method,
            res=res,
            mode=mode,
            groupby=groupby,
            val_init=val_init,
            ref_com=ref_com,
            # signal
            brightness=brightness,
            spectral_binning=spectral_binning,
            # vos
            dvos=dvos,
            # verb
            verb=verb,
            # timing
            timing=timing,
            # store
            store=store,
            # return
            returnas=returnas,
        )

    # -----------------------
    # ray-tracing from plasma
    # -----------------------

    def get_raytracing_from_pts(
        self,
        # diag
        key=None,
        key_cam=None,
        # mesh sampling
        key_mesh=None,
        res_RZ=None,
        res_phi=None,
        # pts coordinates
        ptsx=None,
        ptsy=None,
        ptsz=None,
        # res rays
        n0=None,
        n1=None,
        # optional lamb
        lamb0=None,
        res_lamb=None,
        rocking_curve=None,
        # options
        append=None,
        plot=None,
        dax=None,
        plot_pixels=None,
        plot_config=None,
        vmin=None,
        vmax=None,
        aspect3d=None,
        elements=None,
        colorbar=None,
    ):
        """Get rays from plasma points to camera for a spectrometer diag"""

        return _reverse_rt._from_pts(
            coll=self,
            # diag
            key=key,
            key_cam=key_cam,
            # mesh sampling
            key_mesh=key_mesh,
            res_RZ=res_RZ,
            res_phi=res_phi,
            # pts coordinates
            ptsx=ptsx,
            ptsy=ptsy,
            ptsz=ptsz,
            # res rays
            n0=n0,
            n1=n1,
            # optional lamb
            lamb0=lamb0,
            res_lamb=res_lamb,
            rocking_curve=rocking_curve,
            # options
            append=append,
            plot=plot,
            dax=dax,
            plot_pixels=plot_pixels,
            plot_config=plot_config,
            vmin=vmin,
            vmax=vmax,
            aspect3d=aspect3d,
            elements=elements,
            colorbar=colorbar,
        )

    # ---------------------
    # interpolate along los
    # ---------------------

    def interpolate_along_los(
        self,
        key_diag=None,
        key_cam=None,
        key_integrand=None,
        key_coords=None,
        # sampling
        res=None,
        mode=None,
        segment=None,
        radius_max=None,
        concatenate=None,
        # interpolating
        domain=None,
        val_out=None,
        # plotting
        vmin=None,
        vmax=None,
        plot=None,
        dcolor=None,
        dax=None,
    ):
        """Compute and plot interpolated data along the los of the diagnostic"""
        return _interpolate_along_los.main(
            coll=self,
            key_diag=key_diag,
            key_cam=key_cam,
            key_integrand=key_integrand,
            key_coords=key_coords,
            # sampling
            res=res,
            mode=mode,
            segment=segment,
            radius_max=radius_max,
            concatenate=concatenate,
            # interpolating
            domain=domain,
            val_out=val_out,
            # plotting
            vmin=vmin,
            vmax=vmax,
            plot=plot,
            dcolor=dcolor,
            dax=dax,
        )

    # -----------------
    # data moments
    # -----------------

    def compute_diagnostic_binned_data(
        self,
        key_diag=None,
        key_cam=None,
        # data to be binned
        data=None,
        # binning dimension
        bins0=None,
        bins1=None,
        bin_data0=None,
        bin_data1=None,
        # store
        store=None,
        # plotting
        plot=None,
    ):
        return _signal_moments.binned(
            coll=self,
            key_diag=key_diag,
            key_cam=key_cam,
            # data to be binned
            data=data,
            # binning dimension
            bins0=bins0,
            bins1=bins1,
            bin_data0=bin_data0,
            bin_data1=bin_data1,
            # store
            store=store,
            # plotting
            plot=plot,
        )

    # -----------------
    # plotting
    # -----------------

    def get_diagnostic_dplot(
        self,
        key=None,
        key_cam=None,
        optics=None,
        elements=None,
        vect_length=None,
        dx0=None,
        dx1=None,
        default=None,
    ):
        """Return a dict with all that's necessary for plotting

        If no optics is provided, all are returned

        elements indicate, for each optics, what should be represented:
            - 'o': outline
            - 'v': unit vectors
            - 's': summit ( = center for non-curved)
            - 'c': center (of curvature)
            - 'r': rowland circle / axis of cylinder

        returned as a dict:

        dplot = {
            'optics0': {
                'o': {
                    'x0': ...,
                    'x1': ...,
                    'x': ...,
                    'y': ...,
                    'z': ...,
                    'r': ...,
                },
                'v': {
                    'x': ...,
                    'y': ...,
                    'z': ...,
                    'r': ...,
                },
            },
        }

        """

        return _compute._dplot(
            coll=self,
            key=key,
            key_cam=key_cam,
            optics=optics,
            elements=elements,
            vect_length=vect_length,
            dx0=dx0,
            dx1=dx1,
            default=default,
        )

    def plot_diagnostic(
        self,
        # keys
        key=None,
        key_cam=None,
        keyZ=None,
        # options
        optics=None,
        elements=None,
        proj=None,
        los_res=None,
        # data plot
        data=None,
        units=None,
        cmap=None,
        vmin=None,
        vmax=None,
        alpha=None,
        dx0=None,
        dx1=None,
        # plot vos polygons
        plot_pcross=None,
        plot_phor=None,
        # config
        plot_config=None,
        plot_colorbar=None,
        # figure
        dax=None,
        dmargin=None,
        fs=None,
        wintit=None,
        # interactivity
        color_dict=None,
        nlos=None,
        dinc=None,
        connect=None,
    ):
        return _plot._plot_diagnostic(
            coll=self,
            # keys
            key=key,
            key_cam=key_cam,
            keyZ=keyZ,
            # options
            optics=optics,
            elements=elements,
            proj=proj,
            los_res=los_res,
            # data plot
            data=data,
            units=units,
            cmap=cmap,
            vmin=vmin,
            vmax=vmax,
            alpha=alpha,
            dx0=dx0,
            dx1=dx1,
            # plot vos polygons
            plot_pcross=plot_pcross,
            plot_phor=plot_phor,
            # config
            plot_config=plot_config,
            plot_colorbar=plot_colorbar,
            # figure
            dax=dax,
            dmargin=dmargin,
            fs=fs,
            wintit=wintit,
            # interactivity
            color_dict=color_dict,
            nlos=nlos,
            dinc=dinc,
            connect=connect,
        )

    def plot_diagnostic_vos(
        self,
        key=None,
        key_cam=None,
        indch=None,
        indlamb=None,
        optics=None,
        elements=None,
        proj=None,
        los_res=None,
        # data plot
        dvos=None,
        units=None,
        cmap=None,
        vmin=None,
        vmax=None,
        vmin_tot=None,
        vmax_tot=None,
        vmin_cam=None,
        vmax_cam=None,
        dvminmax=None,
        alpha=None,
        # plot vos polygons
        plot_pcross=None,
        plot_phor=None,
        plot_colorbar=None,
        # config
        plot_config=None,
        # figure
        dax=None,
        dmargin=None,
        fs=None,
        wintit=None,
        # interactivity
        color_dict=None,
    ):
        return _plot_vos._plot_diagnostic_vos(
            coll=self,
            key=key,
            key_cam=key_cam,
            indch=indch,
            indlamb=indlamb,
            optics=optics,
            elements=elements,
            proj=proj,
            los_res=los_res,
            # data plot
            dvos=dvos,
            units=units,
            cmap=cmap,
            vmin=vmin,
            vmax=vmax,
            vmin_tot=vmin_tot,
            vmax_tot=vmax_tot,
            vmin_cam=vmin_cam,
            vmax_cam=vmax_cam,
            dvminmax=dvminmax,
            alpha=alpha,
            # plot vos polygons
            plot_pcross=plot_pcross,
            plot_phor=plot_phor,
            plot_colorbar=plot_colorbar,
            # config
            plot_config=plot_config,
            # figure
            dax=dax,
            dmargin=dmargin,
            fs=fs,
            wintit=wintit,
            # interactivity
            color_dict=color_dict,
        )

    # --------------------------
    # plot geometrical converage
    # --------------------------

    def plot_diagnostic_geometrical_coverage(
        self,
        key=None,
        key_cam=None,
        # what to plot
        plot_cross=None,
        plot_hor=None,
        plot_rank=None,
        # mesh sampling
        key_mesh=None,
        res_RZ=None,
        nan0=None,
        # plotting options
        marker=None,
        markersize=None,
        plot_config=None,
        dcolor=None,
        dax=None,
        fs=None,
        dmargin=None,
        tit=None,
        cmap=None,
        dvminmax=None,
    ):
        """Plot the geometrical coverage of a diagnostic, in a cross-section


        Parameters
        ----------
        key : str, optional
            key to the diagnostic
        key_cam: str / list, optional
            Use to reduce the plot to a subset of the diagnostic's cameras
        key_mesh : str, optional
            key to the mesh used for sampling the cross-section
        res_RZ : float / list, optional
            resolution for sampling the cross-section. The default is None.
        plot_config : Config, optional
            DESCRIPTION. The default is None.
        dcolor : dict, optional
            dict of color, per camera

        Returns
        -------
        TYPE
            DESCRIPTION.

        """

        return _plot_coverage.main(
            coll=self,
            key=key,
            key_cam=key_cam,
            # what to plot
            plot_cross=plot_cross,
            plot_hor=plot_hor,
            plot_rank=plot_rank,
            # mesh sampling
            key_mesh=key_mesh,
            res_RZ=res_RZ,
            nan0=nan0,
            # plotting options
            marker=marker,
            markersize=markersize,
            config=plot_config,
            dcolor=dcolor,
            cmap=cmap,
            dvminmax=dvminmax,
            dax=dax,
            fs=fs,
            dmargin=dmargin,
            tit=tit,
        )

    # --------------------------
    # save to file
    # --------------------------

    def save_diagnostic_to_file(
        # ---------------
        # input from tofu
        self,
        key=None,
        key_cam=None,
        key_optics=None,
        # ---------------
        # options
        factor=None,
        color=None,
        # ---------------
        # saving
        pfe_save=None,
        overwrite=None,
    ):
        """Save desired diagnostic to a json or stp file

        Parameters
        ----------
        key : str, optional
            key to the existing set of rays
        pfe : str, optional
            valid path-file-extension (file str) where to save the file

        Returns
        -------
        None.

        """

        return _saveload_from_file.save(
            # ---------------
            # input from tofu
            coll=self,
            key=key,
            key_cam=key_cam,
            key_optics=key_optics,
            # ---------------
            # options
            factor=factor,
            color=color,
            # ---------------
            # saving
            pfe_save=pfe_save,
            overwrite=overwrite,
        )

    def add_diagnostic_from_file(
        self,
        pfe=None,
        returnas=False,
    ):
        """Adds a diagnostic instance (and necessary optics) from json file

        Parameters
        ----------
        pfe :     str
            path/file.ext to desired file
        returnas: bool
            whether to return the Collection instance

        Returns
        -------
        coll:    Collection instance
            optional

        """

        return _saveload_from_file.load(
            coll=self,
            pfe=pfe,
            returnas=returnas,
        )<|MERGE_RESOLUTION|>--- conflicted
+++ resolved
@@ -53,13 +53,9 @@
 
 
 class Diagnostic(Previous):
-<<<<<<< HEAD
 
     _which_diagnostic = 'diagnostic'
     _which_synth_sig = 'synth sig'
-=======
-    _which_diagnostic = "diagnostic"
->>>>>>> ba662f7a
 
     def add_diagnostic(
         self,
