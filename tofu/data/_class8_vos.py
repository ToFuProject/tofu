# -*- coding: utf-8 -*-


import copy


import numpy as np
import datastock as ds


import datetime as dtm      # DB


from . import _class8_vos_broadband as _vos_broadband
from . import _class8_vos_spectro as _vos_spectro


# ###############################################################
# ###############################################################
#                       Main
# ###############################################################


def compute_vos(
    coll=None,
    key_diag=None,
    key_cam=None,
    key_mesh=None,
    config=None,
    # parameters
    res_RZ=None,
    res_phi=None,
    res_lamb=None,
    res_rock_curve=None,
    n0=None,
    n1=None,
    convexHull=None,
    # margins
    margin_poly=None,
    # options
    add_points=None,
    # spectro-only
    rocking_curve_fw=None,
    rocking_curve_max=None,
    # bool
    visibility=None,
    convex=None,
    check=None,
    verb=None,
    debug=None,
    # storing
    store=None,
    overwrite=None,
    replace_poly=None,
    timing=None,
):

    if timing:
        t0 = dtm.datetime.now()     # DB

    # ------------
    # check inputs

    (
        key_diag,
        key_mesh,
        spectro,
        is2d,
        doptics,
        dcompute,
        res_RZ,
        res_phi,
        res_lamb,
        convexHull,
        visibility,
        verb,
        debug,
        store,
        overwrite,
        timing,
    ) = _check(
        coll=coll,
        key_diag=key_diag,
        key_cam=key_cam,
        key_mesh=key_mesh,
        res_RZ=res_RZ,
        res_phi=res_phi,
        res_lamb=res_lamb,
        convexHull=convexHull,
        visibility=visibility,
        verb=verb,
        debug=debug,
        store=store,
        overwrite=overwrite,
        timing=timing,
    )

    # ----------
    # verb

    if verb is True:
        msg = f"\nComputing vos for diag '{key_diag}':"
        print(msg)

    # -----------
    # prepare

    if spectro:
        func = _vos_spectro._vos
    else:
        func = _vos_broadband._vos

    # ------------
    # sample mesh

    dsamp = coll.get_sample_mesh(
        key=key_mesh,
        res=res_RZ,
        mode='abs',
        grid=True,
        in_mesh=True,
        # non-used
        x0=None,
        x1=None,
        Dx0=None,
        Dx1=None,
        imshow=False,
        store=False,
        kx0=None,
        kx1=None,
    )

    sh = dsamp['x0']['data'].shape
    x0f = dsamp['x0']['data'].ravel()
    x1f = dsamp['x1']['data'].ravel()

    sh1 = tuple([ss + 2 for ss in sh])
    bool_cross = np.zeros(sh1, dtype=bool)

    x0u = dsamp['x0']['data'][:, 0]
    x1u = dsamp['x1']['data'][0, :]
    x0l = np.r_[x0u[0] - (x0u[1] - x0u[0]), x0u, x0u[-1] + (x0u[-1] - x0u[-2])]
    x1l = np.r_[x1u[0] - (x1u[1] - x1u[0]), x1u, x1u[-1] + (x1u[-1] - x1u[-2])]
    x0l = np.repeat(x0l[:, None], x1l.size, axis=1)
    x1l = np.repeat(x1l[None, :], x0l.shape[0], axis=0)

    dx0 = x0u[1] - x0u[0]
    dx1 = x1u[1] - x1u[0]

    # --------------
    # prepare optics

    doptics = coll._dobj['diagnostic'][key_diag]['doptics']

    # timing
    if timing:
        t1 = dtm.datetime.now()     # DB
        dt1 = (t1 - t0).total_seconds()
    dt11, dt22 = 0, 0
    dt111, dt222, dt333 = 0, 0, 0
    dt1111, dt2222, dt3333, dt4444 = 0, 0, 0, 0

    # --------------
    # prepare optics

    dvos, dref = {}, {}
    for k0 in dcompute.keys():

            # ------------------
            # call relevant func

            (
                dvos[k0], dref[k0],
                dt11, dt22,
                dt111, dt222, dt333,
                dt1111, dt2222, dt3333, dt4444,
            ) = func(
                # ressources
                coll=coll,
                doptics=doptics,
                key_diag=key_diag,
                key_cam=k0,
                dsamp=dsamp,
                # inputs sample points
                x0u=x0u,
                x1u=x1u,
                x0f=x0f,
                x1f=x1f,
                x0l=x0l,
                x1l=x1l,
                dx0=dx0,
                dx1=dx1,
                # options
                sh=sh,
                res_RZ=res_RZ,
                res_phi=res_phi,
                res_lamb=res_lamb,
                res_rock_curve=res_rock_curve,
                n0=n0,
                n1=n1,
                convexHull=convexHull,
                bool_cross=bool_cross,
                # parameters
                margin_poly=margin_poly,
                config=config,
                visibility=visibility,
                verb=verb,
                # debug
                debug=debug,
                # timing
                timing=timing,
                dt11=dt11,
                dt111=dt111,
                dt1111=dt1111,
                dt2222=dt2222,
                dt3333=dt3333,
                dt4444=dt4444,
                dt222=dt222,
                dt333=dt333,
                dt22=dt22,
            )

            dvos[k0]['keym'] = key_mesh
            dvos[k0]['res_RZ'] = res_RZ
            dvos[k0]['res_phi'] = res_phi
            if spectro is True:
                dvos[k0]['res_lamb'] = res_lamb
                dvos[k0]['res_rock_curve'] = res_rock_curve

    # timing
    if timing:
        t2 = dtm.datetime.now()     # DB
        print("\nTIMING\n--------")
        print(f'Prepare: {dt1} s')
        print(f'\tdt11 (pepare cam): {dt11} s')
        print(f'\t\tdt111 (prepare pix): {dt111} s')
        print(f"\t\t\tdt1111 (prepare): {dt1111} s")
        print(f"\t\t\tdt2222 (compute): {dt2222} s")
        print(f"\t\t\tdt3333 (format):  {dt3333} s")
        print(f"\t\t\tdt4444 (ind_bool):  {dt4444} s")
        print(f'\t\tdt222 (compute): {dt222} s')
        print(f'\t\tdt333 (get poly): {dt333} s')
        print(f'\tdt22 (interp poly): {dt22} s')
        print(f'loop total: {(t2-t1).total_seconds()} s')

    # -------------
    # replace

    if store is True:

        _store(
            coll=coll,
            key_diag=key_diag,
            dvos=dvos,
            dref=dref,
            spectro=spectro,
            overwrite=overwrite,
            replace_poly=replace_poly,
        )

    return dvos, dref


# ###########################################################
# ###########################################################
#               check
# ###########################################################


def _check(
    coll=None,
    key_diag=None,
    key_cam=None,
    key_mesh=None,
    res_RZ=None,
    res_phi=None,
    res_lamb=None,
    convexHull=None,
    visibility=None,
    check=None,
    verb=None,
    debug=None,
    store=None,
    overwrite=None,
    timing=None,
):

    # --------
    # key_diag

    lok = [
        k0 for k0, v0 in coll.dobj.get('diagnostic', {}).items()
        if any([len(v1['optics']) > 0 for v1 in v0['doptics'].values()])
    ]
    key_diag = ds._generic_check._check_var(
        key_diag, 'key_diag',
        types=str,
        allowed=lok,
    )

    # spectro, is2d
    spectro = coll.dobj['diagnostic'][key_diag]['spectro']
    is2d = coll.dobj['diagnostic'][key_diag]['is2d']

    # doptics
    doptics = coll.dobj['diagnostic'][key_diag]['doptics']

    # ------------
    # key_cam

    lok = [k0 for k0, v0 in doptics.items() if len(v0['optics']) > 0]
    if isinstance(key_cam, str):
        key_cam = [key_cam]
    key_cam = ds._generic_check._check_var_iter(
        key_cam, 'key_cam',
        types=list,
        types_iter=str,
        allowed=lok,
    )

    # -----------------
    # doptics, dcompute

    doptics = {k0: v0 for k0, v0 in doptics.items() if k0 in key_cam}

    dcompute = {
        k0: {'compute': len(v0['optics']) > 0}
        for k0, v0 in doptics.items()
    }

    # --------
    # key_mesh

    wm = coll._which_mesh
    lok = list(coll.dobj.get(wm, {}).keys())
    key_mesh = ds._generic_check._check_var(
        key_mesh, 'key_mesh',
        types=str,
        allowed=lok,
    )

    # -------------------------------------------------
    # ldeti: list of individual camera dict (per pixel)

    for k0, v0 in doptics.items():

        dgeom = coll.dobj['camera'][k0]['dgeom']
        cx, cy, cz = coll.get_camera_cents_xyz(key=k0)
        dvect = coll.get_camera_unit_vectors(key=k0)
        outline = dgeom['outline']
        out0 = coll.ddata[outline[0]]['data']
        out1 = coll.ddata[outline[1]]['data']
        is2d = dgeom['nd'] == '2d'
        par = dgeom['parallel']
        dcompute[k0]['shape0'] = cx.shape

        if is2d:
            cx = cx.ravel()
            cy = cy.ravel()
            cz = cz.ravel()

        nd = cx.size

        dcompute[k0]['ldet'] = [
            {
                'cents_x': cx[ii],
                'cents_y': cy[ii],
                'cents_z': cz[ii],
                'outline_x0': out0,
                'outline_x1': out1,
                'nin_x': dvect['nin_x'] if par else dvect['nin_x'][ii],
                'nin_y': dvect['nin_y'] if par else dvect['nin_y'][ii],
                'nin_z': dvect['nin_z'] if par else dvect['nin_z'][ii],
                'e0_x': dvect['e0_x'] if par else dvect['e0_x'][ii],
                'e0_y': dvect['e0_y'] if par else dvect['e0_y'][ii],
                'e0_z': dvect['e0_z'] if par else dvect['e0_z'][ii],
                'e1_x': dvect['e1_x'] if par else dvect['e1_x'][ii],
                'e1_y': dvect['e1_y'] if par else dvect['e1_y'][ii],
                'e1_z': dvect['e1_z'] if par else dvect['e1_z'][ii],
            }
            for ii in range(nd)
        ]

    # -----------
    # res_RZ

    if res_RZ is None:
        res_RZ = 0.01
    if np.isscalar(res_RZ):
        res_RZ = np.r_[res_RZ, res_RZ]
    res_RZ = np.atleast_1d(res_RZ).ravel().astype(float)
    assert res_RZ.size == 2
    res_RZ = res_RZ.tolist()

    # -----------
    # res_phi

    if res_phi is None:
        res_phi = 0.01

    # -----------
    # res_lamb

    if res_lamb is None:
        res_lamb = 0.01e-10

    # -----------
    # convexHull - to get overall pcross and phor, faster if many pixels

    convexHull = ds._generic_check._check_var(
        convexHull, 'convexHull',
        types=bool,
        default=False,
    )

    # -----------
    # visibility

    visibility = ds._generic_check._check_var(
        visibility, 'visibility',
        types=bool,
        default=True,
    )

    # -----------
    # verb

    verb = ds._generic_check._check_var(
        verb, 'verb',
        types=bool,
        default=True,
    )

    # -----------
    # debug

    debug = ds._generic_check._check_var(
        debug, 'debug',
        types=bool,
        default=False,
    )

    # -----------
    # store

    store = ds._generic_check._check_var(
        store, 'store',
        types=bool,
        default=False,
    )

    # -----------
    # overwrite

    overwrite = ds._generic_check._check_var(
        overwrite, 'overwrite',
        types=bool,
        default=False,
    )

    # -----------
    # timing

    timing = ds._generic_check._check_var(
        timing, 'timing',
        types=bool,
        default=False,
    )

    return (
        key_diag,
        key_mesh,
        spectro,
        is2d,
        doptics,
        dcompute,
        res_RZ,
        res_phi,
        res_lamb,
        convexHull,
        visibility,
        verb,
        debug,
        store,
        overwrite,
        timing,
    )


# ###########################################################
# ###########################################################
#               store
# ###########################################################


def _store(
    coll=None,
    key_diag=None,
    dvos=None,
    dref=None,
    spectro=None,
    overwrite=None,
    replace_poly=None,
):

    # ------------
    # check inputs

    replace_poly = ds._generic_check._check_var(
        replace_poly, 'replace_poly',
        types=bool,
        default=True,
    )

    # ----------------------
    # prepare what to store

    lk_com = ['indr', 'indz']
    if spectro is True:
        lk = [
            'lamb',
            'ph', 'cos', 'ncounts',
            'phi_min', 'phi_max',
            # optional
            'lamb0', 'dlamb',
            'phi_mean',
            'dV', 'etendlen',
        ]
    else:
        lk = ['sang']


    # ------------
    # store

    doptics = coll._dobj['diagnostic'][key_diag]['doptics']

    for k0, v0 in dvos.items():

        # ----------------
        # pcross replacement

        if replace_poly and v0.get('pcross0') is not None:

            # re-use previous keys
            kpc0, kpc1 = doptics[k0]['dvos']['pcross']
            kr = coll.ddata[kpc0]['ref'][0]

            # safety check
            shape_pcross = v0['pcross0']['data'].shape
            if coll.ddata[kpc0]['data'].shape[1:] != shape_pcross[1:]:
                msg = "Something is wrong"
                raise Exception(msg)

            coll._dref[kr]['size'] = shape_pcross[0]
            coll._ddata[kpc0]['data'] = v0['pcross0']['data']
            coll._ddata[kpc1]['data'] = v0['pcross1']['data']

        # ----------------
        # add ref

        for k1, v1 in dref[k0].items():
            if v1['key'] in coll.dref.keys():
                if overwrite is True:
                    coll.remove_ref(v1['key'], propagate=True)
                    coll.add_ref(**v1)
                elif v1['size'] != coll.dref[v1['key']]['size']:
                    msg = (
                        f"Mismatch between new vs existing size ref {k1} '{v1['key']}'"
                        f"\t- existing size = {coll.dref[k1]['size']}\n"
                        f"\t- new size      = {v1['size']}\n"
                    )
                    raise Exception(msg)
                else:
                    pass
            else:
                coll.add_ref(**v1)

        # ----------------
        # add data

        for k1 in lk_com + lk:

            if k1 not in v0.keys():
                continue

            if v0[k1]['key'] in coll.ddata.keys():
                if overwrite is True:
                    coll.remove_data(key=v0[k1]['key'])
                else:
                    msg = (
                        "Not overwriting existing data {k1}\n"
                        "To force update use overwrite = True"
                    )
                    raise Exception(msg)

            coll.add_data(**v0[k1])

        # ---------------
        # add in doptics

        doptics[k0]['dvos']['keym'] = v0['keym']
        doptics[k0]['dvos']['res_RZ'] = v0['res_RZ']
        doptics[k0]['dvos']['res_phi'] = v0['res_phi']
        doptics[k0]['dvos']['ind'] = (v0['indr']['key'], v0['indz']['key'])
        if spectro:
            doptics[k0]['dvos']['res_lamb'] = v0['res_lamb']
            doptics[k0]['dvos']['res_rock_curve'] = v0['res_rock_curve']

        # -----------------
        # add data keys to doptics

        for k1 in lk:
            if k1 in v0.keys():
                doptics[k0]['dvos'][k1] = v0[k1]['key']


# ###############################################################
# ###############################################################
#                       Main
# ###############################################################


def _check_get_dvos(
    coll=None,
    key=None,
    key_cam=None,
    dvos=None,
):

    # ------------
    # keys

    key_diag, key_cam = coll.get_diagnostic_cam(
        key=key,
        key_cam=key_cam,
    )
    spectro = coll.dobj['diagnostic'][key_diag]['spectro']

    # -------------------
    # prepare keys

    lk_sca = ['res_RZ', 'res_phi']
    if spectro is True:
        lk_sca += ['res_lamb', 'res_rock_curve']
        lk = [
            'lamb',
            'phi_min', 'phi_max', 'phi_mean',
            'ph', 'ncounts', 'cos',
            'lamb0', 'dlamb',
            'dV', 'etendlen',
        ]
    else:
        lk = ['sang']

    lk_all = lk_sca + lk + ['keym', 'indr', 'indz']

    # ------
    # dvos

    if dvos is None:

        dvos = {}
        doptics = coll.dobj['diagnostic'][key_diag]['doptics']
        for k0 in key_cam:
<<<<<<< HEAD

            if doptics[k0].get('dvos') is None:
                msg = (
                    "Please provide dvos if coll.dobj['diagnostic']"
                    f"['{key_diag}']['{k0}']['doptics']['dvos'] is None!"
                )
                raise Exception(msg)

            dop = doptics[k0]['dvos']
=======
            dop = coll.dobj['diagnostic'][key_diag]['doptics'][k0]['dvos']

            if dop.get('keym') is None:
                msg = (
                    "dvos was neither pre-computed nor provided for:\n"
                    f"\t- diag: '{key_diag}'\n"
                    f"\t- cam:  '{k0}'"
                )
                raise Exception(msg)

>>>>>>> b645ed41
            dvos[k0] = {
                'keym': dop['keym'],
                'indr': coll.ddata[dop['ind'][0]],
                'indz': coll.ddata[dop['ind'][1]],
            }

            for k1 in lk_sca:
                dvos[k0][k1] = dop[k1]

            for k1 in lk:
                if k1 in dop.keys():
                    dvos[k0][k1] = {
                        'key': dop[k1],
                        **coll.ddata[dop[k1]],
                    }
    else:
        pass

    # ------------------
    # check keys of dvos

<<<<<<< HEAD
=======
    # default
    if spectro is True:
        lk = [
            'keym', 'res_RZ', 'res_phi', 'indr', 'indz',
            'phi_min', 'phi_max', 'phi_mean',
            'ph_count', 'ncounts', 'cos',
            'lamb', 'lambmin', 'lambmax',
            'dV', 'etendlen', 'res_rock_curve',
        ]
    else:
        lk = ['keym', 'res_RZ', 'indr', 'indz', 'sang']

>>>>>>> b645ed41
    # check
    c0 = (
        isinstance(dvos, dict)
        and all([
            k0 in dvos.keys()
            and all([k1 in lk_all for k1 in dvos[k0].keys()])
            for k0 in key_cam
        ])
    )

    # raise exception
    if not c0:
        msg = (
            "Arg dvos must be a dict with, for each camera, the keys:\n"
            + str(lk_all)
        )
        raise Exception(msg)

    # only keep desired cams
    lkout = [k0 for k0 in dvos.keys() if k0 not in key_cam]
    for k0 in lkout:
        del dvos[k0]

    return dvos<|MERGE_RESOLUTION|>--- conflicted
+++ resolved
@@ -663,8 +663,8 @@
         dvos = {}
         doptics = coll.dobj['diagnostic'][key_diag]['doptics']
         for k0 in key_cam:
-<<<<<<< HEAD
-
+
+            # safety check 1
             if doptics[k0].get('dvos') is None:
                 msg = (
                     "Please provide dvos if coll.dobj['diagnostic']"
@@ -673,9 +673,8 @@
                 raise Exception(msg)
 
             dop = doptics[k0]['dvos']
-=======
-            dop = coll.dobj['diagnostic'][key_diag]['doptics'][k0]['dvos']
-
+
+            # safety check 2
             if dop.get('keym') is None:
                 msg = (
                     "dvos was neither pre-computed nor provided for:\n"
@@ -684,16 +683,18 @@
                 )
                 raise Exception(msg)
 
->>>>>>> b645ed41
+            # fill in dict with mesh and indices
             dvos[k0] = {
                 'keym': dop['keym'],
                 'indr': coll.ddata[dop['ind'][0]],
                 'indz': coll.ddata[dop['ind'][1]],
             }
 
+            # fill in with res
             for k1 in lk_sca:
                 dvos[k0][k1] = dop[k1]
 
+            # fill in with the rest
             for k1 in lk:
                 if k1 in dop.keys():
                     dvos[k0][k1] = {
@@ -706,21 +707,6 @@
     # ------------------
     # check keys of dvos
 
-<<<<<<< HEAD
-=======
-    # default
-    if spectro is True:
-        lk = [
-            'keym', 'res_RZ', 'res_phi', 'indr', 'indz',
-            'phi_min', 'phi_max', 'phi_mean',
-            'ph_count', 'ncounts', 'cos',
-            'lamb', 'lambmin', 'lambmax',
-            'dV', 'etendlen', 'res_rock_curve',
-        ]
-    else:
-        lk = ['keym', 'res_RZ', 'indr', 'indz', 'sang']
-
->>>>>>> b645ed41
     # check
     c0 = (
         isinstance(dvos, dict)
