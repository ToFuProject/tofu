--- conflicted
+++ resolved
@@ -85,10 +85,6 @@
         visibility=visibility,
         verb=verb,
         debug=debug,
-<<<<<<< HEAD
-        plot=None,
-=======
->>>>>>> ab42b829
         store=store,
         timing=timing,
     )
