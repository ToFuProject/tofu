--- conflicted
+++ resolved
@@ -131,31 +131,6 @@
 
     # Check inputs
     # ------------
-<<<<<<< HEAD
-    if crystal is None:
-        msg = (
-            "You must choose a type of crystal from "
-            + "tofu/spectro/_rockingcurve_def.py to use among:\n"
-            + "\t - Quartz_110:\n"
-            + "\t\t - target: ArXVII"
-            + "\t\t - Miller indices (h,k,l): (1,1,0)"
-            + "\t\t - Material: Quartz\n"
-            + "\t - Quartz_102:\n"
-            + "\t\t - target: ArXVIII"
-            + "\t\t - Miller indices (h,k,l): (1,0,2)"
-            + "\t\t - Material: Quartz\n"
-        )
-        raise Exception(msg)
-    elif crystal == 'Quartz_110':
-        din = _rockingcurve_def._DCRYST['Quartz_110']
-    elif crystal == 'Quartz_102':
-        din = _rockingcurve_def._DCRYST['Quartz_102']
-    elif crystal == 'Quartz':
-        print('Hello World')
-        din = _rockingcurve_def._DCRYST['Quartz']
-        din = add_struct_vals(crystal = crystal, din=din, Miller=Miller, lamb = lamb)
-=======
->>>>>>> b9b90582
 
     (
         crystal, din, lamb,
@@ -210,12 +185,7 @@
         therm_exp=therm_exp,
     )
 
-<<<<<<< HEAD
-    l0 = ['Quartz_110', 'Quartz_102', 'Quartz']
-    cond0 = any([crystal == l00 for l00 in l0])
-=======
     cond0 = crystal in ['Quartz_110', 'Quartz_102']
->>>>>>> b9b90582
     if cond0:
 
         # Calculation of the structure factor
@@ -1039,13 +1009,8 @@
 
     # Prepare
     # -------
-<<<<<<< HEAD
-    l0 = ['Quartz_110', 'Quartz_102', 'Quartz']
-    cond0 = any([crystal == l00 for l00 in l0])
-=======
 
     cond0 = crystal in ['Quartz_110', 'Quartz_102']
->>>>>>> b9b90582
 
     # Inter-atomic distances and thermal expansion coefficients
     if cond0:
