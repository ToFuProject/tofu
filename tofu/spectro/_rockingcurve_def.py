--- conflicted
+++ resolved
@@ -93,214 +93,6 @@
                 'Int. Tab. X-Ray Crystallography, Vol.I,II,III,IV (1985)',
         },
     },
-<<<<<<< HEAD
-    'Quartz_102': {
-        'name': 'Quartz_102',
-        'symbol': 'Qz102',
-        'target_ion': 'Ar17+',
-        'target_lamb': 3.75e-10,
-        'atoms': ['Si', 'O'],
-        'atoms_Z': [14., 8.],
-        'atoms_nb': [3., 6.],
-        'miller': np.r_[1., 0., 2.],
-        'volume': None,
-        'd_hkl': None,
-        'mesh': {
-            'type': 'hexagonal',
-            'positions': {
-                'Si': {
-                    'u': np.r_[0.465],
-                    'x': None,
-                    'y': None,
-                    'z': None,
-                    'N': None,
-                },
-                'O': {
-                    'u': np.r_[0.415, 0.272, 0.120],
-                    'x': None,
-                    'y': None,
-                    'z': None,
-                    'N': None,
-                },
-            },
-            'sources': 'R.W.G. Wyckoff, Crystal Structures (1963)',
-        },
-        'phases': {
-            'Si': None,
-            'O': None,
-        },
-        'inter_atomic': {
-            'distances': {
-                'a0': 4.91304,
-                'c0': 5.40463,
-            },
-            'unit': 'A',
-            'comments': 'within the unit cell',
-            'Tref': {
-                'data': 25.,
-                'unit': 'C',
-            },
-            'sources': 'R.W.G. Wyckoff, Crystal Structures',
-        },
-        'thermal_expansion': {
-            'coefs': {
-                'alpha_a': 1.337e-5,
-                'alpha_c': 7.97e-6,
-            },
-            'unit': '1/C',
-            'comments': 'in parallel directions to a0 and c0',
-            'sources': 'R.W.G. Wyckoff, Crystal Structures',
-        },
-        'sin_theta_lambda': {
-            'values': {
-                'Si': np.r_[
-                    0., 0.1, 0.2, 0.25, 0.3, 0.35, 0.4, 0.5, 0.6, 0.7,
-                    0.8, 0.9, 1., 1.1, 1.2, 1.3, 1.4, 1.5,
-                ],
-                'O': np.r_[
-                    0., 0.1, 0.2, 0.3, 0.4, 0.5, 0.6, 0.7, 0.8, 0.9, 1., 1.1,
-                ],
-            },
-            'sources':
-                'Int. Tab. X-Ray Crystallography, Vol.I,II,III,IV (1985)',
-        },
-        'atomic_scattering': {
-            'factors': {
-                'Si': np.r_[
-                    12., 11., 9.5, 8.8, 8.3, 7.7, 7.27, 6.25, 5.3,
-                    4.45, 3.75, 3.15, 2.7, 2.35, 2.07, 1.87, 1.71, 1.6,
-                ],
-                'O': np.r_[
-                    9., 7.836, 5.756, 4.068, 2.968, 2.313, 1.934, 1.710, 1.566,
-                    1.462, 1.373, 1.294,
-                ],
-            },
-            'sources':
-                'Int. Tab. X-Ray Crystallography, Vol.I,II,III,IV (1985)',
-        },
-    },
-    'Quartz': {
-        'name': 'Quartz',
-        'symbol': 'Qz',
-        'target_ion': None, #'Ar16+', 
-        'target_lamb': None, #3.96e-10, # To be user-defined
-        'atoms': ['Si', 'O'],
-        'atoms_Z': [14., 8.],
-        'atoms_nb': [3., 6.],
-        'miller': None,#np.r_[1., 1., 0.], # To be user-defined
-        'volume': None,
-        'd_hkl': None,
-        'mesh': {
-            'type': 'hexagonal',
-            'positions': {
-                'Si': {
-                    'u': np.r_[0.465],
-                    'x': None,
-                    'y': None,
-                    'z': None,
-                    'N': None,
-                },
-                'O': {
-                    'u': np.r_[0.415, 0.272, 0.120],
-                    'x': None,
-                    'y': None,
-                    'z': None,
-                    'N': None,
-                },
-            },
-            'sources': 'R.W.G. Wyckoff, Crystal Structures (1963)',
-        },
-        'phases': {
-            'Si': None,
-            'O': None,
-        },
-        'inter_atomic': {
-            'distances': {
-                'a0': 4.91304,
-                'c0': 5.40463,
-            },
-            'unit': 'A',
-            'comments': 'within the unit cell',
-            'Tref': {
-                'data': 25.,
-                'unit': 'C',
-            },
-            'sources': 'R.W.G. Wyckoff, Crystal Structures',
-        },
-        'thermal_expansion': {
-            'coefs': {
-                'alpha_a': 1.337e-5,
-                'alpha_c': 7.97e-6,
-            },
-            'unit': '1/C',
-            'comments': 'in parallel directions to a0 and c0',
-            'sources': 'R.W.G. Wyckoff, Crystal Structures',
-        },
-        'sin_theta_lambda': {
-            'Si': np.r_[
-                0., 0.1, 0.2, 0.25, 0.3, 0.35, 0.4, 0.5, 0.6, 0.7,
-                0.8, 0.9, 1., 1.1, 1.2, 1.3, 1.4, 1.5,
-            ],
-            'O': np.r_[
-                0., 0.1, 0.2, 0.3, 0.4, 0.5, 0.6, 0.7, 0.8, 0.9, 1., 1.1,
-            ],
-            'sources':
-                'Int. Tab. X-Ray Crystallography, Vol.I,II,III,IV (1985)',
-        },
-        'atomic_scattering': {
-            'factors': {
-                'Si': np.r_[
-                    12., 11., 9.5, 8.8, 8.3, 7.7, 7.27, 6.25, 5.3,
-                    4.45, 3.75, 3.15, 2.7, 2.35, 2.07, 1.87, 1.71, 1.6,
-                ],
-                'O': np.r_[
-                    9., 7.836, 5.756, 4.068, 2.968, 2.313, 1.934, 1.710, 1.566,
-                    1.462, 1.373, 1.294,
-                ],
-            },
-            'sources':
-                'Int. Tab. X-Ray Crystallography, Vol.I,II,III,IV (1985)',
-        },
-    },
-    'Germanium_XXX': {
-        'name': None,
-        'symbol': None,
-        'target': None,
-        'atoms': None,
-        'atoms_Z': None,
-        'atoms_nb': None,
-        'miller': None,
-        'volume': None,
-        'd_hkl': None,
-        'mesh': {
-            'type': None,
-            'positions': None,
-            'sources': None,
-        },
-        'phases': None,
-        'inter_atomic': {
-            'distances': None,
-            'unit': None,
-            'comments': None,
-            'Tref': None,
-            'sources': None,
-        },
-        'thermal_expansion': {
-            'coefs': None,
-            'unit': None,
-            'comments': None,
-            'sources': None,
-        },
-        'sin_theta_lambda': {
-            'values': None,
-            'sources': None,
-        },
-        'atomic_scattering': {
-            'factors': None,
-            'sources': None,
-        },
-    },
-=======
 
     # ----------
     # Germanium
@@ -338,7 +130,6 @@
             # 'sources': None,
         # },
     # },
->>>>>>> b9b90582
 }
 
 
