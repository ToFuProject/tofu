--- conflicted
+++ resolved
@@ -47,25 +47,6 @@
 - gcc --version
 - export START=$(pwd)
 install:
-<<<<<<< HEAD
-  - wget "$REPO" -O miniconda.sh
-  - bash miniconda.sh -b -p $HOME/miniconda
-  - export PATH="$HOME/miniconda/bin:$PATH"
-  - hash -r
-  - conda config --set always_yes yes --set changeps1 no
-  - conda update -q conda
-  - conda config --append channels conda-forge
-  - conda config --append channels tofuproject
-  - conda info -a
-  - conda config --set anaconda_upload no
-  - conda install -q python="$TRAVIS_PYTHON_VERSION" conda-verify
-    nose nose-timer coverage codecov
-  - export REV=$(python -c "import _updateversion as up; out=up.updateversion(); print(out)")
-  - export VERSION=$(echo $REV | tr - .)
-  - echo $REV
-  - pip install -e ".[dev]"
-
-=======
 - wget "$REPO" -O miniconda.sh
 - bash miniconda.sh -b -p $HOME/miniconda
 - export PATH="$HOME/miniconda/bin:$PATH"
@@ -80,7 +61,6 @@
 - export VERSION=$(echo $REV | tr - .)
 - echo $REV
 - pip install -e ".[dev]"
->>>>>>> 83457f98
 script:
 - cd $HOME
 - nosetests tofu.tests --nocapture -v --with-id --with-timer --with-coverage --cover-package=tofu
@@ -89,15 +69,6 @@
 - chmod +x $START/anaconda_upload.sh
 - echo $TRAVIS_TAG
 before_deploy:
-<<<<<<< HEAD
-  - ls $START
-  - cd $START
-  - conda install anaconda-client conda-build
-  - conda build conda_recipe
-  - export PKG_REAL=$(conda build . --output | tail -1)
-  - echo $PKG_REAL
-
-=======
 - echo "BEFORE DEPLOY START........"
 - ls $START
 - cd $START
@@ -106,34 +77,20 @@
 - conda build conda_recipe
 - export PKG_REAL=$(conda build . --output | tail -1)
 - echo "BEFORE DEPLOY END.........."
->>>>>>> 83457f98
 deploy:
   - provider: pypi
     on:
-<<<<<<< HEAD
-      branch: master
-      tags: true
-    skip_cleanup: true
-=======
       branch: deploy-test
     skip_existing: true
     user: __token__
     password:
       secure: a4HWH6oCDqnWkaqALeppbs/ud1k/bxlyhjUkMMwV7R55V07n/FSROyGPp+Vo1bOGUi35AnsqUF8PWfxvAhKSUZNFYpIrDGRe960JCGRlMrpkzObY3r+uUeVyyxP5540mUW0oqK+uaAynFWxqNgfRNh+SUS4Kgvx9lPslpnlNDTIBA9TN9cnReBuwcFhbosm9QSSqjJ8+ybP5OawIlL5iYiPot4NFXbTe3vjQrdNKfpNCS98QFBbbTijM0Hw5eU8X2R7/PyReU3TlLJvpUqO4PrOvAW85eIy6vrfKo9dgfFczJf3hUUfjGFSK3brm2HqJDUsxn/hg+GM7vynH63HyCLdQq+HZJUTCzfzts4BljQzrrAn6+0Ze/oMuVKynFZKnm0A08rHdLpcCiE3C+ehcJ9zttYPkiJYpRRQssPes8/ZqVVYAHHgH88Cts8i736rcR1eYyGzNrTRoT1AGCbco98Vaj/6/pEtC84OQIfXLFPeFGBSeAQcJ6RKwlDKeJeyQ23gUFyqRFqs9SR8EE6pfo7zYpWpuW+ZT1ESKghWuel14T4xcVohbX1MTsKEkjR+25SGWCq4KE1ql4H+m8h0A2FvIvRnK74uFfNFv1qbXYrFEYVTW2T19MtcWcYnzhMyOgIbb9I1MEgpEB6WgPC9EZhvSBiOBh5r8i+MlcxaMQZ4=
     server: https://test.pypi.org/legacy/
->>>>>>> 83457f98
   - provider: pypi
     distributions: "sdist"
     user: __token__
     skip_existing: true
-<<<<<<< HEAD
-    skip_cleanup: true
-    on:
-      branch: master
-      tags: true
-=======
     server: https://test.pypi.org/legacy/
->>>>>>> 83457f98
     password:
       secure: o63EC+U+EtdAgUSV3plrLfZ7QZ6Aflp0quV5jJQxD9w47Ds5i4k5GjEHogV8x8l5NGwxbXPKp/1eKEfYgFH/i+WUnj1n9reiYZBd0lkr2Ih9nExNEIrziMhPbqjDEYAB672bjkXseS6mF44boqDUEP3jyDaamLB+aR75RCMM1j6aha/54Ko88ZJKXBW5FuNSraBGzgvjVG0P63jG5epS85hX09dEcKNR0XO0kbiGfNnYIp78QBohO0Pdv99x2ryp/QaoWD4m7cMUOts2xIcI2KCJNMhZNdIS8C0TVvk2tgumb+G2px7PsOxA8yZgxLefs+A14IAjg6uKe/jmwrihN1V6R6FF3WCcxM6kdzt9bpr+QKBoXjkF8BdxVbgmdnxkr+Ah5WIxmw2boQoW/SIMy9GVPrgtkSvocN6NwOExsO4pagiOwTLIvjIe+/0+OJt/Pud+mwF/94HD+B7j/XxsK7QehLCd9v5NTrdNgpS/TiWOyCDP1DLnpl1V9/vZ56x9NSQhN4Wr6hRrTxjWNAYLxsMxZf6uR+WWg1TqyicVlGrSf0to2asNIPWTTeGq3tB0/7WNslRQzP7QD67p5SuX0Z3Sv0WnQx+rZH77EN6FPCbv8Xn+D4ff06VKHaXXOkiFdK+6pTQ1VmFVPH/ablbWODhhcja/O3Xn3d/zTIyM+oQ=
   - provider: pypi
