language: python
python:
- '2.7'
- '3.6'
<<<<<<< HEAD
  #- '3.7-dev'
=======
- '3.7-dev'
>>>>>>> 30202e8c
git:
  depth: 200
sudo: required
dist: trusty
before_install:
  - sudo apt-get update
  - ldd --version
  - gcc --version
  - export START=$(pwd)
install:
- if [[ "$TRAVIS_PYTHON_VERSION" == "2.7" ]]; then wget https://repo.continuum.io/miniconda/Miniconda2-latest-Linux-x86_64.sh
<<<<<<< HEAD
  -O miniconda.sh; export VADD="py27"; else wget https://repo.continuum.io/miniconda/Miniconda3-latest-Linux-x86_64.sh
  -O miniconda.sh; export VADD="py36";  fi
=======
  -O miniconda.sh; export VADD="py27"; export PCK="polygon2"; fi
- if [[ "$TRAVIS_PYTHON_VERSION" == "3.6" ]]; then wget https://repo.continuum.io/miniconda/Miniconda3-latest-Linux-x86_64.sh
  -O miniconda.sh; export VADD="py36"; export PCK="polygon3"; fi
- if [[ "$TRAVIS_PYTHON_VERSION" == "3.7-dev" ]]; then wget https://repo.continuum.io/miniconda/Miniconda3-latest-Linux-x86_64.sh
  -O miniconda.sh; export VADD="py37"; export PCK="polygon3"; fi
>>>>>>> 30202e8c
- bash miniconda.sh -b -p $HOME/miniconda
- export PATH="$HOME/miniconda/bin:$PATH"
- hash -r
- conda config --set always_yes yes --set changeps1 no
- conda install conda-build
- conda update -q conda
- conda update -n root conda-build
- conda config --set anaconda_upload no
- conda config --append channels conda-forge
- conda config --append channels tofuproject
- conda info -a
<<<<<<< HEAD
- if [[ "$TRAVIS_PYTHON_VERSION" == "3.7-dev" ]]; then export THIS_PY_VERSION="3.7";
  else THIS_PY_VERSION=$TRAVIS_PYTHON_VERSION;
  fi
- conda install -q python=$THIS_PY_VERSION conda-build anaconda-client nose
  nose-timer coverage codecov
=======
- if [[ "$TRAVIS_PYTHON_VERSION" == "3.7-dev" ]]; then conda install -q python=3.7 conda-build anaconda-client nose nose-timer coverage codecov;
  else conda install -q python=$TRAVIS_PYTHON_VERSION conda-build anaconda-client nose nose-timer coverage codecov; fi
>>>>>>> 30202e8c
- export REV=$(python -c "import _updateversion as up; out=up.updateversion(); print(out)")
- export VERSION=$(echo $REV | tr - .)
- echo $REV
- conda build conda_recipe
- export PKG_DIR=$HOME/miniconda/conda-bld/linux-64/
- conda install tofu --use-local
script:
- cd $HOME
- nosetests tofu.tests --nocapture -v --with-id --with-timer --with-coverage
  --cover-package=tofu
after_success:
- codecov
- chmod +x $START/anaconda_upload.sh
- echo $TRAVIS_TAG
before_deploy:
- ls $START
- cd $START
deploy:
  - provider: script
    user: "ToFuProject"
    script: $START/anaconda_upload.sh
    on:
      tags: true
      all_branches: true
    skip_cleanup: true
  - provider: pypi
    user: "Didou09"
    distributions: "sdist"
    skip_cleanup: true
    on:
      tags: true
      all_branches: true
    password:
      secure: JNEDTDJVx/2fXNfHntNQ99iDRNuQ4uB3y+DBWVIBycCT95+UCb36YPtKzmruEk/UUS29Xgq4IYCGdfCSWE9smKqG8tV1PcHiw705m+AzcpKy77YtzbVECFBxqY4W36O2pHrkwEUzP/7acjFwNsnUFzArqEzsBJ+KdLaa4OPHJXCh30GA0GyqlrXYbBKG+DA9hX5vtsGo4C6w9noALYF3fS7pKPiI6ipKFnAlzGgHQ7Ke0uQME8N3IAFhmh+Z5xMtIIDWxlnqv+KszdG4DIaGV/W6NIJNAbRhzkqUd+Chu6LoPAd/XkHDTeirR/MBkNUc5UcRJxRnP9rUTRo1gCO/buTYuNRgFkMvqhV5a033+x9edWgtUiKNJIMPLXOxe0RJvc5GWji+Co77HtHxRmGRM2rnYqWMtZeYZlFbUdvHu/8jf0d6I8jyUgAoJYdlMA2u/ipENP3S6by4epE9qycUPXiIVh6r3DZbf3vPTMFvTZYAjBrA0NOzihv1xgcXwemmNUFOQSpe0io4UcFxtS9lLMo+30UMQjCHSnbEVM3zSlZmbMOKpkVOlKlt8Lz5NxwVgWtu9FuW2pGukLtE8AWbqvY9urXAPZCQqZlOIklIjJQIqOITnuw9LEV09cgvPHXfdvNni3ldbMlIQ89zryM6dYvhYryTiEZGK4JDR3wAKJA=<|MERGE_RESOLUTION|>--- conflicted
+++ resolved
@@ -2,11 +2,8 @@
 python:
 - '2.7'
 - '3.6'
-<<<<<<< HEAD
-  #- '3.7-dev'
-=======
-- '3.7-dev'
->>>>>>> 30202e8c
+#- '3.7-dev'
+
 git:
   depth: 200
 sudo: required
@@ -18,16 +15,8 @@
   - export START=$(pwd)
 install:
 - if [[ "$TRAVIS_PYTHON_VERSION" == "2.7" ]]; then wget https://repo.continuum.io/miniconda/Miniconda2-latest-Linux-x86_64.sh
-<<<<<<< HEAD
   -O miniconda.sh; export VADD="py27"; else wget https://repo.continuum.io/miniconda/Miniconda3-latest-Linux-x86_64.sh
   -O miniconda.sh; export VADD="py36";  fi
-=======
-  -O miniconda.sh; export VADD="py27"; export PCK="polygon2"; fi
-- if [[ "$TRAVIS_PYTHON_VERSION" == "3.6" ]]; then wget https://repo.continuum.io/miniconda/Miniconda3-latest-Linux-x86_64.sh
-  -O miniconda.sh; export VADD="py36"; export PCK="polygon3"; fi
-- if [[ "$TRAVIS_PYTHON_VERSION" == "3.7-dev" ]]; then wget https://repo.continuum.io/miniconda/Miniconda3-latest-Linux-x86_64.sh
-  -O miniconda.sh; export VADD="py37"; export PCK="polygon3"; fi
->>>>>>> 30202e8c
 - bash miniconda.sh -b -p $HOME/miniconda
 - export PATH="$HOME/miniconda/bin:$PATH"
 - hash -r
@@ -39,16 +28,11 @@
 - conda config --append channels conda-forge
 - conda config --append channels tofuproject
 - conda info -a
-<<<<<<< HEAD
 - if [[ "$TRAVIS_PYTHON_VERSION" == "3.7-dev" ]]; then export THIS_PY_VERSION="3.7";
   else THIS_PY_VERSION=$TRAVIS_PYTHON_VERSION;
   fi
 - conda install -q python=$THIS_PY_VERSION conda-build anaconda-client nose
   nose-timer coverage codecov
-=======
-- if [[ "$TRAVIS_PYTHON_VERSION" == "3.7-dev" ]]; then conda install -q python=3.7 conda-build anaconda-client nose nose-timer coverage codecov;
-  else conda install -q python=$TRAVIS_PYTHON_VERSION conda-build anaconda-client nose nose-timer coverage codecov; fi
->>>>>>> 30202e8c
 - export REV=$(python -c "import _updateversion as up; out=up.updateversion(); print(out)")
 - export VERSION=$(echo $REV | tr - .)
 - echo $REV
