"""
Getting started: 5 minutes tutorial for `tofu`
^^^^^^^^^^^^^^^^^^^^^^^^^^^^^^^^^^^^^^^^^^^^^^

This is a tutorial that aims to get a new user a little familiar with tofu's
 structure.
"""
<<<<<<< HEAD
import matplotlib.pyplot as plt
import numpy as np
=======

# The following imports matplotlib, preferably using a
# backend that allows the plots to be interactive (Qt5Agg).
import matplotlib
try:
    matplotlib.use('Qt5Agg')
except ImportError:
    matplotlib.use(matplotlib.rcParams['backend'])
>>>>>>> ae606517

###############################################################################
# We start by loading `tofu`. You might see some warnings at this stage since
# optional modules for `tofu` could
# be missing on the machine you are working on. This can be ignored safely.

import tofu as tf

###############################################################################
# We can now create our first configuration.
# In `tofu` speak, a configuration is the geometry of the device and its
# structures. `tofu` provides pre-defined ones for your to try, so we're going
# to do just that:

configB2 = tf.geom.utils.create_config("B2")

###############################################################################
# The configuration can easily be visualized using the `.plot()` method:

configB2.plot()

###############################################################################
# Since `tofu` is all about tomography, let's create a 1D camera and plot its
# output.

cam1d = tf.geom.utils.create_CamLOS1D(
    config=configB2,
    P=[3.4, 0, 0],
    N12=100,
    F=0.1,
    D12=0.1,
    angs=[np.pi, 0, 0],
    Name="",
    Exp="",
    Diag="",
)
plt.clf()
# interactive plot
cam1d.plot_touch()

###############################################################################
# The principle is similar for 2D cameras.

cam2d = tf.geom.utils.create_CamLOS2D(
    config=configB2,
    P=[3.4, 0, 0],
    N12=100,
    F=0.1,
    D12=0.1,
    angs=[np.pi, 0, 0],
    Name="",
    Exp="",
    Diag="",
)
cam2d.plot_touch()

###############################################################################
# What comes next is up to you!
# You could now play with the function parameters (change the cameras
# direction, refinement, aperture),
# with the plots (many are interactive) or create you own tomographic
# configuration.<|MERGE_RESOLUTION|>--- conflicted
+++ resolved
@@ -5,19 +5,16 @@
 This is a tutorial that aims to get a new user a little familiar with tofu's
  structure.
 """
-<<<<<<< HEAD
-import matplotlib.pyplot as plt
-import numpy as np
-=======
 
 # The following imports matplotlib, preferably using a
 # backend that allows the plots to be interactive (Qt5Agg).
+import numpy as np
 import matplotlib
 try:
     matplotlib.use('Qt5Agg')
 except ImportError:
     matplotlib.use(matplotlib.rcParams['backend'])
->>>>>>> ae606517
+import matplotlib.pyplot as plt
 
 ###############################################################################
 # We start by loading `tofu`. You might see some warnings at this stage since
@@ -54,7 +51,7 @@
     Exp="",
     Diag="",
 )
-plt.clf()
+
 # interactive plot
 cam1d.plot_touch()
 
