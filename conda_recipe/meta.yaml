package:
  name: 'tofu'
  version: {{ environ['VERSION'] }}

source:
  git_url: https://github.com/ToFuProject/tofu.git
  git_rev: {{ environ['REV'] }}

build:
  script_env:
    - PKG_REAL
    - TRAVIS_BRANCH

requirements:

  # build: necessary for build.sh
  # here same as run, as we are using cython
  build:
    - python
    - setuptools >=40.8.0
    - setuptools_scm
    - numpy
    - scipy
    - matplotlib
    - Cython >=0.26
    - pytest
    - pygments


  # for running the library
  run:
    - python
    - setuptools
    - setuptools_scm
    - numpy
    - scipy
    - matplotlib
    - Cython >=0.26
    - pytest
    - pygments
    - requests
<<<<<<< HEAD
    # - scikit-sparse   # not available on Windows
    # - scikit-umfpack  # not available on Windows
=======
    - svg.path
>>>>>>> 4d9e6997

test:
  requires:
    - pytest
  imports:
    - tofu.geom

about:
  home: https://github.com/ToFuProject/tofu
  license: MIT
  license_file: LICENSE.txt
  summary: Tomography for Fusion

# conda build -c tofuproject conda_recipe/<|MERGE_RESOLUTION|>--- conflicted
+++ resolved
@@ -39,12 +39,9 @@
     - pytest
     - pygments
     - requests
-<<<<<<< HEAD
+    - svg.path
     # - scikit-sparse   # not available on Windows
     # - scikit-umfpack  # not available on Windows
-=======
-    - svg.path
->>>>>>> 4d9e6997
 
 test:
   requires:
